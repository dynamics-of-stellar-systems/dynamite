# DYNAMITE

DYnamics, Age and Metallicity Indicators Tracing Evolution.
<<<<<<< HEAD
A package for Schwarzschild- and stellar-population modelling of stellar systems.

## Installation

See (the documentation)[https://www.univie.ac.at/dynamics/dynamite_docs/installation.html] for full instructions. An overview is:
1. Install the Galahad optimization library
   - ``./install_Galahad`` in the directory ``legacy_fortran/galahad-2.3/``
2. Compile the Fortran programs
   - ``make all`` in the directory ``legacy_fortran/``
3. Install DYNAMITE Python package
   - ``python setup.py install`` in the root directory

## Usage

=======

A package for Schwarzschild- and stellar-population modelling of stellar systems.

## Installation

See [the documentation](https://www.univie.ac.at/dynamics/dynamite_docs/installation.html) for full instructions. An overview is:
1. Install the Galahad optimization library
   - ``./install_galahad`` in the directory ``legacy_fortran/galahad-2.3/``
2. Compile the Fortran programs
   - ``make all`` in the directory ``legacy_fortran/``
3. Install DYNAMITE Python package
   - ``python setup.py install`` in the root directory

## Usage

>>>>>>> f95f94c5
```python
import dynamite as dyn

c = dyn.config_reader.Configuration('my_config.yaml') # read configuration
parset = c.parspace.get_parset() # extract a parameter set from configuration
model = dyn.model.LegacySchwarzschildModel(
  system=c.system,
  settings=c.settings,
  parspace=c.parspace,
  executor=c.executor,
  parset=parset)          # make a Schwarzschild model
model.setup_directories() # make directory tree
model.get_orblib()        # make an orbit library
model.get_weights()       # find orbital weights
```

## License

[MIT](https://choosealicense.com/licenses/mit/)<|MERGE_RESOLUTION|>--- conflicted
+++ resolved
@@ -1,22 +1,6 @@
 # DYNAMITE
 
 DYnamics, Age and Metallicity Indicators Tracing Evolution.
-<<<<<<< HEAD
-A package for Schwarzschild- and stellar-population modelling of stellar systems.
-
-## Installation
-
-See (the documentation)[https://www.univie.ac.at/dynamics/dynamite_docs/installation.html] for full instructions. An overview is:
-1. Install the Galahad optimization library
-   - ``./install_Galahad`` in the directory ``legacy_fortran/galahad-2.3/``
-2. Compile the Fortran programs
-   - ``make all`` in the directory ``legacy_fortran/``
-3. Install DYNAMITE Python package
-   - ``python setup.py install`` in the root directory
-
-## Usage
-
-=======
 
 A package for Schwarzschild- and stellar-population modelling of stellar systems.
 
@@ -32,7 +16,6 @@
 
 ## Usage
 
->>>>>>> f95f94c5
 ```python
 import dynamite as dyn
 
