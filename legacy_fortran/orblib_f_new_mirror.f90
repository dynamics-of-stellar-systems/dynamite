!######################################################################
!
! Written by Remco van den Bosch <bosch@strw.leidenuniv.nl>
! Sterrewacht Leiden, The Netherlands
!
! HISTORY:
!
! V1.4: MC Verification of intrinsic velocity moments calculation.
!     Fixed significant bug in mergrid_store. Slightly revised
!     implementation
!     to make it easier to check. Independent test of the results
!      still needed
! V2.0: RvdB. Fork for the Triaxial orbit library code.
! V2.0.1 : Changed quadrant grid bins to have more bins.
! V2.0.2 : fix 10**rlogmax in bin setup of qgrid_setup
!          add internal moments
! V2.0.3 : change the zeroth moment grid
! V2.0.4 : add zero psf routine
!          fixed projection
! V3.0.0 : Make intrinisic grid size recipe to be able to numerically
!          Fit the intrinsic mass.
!     RvdB, Leiden, oktober/2005
!
!######################################################################
! $Id: orblib_f.f90,v 1.3 2011/10/25 08:48:45 bosch Exp $

! Written by Remco van den Bosch <bosch@strw.leidenuniv.nl>
! Sterrewacht Leiden, The Netherlands

!++++++++++++++++++++++++++++++++++++++++++++++++++++++++++++++
! Note on rotating bar code:
! The modified or added lines are commented by ! (BT)
! In this file, the modified parts are:
! 1- Integration of orbits in a rotating frame in case of (Omega != 0).
! 2- Applying 4-fold symmetry instead of 8-fold symmetry mirroring and symmetrizing if (Omega != 0).
! 3- if (Omega != 0), Sorting information of each orbit e.g. Circularity and ... during integration.
! created file called  _orb_info.out for each library
!
! adapted from code originally by Behzad Tahmasebzadeh, July 2023
!++++++++++++++++++++++++++++++++++++++++++++++++++++++++++++++

module random_gauss_generator
    use numeric_kinds
    implicit none
    private

    ! Seeds the NR random generator
    public :: random_gauss_seed

    ! F version of the gaussian random generator
    ! generate gaussians for a n*m*o array with a width
    public :: random_gauss

    !Generate one 2d gaussian deviate with sigma "width"
    private :: gaussdev

contains

! adapted from NR2.
! Internal computation in SP for speed
    !++++++++++++++++++++++++++++++++++++++++++++++++++++++++++++++++++++++
    subroutine gaussdev(x)
        real(kind=dp), intent(out), dimension(:) :: x
        !----------------------------------------------------------------------
        real(kind=sp), dimension(2) :: v
        real(kind=sp) :: rsq
        real(kind=dp) :: ran1

        do
            v(1) = ran1(1)
            v(2) = ran1(1)
            ! call random_number(v)
            v = 2.0_sp*v - 1.0_sp
            rsq = sum(v**2)
            if (rsq > 0.0_sp .and. rsq < 1.0_sp) exit
        end do
        x = v*sqrt(-2.0_sp*log(rsq)/rsq)

    end subroutine gaussdev

    !++++++++++++++++++++++++++++++++++++++++++++++++++++++++++++++++++++++
    subroutine random_gauss_seed()
        !----------------------------------------------------------------------
        logical, save :: initialized = .false.

        print *, "  * Seeding native Random generator"
        if (.not. initialized) then
            ! START reproducible orbit library
            ! uncomment the following line for stochastic orbit library creation
            !call random_seed()
            ! END reproducible orbit library
            print *, "  * Internal Compiler random functions needs to be checked."
            initialized = .true.
        end if

    end subroutine random_gauss_seed

    !++++++++++++++++++++++++++++++++++++++++++++++++++++++++++++++++++++++
    subroutine random_gauss(t)
        real(kind=dp), dimension(:, :), intent(out) :: t
        !----------------------------------------------------------------------
        integer(kind=i4b)                              :: k

        do k = 1, size(t, 1)
            call gaussdev(t(k, :))
        end do

    end subroutine random_gauss

end module random_gauss_generator

!######################################################################
!######################################################################
!######################################################################

! $Id: orblib_f.f90,v 1.3 2011/10/25 08:48:45 bosch Exp $
! Written by Remco van den Bosch <bosch@strw.leidenuniv.nl>
! Sterrewacht Leiden, The Netherlands

module integrator
    ! Integrator module. Integrates a point in the MGE potential
    use numeric_kinds
    implicit none
    private

    public  :: integrator_integrate

    public  :: integrator_setup, integrator_set_current, integrator_setup_bar

    public  :: integrator_stop, integrator_find_orbtype

    public  :: integrator_setup_write, integrator_write

    private :: real_integrator

    ! current orbit
    integer(kind=i4b), public :: integrator_current

    ! contains the number of points generated by the integrator
    integer(kind=i4b), public :: integrator_points

    ! Starting point to begin with
    integer(kind=i4b), private :: integrator_start

    ! Number of different orbits
    integer(kind=i4b), private :: integrator_number

    ! Number of orbits to integrate for each orbit
    real(kind=dp), private :: integrator_n_orbits

    ! accuracy of integrator
    real(kind=dp), private :: integrator_accuracy

    ! Number of orbit ditherings
    integer(kind=i4b), public :: integrator_dithering

    ! is the current orbital set not regularizble?
    integer(kind=i4b), public :: totalnotregularizable

    ! temporary pos and velocity array for the dense output of the integrator
    real(kind=dp), private, allocatable, dimension(:, :) :: vel_t, pos_t

    ! functions and variables copied from original orblib
    private :: integrator_whichorbit, derivs, SOLOUT
    public :: ini_integ

    ! information about the initial conditions for the orbit integration,
    ! and the grid in integral space.
    real(kind=dp), private, allocatable, dimension(:) :: xini, yini, zini
    real(kind=dp), private, allocatable, dimension(:) :: vxini, vzini
    real(kind=dp), public, allocatable, dimension(:) :: vyini, rcirc
    real(kind=dp), private, allocatable, dimension(:) :: vcirc, tcirc
    integer(kind=i4b), private, allocatable, dimension(:) :: regurizable

    integer(kind=i4b), private, allocatable, dimension(:) :: gEner, gI2, gI3

    integer(kind=i4b), public ::  nEner, nI2, nI3

    integer(kind=i4b), dimension(:), allocatable, private :: integrator_orbittypes
    real(kind=dp), private, allocatable, dimension(:, :)  ::  integrator_moments

    ! store the previously integrated orbit
    real(kind=dp), private, allocatable, dimension(:, :) :: pos_old, vel_old

contains

    !++++++++++++++++++++++++++++++++++++++++++++++++++++++++++++++++++++++
    subroutine integrator_set_current(orbit)
        integer(kind=i4b), intent(in):: orbit
        !----------------------------------------------------------------------
        integrator_current = orbit
        Print *, "  * Starting at orbit", orbit + 1
        if (orbit < 0) stop " Can't start at that orbit"
        if (orbit > (nEner*nI2*nI3/integrator_dithering**3) - 1) &
            stop " Not so many orbits"

    end subroutine integrator_set_current

    !++++++++++++++++++++++++++++++++++++++++++++++++++++++++++++++++++++++
    subroutine integrator_setup()
        use initial_parameters, only: iniparam, orbit_dithering
        !use triaxpotent, only : tp_setup
        use interpolpot, only: ip_setup
        !----------------------------------------------------------------------
        integer(kind=i4b) :: ndith3
        print *, "  ** Setting up integrator module"
        print *, "  * Calling MGE setup"
        call iniparam()
        print *, "  * Calling ip_setup"
        call ip_setup()
        call ini_integ()
        print *, "  * How many orbits should be integrated?"
        read *, integrator_n_orbits
        print *, "    ", integrator_n_orbits
        if (integrator_n_orbits < 1) stop " Too few orbits"
        print *, "  * How many points should be generated per starting point?"
        read *, integrator_points
        print *, "    ", integrator_points
        integrator_dithering = orbit_dithering
        ndith3 = integrator_dithering**3
        allocate (integrator_orbittypes(ndith3))
        allocate (integrator_moments(5, ndith3))
        if (integrator_points < 1) stop " Too few points"
        print *, "  * At which starting point should be started?"
        read *, integrator_start
        print *, "    ", integrator_start
        call integrator_set_current(integrator_start - 1)
        print *, "  * How many starting points should be integrated?"
        read *, integrator_number
        print *, "    ", integrator_number
        if (integrator_number == -1) integrator_number = &
            (nEner*nI2*nI3/integrator_dithering**3)

        if (integrator_number < 1) stop " To few starting points"
        if (integrator_number > &
            (nEner*nI2*nI3/integrator_dithering**3)) &
            & stop " Too many orbits in total"
        print *, "  * How great should te accuracy be of the integrator?"
        read *, integrator_accuracy
        print *, "    ", integrator_accuracy
        if (integrator_accuracy < 0 .or. 0.5 < integrator_accuracy) &
          & stop " wrong accuracy"

        print *, "  ** integrator module setup finished"

    end subroutine integrator_setup

    !++++++++++++++++++++++++++++++++++++++++++++++++++++++++++++++++++++++
    subroutine integrator_setup_bar()
        use initial_parameters, only: iniparam_bar, orbit_dithering
        !use triaxpotent, only : tp_setup
        use interpolpot, only: ip_setup_bar
        !----------------------------------------------------------------------
        integer(kind=i4b) :: ndith3
        print *, "  ** Setting up integrator module"
        print *, "  * Calling MGE setup"
        call iniparam_bar()
        print *, "  * Calling ip_setup_bar"
        call ip_setup_bar()
        call ini_integ()
        print *, "  * How many orbits should be integrated?"
        read *, integrator_n_orbits
        print *, "    ", integrator_n_orbits
        if (integrator_n_orbits < 1) stop " Too few orbits"
        print *, "  * How many points should be generated per starting point?"
        read *, integrator_points
        print *, "    ", integrator_points
        integrator_dithering = orbit_dithering
        ndith3 = integrator_dithering**3
        allocate (integrator_orbittypes(ndith3))
        allocate (integrator_moments(5, ndith3))
        if (integrator_points < 1) stop " Too few points"
        print *, "  * At which starting point should be started?"
        read *, integrator_start
        print *, "    ", integrator_start
        call integrator_set_current(integrator_start - 1)
        print *, "  * How many starting points should be integrated?"
        read *, integrator_number
        print *, "    ", integrator_number
        if (integrator_number == -1) integrator_number = &
            (nEner*nI2*nI3/integrator_dithering**3)

        if (integrator_number < 1) stop " To few starting points"
        if (integrator_number > &
            (nEner*nI2*nI3/integrator_dithering**3)) &
            & stop " Too many orbits in total"
        print *, "  * How great should te accuracy be of the integrator?"
        read *, integrator_accuracy
        print *, "    ", integrator_accuracy
        if (integrator_accuracy < 0 .or. 0.5 < integrator_accuracy) &
          & stop " wrong accuracy"

        print *, "  ** integrator module setup finished"

    end subroutine integrator_setup_bar

    !++++++++++++++++++++++++++++++++++++++++++++++++++++++++++++++++++++++
    subroutine integrator_stop()
        !----------------------------------------------------------------------
        if (allocated(xini)) then
            deallocate (xini, yini, zini, vxini, vyini, vzini, gener, gi2, gi3, &
                        vcirc, tcirc, rcirc, regurizable, vel_old, pos_old)
        end if

        if (allocated(pos_old)) then
            deallocate (pos_old, vel_old)
            deallocate (pos_t, vel_t)
        end if

        close (unit=30)
    end subroutine integrator_stop

    !++++++++++++++++++++++++++++++++++++++++++++++++++++++++++++++++++++++
    subroutine integrator_integrate(pos, vel, otype, done, first, alldone)
      use initial_parameters    , only : conversion_factor , Omega     ! (BT)
        logical, intent(out):: done, alldone
        logical, intent(in):: first
        real(kind=dp), intent(out), dimension(integrator_points, 3) :: pos
        real(kind=dp), intent(out), dimension(integrator_points, 3) :: vel
        integer(kind=i4b), intent(out) :: otype
        integer(kind=i4b), save :: dith = 0
        integer(kind=i4b)    :: temporbit
        real    (kind=dp ), dimension(6) :: YY ! (BT)
        real    (kind=dp )   :: Enjo,r_mean,lz2,vca,Svr,Svt,Svz ! (BT)
        real(kind=dp), dimension(5) :: moments
        real    (kind=dp ),dimension(3) :: moments2 ! (BT)
        !----------------------------------------------------------------------
        alldone = .false.
        if (first) then
            integrator_current = integrator_current + 1
            dith = 0
            totalnotregularizable = 0
            print *, "  * Starting integrating :", integrator_current
        end if
        dith = dith + 1
        if (dith <= integrator_dithering**3 .and. &
            integrator_current <= integrator_number) then

            call integrator_whichorbit(integrator_current, dith, temporbit)

            ! check if there is an unregurizable compenent in this set
            if (regurizable(temporbit) == 1) totalnotregularizable = 1
            !print*,"  * Starting integrating :",integrator_current,dith,temporbit
            call real_integrator(temporbit, pos, vel)
            call integrator_find_orbtype(otype, moments, moments2, pos, vel) ! (BT)
            integrator_orbittypes(dith) = otype
            integrator_moments(:, dith) = moments
            done = .false.

            ! write orbit information  in case of figure rotation (BT)
            if (Omega /= 0.0_dp ) then
               r_mean = moments(4)*conversion_factor**(-1.0_dp)
               lz2    = moments(3)*conversion_factor**(-1.0_dp)
               !cir = moments(3)/( SQRT(moments(5))*moments(4) )
               vca  = moments(5)
               Svr  = moments2(1)
               Svt  = moments2(2)
               Svz  = moments2(3)

               YY(1) =  pos(1,1)
               YY(2) =  pos(1,2)
               YY(3) =  pos(1,3)
               YY(4) =  vel(1,1)
               YY(5) =  vel(1,2)
               YY(6) =  vel(1,3)

               ! Compute and store start energy at begin point
               call computer_energy(YY,Enjo)

               write (unit=32, fmt="(25es13.5)")  Enjo, r_mean, lz2, vca, Svr, Svt, Svz
            endif
            ! end write orbit information

        else
            ! integrating done. Set 'done' to true and return.
            pos(:, :) = 0.0_dp
            vel(:, :) = 0.0_dp
            done = .true.
        end if

        if (integrator_current > integrator_number) alldone = .true.

    end subroutine integrator_integrate

!  !++++++++++++++++++++++++++++++++++++++++++++++++++++++++++++++++++++++
!  subroutine integrator_integrate_nodith(pos,vel,otype,done,first,alldone)
!    logical           ,intent(out):: done,alldone
!    logical           ,intent(in):: first
!    real    (kind=dp ),intent(out),dimension(integrator_points,3) :: pos
!    real    (kind=dp ),intent(out),dimension(integrator_points,3) :: vel
!    integer (kind=i4b),intent(out) :: otype
!    integer (kind=i4b),save :: dith=0
!    integer (kind=i4b)    :: temporbit
!  !----------------------------------------------------------------------
!    if (first) then
!       integrator_current=integrator_current+1
!       dith=(integrator_dithering**3)/2+1
!       totalnotregularizable=0
!       print*,"  * Starting integrating :",integrator_current
!    endif
!    if (first .and. &
!         integrator_current <= integrator_number) then
!
!       call integrator_whichorbit(integrator_current,dith,temporbit)
!
!       ! check if there is an unregurizable compenent in this set
!       if (regurizable(temporbit) == 1) totalnotregularizable=1
!       print*,"  * Starting integrating :",integrator_current,dith,temporbit
!       call real_integrator (temporbit,pos,vel)
!       call integrator_find_orbtype(otype,pos,vel)
!       integrator_orbittypes(dith)=otype
!       done=.false.
!    else
!       ! integrating done. Set 'done' to true and return.
!       pos(:,:)=0.0_dp
!       vel(:,:)=0.0_dp
!       done=.true.
!    end if
!
!    if (integrator_current > integrator_number) alldone=.true.
!
!  end subroutine integrator_integrate_nodith

! This routines finds the orbit dither number
    subroutine integrator_whichorbit(orbit, dith, dithorbit)
        integer(kind=i4b), intent(in)      :: orbit, dith
        integer(kind=i4b), intent(out)     :: dithorbit
        integer(kind=i4b) :: E1, I2, I3, nd
        integer(kind=i4b) :: d1, d2, d3, DO1, DO2, DO3

        nd = integrator_dithering
        ! Reconstruct E, I2 and I3 number from orbit number:
        I3 = modulo((orbit - 1), nI3/nd) + 1
        I2 = modulo(((orbit - 1)/(nI3/nd)), nI2/nd) + 1
        E1 = ((orbit - 1)/(nI3*nI2/(nd*nd))) + 1
        ! Find which orbit dither we are currently at:
        d3 = modulo((dith - 1), nd) + 1
        d2 = modulo(((dith - 1)/nd), nd) + 1
        d1 = ((dith - 1)/(nd*nd)) + 1
        ! combine previous results to find the undithered orbit number
        DO3 = (I3 - 1)*nd + d3
        DO2 = (I2 - 1)*nd + d2
        DO1 = (E1 - 1)*nd + d1
        dithorbit = DO3 + ((DO2 - 1)*nI3) + ((do1 - 1)*nI3*nI2)
    end subroutine integrator_whichorbit

    !++++++++++++++++++++++++++++++++++++++++++++++++++++++++++++++++++++++
    subroutine real_integrator(orbit, pos, vel)
        integer(kind=i4b), intent(in)                                :: orbit
        real(kind=dp), intent(out), dimension(integrator_points, 3) :: pos
        real(kind=dp), intent(out), dimension(integrator_points, 3) :: vel
        !----------------------------------------------------------------------
        integer(kind=i4b) :: IOUT, IDID, ITOL
        integer(kind=i4b), parameter :: N = 6, NRDENS = 6, LWORK = 11*N + 8*NRDENS + 21
        integer(kind=i4b), parameter :: LIWORK = NRDENS + 21
        real(kind=dp) :: X, Xend, RTOL, ATOL
        real(kind=dp), dimension(6) :: Y
        real(kind=dp), dimension(lwork) :: WORK
        integer(kind=i4b), dimension(liwork) :: IWORK
        real(kind=dp), dimension(2) :: RPAR
        integer(kind=i4b), dimension(1) :: IPAR
        real(kind=dp), save :: stepsize = 0.0_dp
        real(kind=dp) :: Ebeg, Eend
        integer(kind=i4b), save :: stored_orbit = 0

        if (.NOT. allocated(pos_old)) then
            ! setting up the array for storing the points.
            allocate (pos_old(integrator_points, 3), vel_old(integrator_points, 3))
            allocate (pos_t(integrator_points, 3), vel_t(integrator_points, 3))

        else
            if (integrator_points /= size(pos_old, 1)) then
                deallocate (pos_old, vel_old, pos_t, vel_t)
                allocate (pos_old(integrator_points, 3), vel_old(integrator_points, 3))
                allocate (pos_t(integrator_points, 3), vel_t(integrator_points, 3))
                ! Reset the flag to indicate that we do not have an orbit stored.
                stored_orbit = 0
            end if
        end if

        ! --- REQUIRED TOLERANCE
        ! The integrator keeps the local error on Y(I)
        ! below RTOL(I)*ABS(Y(I)) + ATOL(I).
        ITOL = 0 ! Tolerances are scalars
        RTOL = integrator_accuracy
        ATOL = integrator_accuracy!/10000.0_dp
        ! The Absolutie Tolerance used to be set-up as a vector
        ! ATOL= 1e-6* (/ rcirc(orbit), rcirc(orbit), rcirc(orbit), &
        !                   vcirc(orbit), vcirc(orbit), vcirc(orbit) /)

        Y(1) = xini(orbit)  !  x(0)
        Y(2) = yini(orbit)  !  y(0)
        Y(3) = zini(orbit)  !  z(0)
        Y(4) = vxini(orbit)  ! vx(0)
        Y(5) = vyini(orbit)  ! vy(0)
        Y(6) = vzini(orbit)  ! vz(0)

        ! Compute and store start energy at begin point
        call computer_energy(Y, Ebeg)

        DO  ! While integrating has not succeeded
            ! setting up the array for storing the points.
            ! --- DIMENSION OF THE SYSTEM
            IDID = 0
            ! --- OUTPUT ROUTINE (AND DENSE OUTPUT) IS USED DURING INTEGRATION
            IOUT = 2
            ! --- INITIAL VALUES
            X = 0.0

            Y(1) = xini(orbit)  !  x(0)
            Y(2) = yini(orbit)  !  y(0)
            Y(3) = zini(orbit)  !  z(0)
            Y(4) = vxini(orbit)  ! vx(0)
            Y(5) = vyini(orbit)  ! vy(0)
            Y(6) = vzini(orbit)  ! vz(0)

            ! --- ENDPOINT OF INTEGRATION
            XEND = integrator_n_orbits*tcirc(orbit)
            ! Stepsize. Make sure enough steps are in the integration by adding
            ! room for a couple of  extra steps. RvdB 19/12/04
            RPAR(2) = XEND/(integrator_points + 4)
            RPAR(1) = 0.0 ! Unused

            ! --- VALUES FOR PARAMETERS
            ! Default values are used when IWORK or WORK are zero
            IWORK(:) = 0
            WORK(:) = 0.0_dp
            ! Maximum of allowed steps (just really high) (100000)
            IWORK(1) = max(floor(min(dble(huge(1_i4b) - 1), 1.0_dp/RTOL*integrator_n_orbits/200), kind=i4b), 100000_i4b)
            !number of dense components needed. (all in our case)
            IWORK(5) = NRDENS
            !stiffness detection (negative --> do not try to detect)
            IWORK(4) = -1
            !give guess of stepsize
            WORK(7) = stepsize

            !CALL OF THE SUBROUTINE DOPRI8 ( The dop853 integrator.)
            CALL DOP853(N, derivs, X, Y, XEND, RTOL, ATOL, ITOL, SOLOUT, IOUT, &
                        WORK, LWORK, IWORK, LIWORK, RPAR, IPAR, IDID)

!   IPAR(1)    COUNT   NUMBER OF STORED INTEGRATION STEPS IN pos_t AND vel_t
!   IWORK(17)  NFCN    NUMBER OF FUNCTION EVALUATIONS
!   IWORK(18)  NSTEP   NUMBER OF COMPUTED STEPS
!   IWORK(19)  NACCPT  NUMBER OF ACCEPTED STEPS
!   IWORK(20)  NREJCT  NUMBER OF REJECTED STEPS (DUE TO ERROR TEST),
!                      (STEP REJECTIONS IN THE FIRST STEP ARE NOT COUNTED)
!   print*,"  * Integrator output"
!   print*,iwork(17:20)

            ! compute final energy
            call computer_energy(Y, Eend)

            select case (IDID)
            case (-1)
                stop "integrator:  INPUT IS NOT CONSISTENT,"
            case (-2)
                print *, "integrator:  LARGER NMAX IS NEEDED,"
            case (-3)
                print *, "integrator:  STEP SIZE BECOMES TOO SMALL."
            case (-4)
                stop "integrator:  PROBLEM IS PROBABLY STIFF (INTERRUPTED)."
            case default
                ! Integrating went ok!

                if (abs((Ebeg - Eend)/Ebeg) .lt. 0.01) then
                    ! If Integration conserved energy within 1 percent then do
                    !   - Store pos and vel as failsafe for next orbit integration
                    !   - Swap the points to the correct array.
                    pos(:, :) = pos_t(:, :)
                    pos_old(:, :) = pos_t(:, :)
                    vel_old(:, :) = vel_t(:, :)
                    vel(:, :) = vel_t(:, :)
                    stored_orbit = 1
                    stepsize = work(7)  ! Store integrater stepsize for next itegration
                    EXIT  ! integration was succesfull
                end if
                print *, "Energy conserved to ", (Ebeg - Eend)/Ebeg*100.0_dp, ", Increasing integrator accuracy"
            end select

            if (RTOL .lt. 1e-12_dp) then
                print *, '  * orbit ', orbit, ' failed. Energy conserved up to ', (Ebeg - Eend)/Ebeg*100.0_dp
                ! Orbit integration unsuccesfull even at higher accuracy
                if (stored_orbit .eq. 0) stop 'Abort, No backup orbit stored'
                pos_t(:, :) = pos_old(:, :)
                vel_t(:, :) = vel_old(:, :)
                EXIT ! Integration not succesfull
            end if

            ! Increase accuracy and try again.
            RTOL = RTOL*0.1_dp
            ATOL = ATOL*0.1_dp

            print *, '  * Retrying orbit', orbit
        end do

    end subroutine real_integrator

    !++++++++++++++++++++++++++++++++++++++++++++++++++++++++++++++++++++++
    subroutine integrator_setup_write(handle)
        integer(kind=i4b), intent(in) :: handle
        integer(kind=i4b)            :: t1, t2, t3, t4
        !----------------------------------------------------------------------
        print *, "  * Writing integrator output header"
        t1 = (nEner*nI2*nI3/integrator_dithering**3)
        t2 = nEner/integrator_dithering
        t3 = nI2/integrator_dithering
        t4 = nI3/integrator_dithering
        write (unit=handle) t1, t2, t3, t4, integrator_dithering

        write (unit=30, fmt=*) Nener*ni2*ni3, integrator_dithering**3

    end subroutine integrator_setup_write

    !++++++++++++++++++++++++++++++++++++++++++++++++++++++++++++++++++++++
    subroutine integrator_write(hdl)
        integer(kind=i4b), intent(in) :: hdl
        !----------------------------------------------------------------------
        integer(kind=i4b)            :: nd, orbit, I3, I2, E1
        orbit = integrator_current

        nd = integrator_dithering
        ! Reconstruct E, I2 and I3 number from orbit number:
        I3 = modulo((orbit - 1), nI3/nd) + 1
        I2 = modulo(((orbit - 1)/(nI3/nd)), nI2/nd) + 1
        E1 = ((orbit - 1)/(nI3*nI2/(nd*nd))) + 1

        ! write information about the orbit
        write (unit=hdl) orbit, E1, I2, I3, totalnotregularizable
        write (unit=hdl) integrator_orbittypes(:)

        write (unit=30, fmt="(25es13.5)") integrator_moments(:, :)
    end subroutine integrator_write

    !++++++++++++++++++++++++++++++++++++++++++++++++++++++++++++++++++++++
    subroutine ini_integ()
        !----------------------------------------------------------------------
        character(len=30) :: infil
        integer(kind=i4b) :: i

        print *, "  * Give name of file with begin conditions"
        read (unit=*, fmt="(a30)") infil
        print *, "   ", infil
        open (unit=31, file=infil, status="OLD", action="read", position="rewind")

        read (unit=31, fmt=*) nEner, nI2, nI3

        i = nEner*nI2*nI3

        print *, " * Orbits in the input file"
        print *, nEner, nI2, nI3, i

        IF (.NOT. ALLOCATED(xini)) &
            allocate (xini(i), yini(i), zini(i), vxini(i), vyini(i), vzini(i), rcirc(i), &
                      tcirc(i), vcirc(i), gEner(i), gI2(i), gI3(i), regurizable(i))

        read (unit=31, fmt="(3I5,9ES30.10,I4)") (gener(i), gi2(i), gi3(i), xini(i), &
                                                 yini(i), zini(i), vxini(i), vyini(i), &
                                                 vzini(i), rcirc(i), tcirc(i), &
                                                 vcirc(i), regurizable(i), &
                                                 i=1, nEner*nI2*nI3)

        close (unit=31)

    end subroutine ini_integ

    !++++++++++++++++++++++++++++++++++++++++++++++++++++++++++++++++++++++
    subroutine derivs(N, xin, yin, dydx, RPAR, IPAR)
      use initial_parameters, only: Omega        ! (BT)
        use interpolpot, only: ip_accel
        !use triaxpotent, only : tp_accel
        integer, intent(in)              :: N
        real(kind=dp), intent(in)              :: xin
        real(kind=dp), intent(in), dimension(6) :: yin
        real(kind=dp), intent(out), dimension(6) :: dydx
        real(kind=dp), intent(inout), dimension(2) :: RPAR
        integer(kind=i4b), intent(inout), dimension(1) :: IPAR
        !----------------------------------------------------------------------

        ! subroutine which returns the right-hand side derivatives.
        !   x      = t
        !   yin(1) = x
        !   yin(2) = y
        !   yin(3) = z
        !   yin(4) = dx/dt
        !   yin(5) = dy/dt
        !   yin(6) = dz/dt

        if (Omega == 0.0_dp ) then
           ! First calculate the true accelerations at the given position
           dydx(1:3) = yin(4:6)
           call ip_accel(yin(1), yin(2), yin(3), dydx(4), dydx(5), dydx(6))
        else
           ! Rotating frame with Omega pattern speed (BT)
           dydx(1) =  yin(4) + Omega*yin(2)  ! extra terms for integration in co-rotating frame
           dydx(2) =  yin(5) - Omega*yin(1)
           dydx(3) =  yin(6)

           call ip_accel(yin(1),yin(2),yin(3),dydx(4),dydx(5),dydx(6))

           dydx(4) =  dydx(4) + Omega*yin(5)
           dydx(5) =  dydx(5) - Omega*yin(4)
           dydx(6) =  dydx(6)
        end if

    end subroutine derivs

    !++++++++++++++++++++++++++++++++++++++++++++++++++++++++++++++++++++++
    SUBROUTINE SOLOUT(NR, XOLD, X, Y, N, CON, ICOMP, ND, RPAR, IPAR, IRTRN)
        ! --- PRINTS SOLUTION AT EQUIDISTANT OUTPUT-POINTS
        ! --- BY USING "CONTD8", THE CONTINUOUS COLLOCATION SOLUTION
        integer, intent(in)    :: NR, N, ND
        real(kind=dp), intent(in)    :: XOLD, X
        integer, intent(inout) :: IRTRN
        real(kind=dp), intent(in), dimension(N)    :: Y
        real(kind=dp), intent(in), dimension(8*ND) :: CON
        integer(kind=i4b), intent(in), dimension(ND)   :: ICOMP
        real(kind=dp), intent(inout), dimension(2)    :: RPAR
        integer(kind=i4b), intent(inout), dimension(1)    :: IPAR
        !----------------------------------------------------------------------
        real(kind=dp), save          :: XOUT
        integer(kind=i4b), save          :: count = 0
        real(kind=dp)               :: contd8, step, rnd
        real(kind=dp)               :: ran1
        step = RPAR(2)
        IF (NR == 1) THEN
            ! Start storing the orbit after 1+? steps to avoid aliasing
            rnd = ran1(1)
            ! call random_number(rnd) ! 0 < rnd < 1
            XOUT = X + step*(1.0_dp + rnd)
            count = 0
            IPAR(1) = 0
        ELSE
            do
                ! Make sure count > integrator_points to make sure we do not
                ! go out of bounds on pos_t(:,:). RvdB, DK 16/06/03
                IF (X < XOUT .or. count >= integrator_points) exit
                count = count + 1
                IPAR(1) = count
                pos_t(count, 1) = CONTD8(1, XOUT, CON, ICOMP, ND)
                pos_t(count, 2) = CONTD8(2, XOUT, CON, ICOMP, ND)
                pos_t(count, 3) = CONTD8(3, XOUT, CON, ICOMP, ND)
                vel_t(count, 1) = CONTD8(4, XOUT, CON, ICOMP, ND)
                vel_t(count, 2) = CONTD8(5, XOUT, CON, ICOMP, ND)
                vel_t(count, 3) = CONTD8(6, XOUT, CON, ICOMP, ND)
                XOUT = XOUT + step
            end do
        END IF
    END SUBROUTINE SOLOUT

    !++++++++++++++++++++++++++++++++++++++++++++++++++++++++++++++++++++++
    subroutine integrator_find_orbtype(type, moments, moments2, pos, vel) ! (BT)
        integer(kind=i4b), intent(out) :: type
        real(kind=dp), intent(out), dimension(:) :: moments, moments2 ! (BT)
        real(kind=dp), intent(in), dimension(:, :) :: pos
        real(kind=dp), intent(in), dimension(size(pos, 1), 3) :: vel
        real (kind=dp),dimension(size(pos,1)) :: vr, vt, vz ! (BT)
        real (kind=dp) :: sd_vr, sd_vt, sd_vz, mean_vr, mean_vt, mean_vz, n ! (BT)
        !----------------------------------------------------------------------
        real(kind=dp) :: lxc, lyc, lzc
        real(kind=dp), dimension(size(pos, 1)) :: t
        real(kind=dp), parameter :: nul = 0.0_dp
        !  Lx = y*Vz-z*Vy
        t = pos(:, 2)*vel(:, 3) - pos(:, 3)*vel(:, 2)
        lxc = maxval(t)*minval(t)
        moments(1) = sum(t)/size(pos, 1)

        !  Ly = z*Vx-x*Vz
        t = pos(:, 3)*vel(:, 1) - pos(:, 1)*vel(:, 3)
        lyc = maxval(t)*minval(t)
        moments(2) = sum(t)/size(pos, 1)

        !  Lz = x*Vy-y*Vx
        t = pos(:, 1)*vel(:, 2) - pos(:, 2)*vel(:, 1)
        lzc = maxval(t)*minval(t)
        moments(3) = sum(t)/size(pos, 1)

        ! assume orbit is chaotic, unless proven otherwise.
        type = 5

        ! X tube
        if (lxc > nul .and. lyc < nul .and. lzc < nul) type = 1
        ! Y tube
        if (lxc < nul .and. lyc > nul .and. lzc < nul) type = 2
        ! Z tube
        if (lxc < nul .and. lyc < nul .and. lzc > nul) type = 3
        ! Box
        if (lxc < nul .and. lyc < nul .and. lzc < nul) type = 4

        ! vector lenghts should be equal, otherwise DIM  is wrong
        !print*,size(sum(pos(:,:)**2,dim=2)) ,  size(pos,1)

        ! mean radius
        moments(4) = sum(sqrt(sum(pos(:, :)**2, dim=2)))/size(pos, 1)

        ! second moment = vxx+vyy+vzz + 2vxy + 2vyz +2vzx
        moments(5) = sum(sum(vel(:, :)**2, dim=2) &
                         + 2*(vel(:, 1)*vel(:, 2) &
                              + vel(:, 2)*vel(:, 3) &
                              + vel(:, 3)*vel(:, 1)))/size(pos, 1)

        !print*,moments(3),moments(5),moments(3)/moments(4)/sqrt(moments(5))

        ! convert velocity to cylinderical  (anisotropy) (BT)
        vr = ( pos(:,1) * vel(:,1) +  pos(:,2) * vel(:,2) ) / sqrt(pos(:,1)**2+pos(:,2)**2)
        vt = ( pos(:,1) * vel(:,2) +  pos(:,2) * vel(:,1) ) / sqrt(pos(:,1)**2+pos(:,2)**2)
        vz = vel(:,3)

        N = size(pos,1)
        mean_vr = sum(vr) / N
        sd_vr = sqrt(sum((vr-mean_vr)**2) / N)

        mean_vt = sum(vt) / N
        sd_vt = sqrt(sum((vt-mean_vt)**2) / N)

        mean_vz = sum(vz) / N
        sd_vz = sqrt(sum((vz-mean_vz)**2) / N)

        moments2(1) =  sd_vr
        moments2(2) =  sd_vt
        moments2(3) =  sd_vz

    end subroutine integrator_find_orbtype

    subroutine computer_energy(Y, E)
      use initial_parameters, only: Omega ! (BT)
        ! Compute the energy of a particle.
        use interpolpot, only: ip_potent
        real(kind=dp), intent(in), dimension(6) :: Y
        real(kind=dp), intent(out) :: E
        real(kind=dp) :: ep
        call ip_potent(y(1), y(2), y(3), Ep)
        if (Omega /= 0.0_dp ) then
           ep = ep + Omega*(y(1)*y(5)-y(2)*y(4)) ! check the conservation of effective potential (BT)
        end if
        E = ep - 0.5_dp*(y(4)**2 + y(5)**2 + y(6)**2)
    end subroutine computer_energy

end module integrator

!######################################################################
!######################################################################
!######################################################################

! $Id: orblib_f.f90,v 1.3 2011/10/25 08:48:45 bosch Exp $

! Written by Remco van den Bosch <bosch@strw.leidenuniv.nl>
! july 2002 Sterrewacht Leiden.

module projection
    ! module doing the circular projection of the orbit.
    use numeric_kinds
    implicit none
    private

    ! Number of projections around axis
    integer(kind=i4b), private :: proj_number

    ! Readin the number of rotation to be done.
    public :: projection_setup, projection_change_direction

    ! stop projection module
    public :: projection_stop

    ! Project pos(3,:),vel(3,:) to proj(2,:),losvel(:),velx(:),vely(:)
    ! Using the n'th projection
    private :: project_n

    ! Project pos(3,:),vel(3,:) to proj(2,:),losvel(:),velx(:),vely(:)
    !Done is set to .true. if all projections are finished
    public :: project

    ! amount of symmetry multipication. ( for triaxial galaxies there are
    ! 8 symmetries per orbit, but we do one (1) at a time.)
    integer(kind=i4b), public, parameter :: projection_symmetry = 1

    real(kind=dp), public :: theta_proj, phi_proj, psi_proj

contains

    !++++++++++++++++++++++++++++++++++++++++++++++++++++++++++++++++++++++
    subroutine projection_setup()
        use initial_parameters, only: theta_view, phi_view, psi_view
        !----------------------------------------------------------------------
        print *, "  ** Projection setup"
        print *, "  * 8 Projections for Triaxial model"
        proj_number = 8
        print *, "  * Inclination of the model is (theta,phi): ", theta_view, phi_view, psi_view
        theta_proj = theta_view
        phi_proj = phi_view
        psi_proj = psi_view
        print *, theta_proj, phi_proj, psi_proj
        print *, "  ** Projection setup finished"

    end subroutine projection_setup

    subroutine projection_change_direction()
        !----------------------------------------------------------------------
        real(kind=dp)              :: t1, t2, t3
        print *, "  ** Projection change direction"
        print *, "  * deprojection angles are (theta,phi,psi): ", &
            theta_proj/(pi_d/180.0_dp), phi_proj/(pi_d/180.0_dp), &
            psi_proj/(pi_d/180.0_dp)
        print *, "  * Give new angles (theta, phi, psi):"
        print *, "  * Anwser -501 0 0 to keep current values"
        read *, t1, t2, t3
        print *, t1, t2, t3
        if (t1 > -500) then
            theta_proj = t1*(pi_d/180.0_dp)
            phi_proj = t2*(pi_d/180.0_dp)
            psi_proj = t3*(pi_d/180.0_dp)
        end if
        print *, "  * New deprojection angles are (theta,phi,psi): ", &
            theta_proj/(pi_d/180.0_dp), phi_proj/(pi_d/180.0_dp), &
            psi_proj/(pi_d/180.0_dp)

        print *, theta_proj, phi_proj, psi_proj

    end subroutine projection_change_direction

    !++++++++++++++++++++++++++++++++++++++++++++++++++++++++++++++++++++++
    subroutine projection_stop()
        !----------------------------------------------------------------------
        ! empty function

    end subroutine projection_stop

    !++++++++++++++++++++++++++++++++++++++++++++++++++++++++++++++++++++++
    subroutine project_n(type, pos, vel, proj, losvel, vel2d, n)
      use initial_parameters, only :  Omega ! (BT)
        ! use initial_parameters, only : theta_view, phi_view
        ! pos( :, (r,z) )
        real(kind=dp), intent(in), dimension(:, :)             :: pos
        ! vel (:, (r,z,theta))
        real(kind=dp), intent(in), dimension(size(pos, 1), 3)  :: vel
        ! proj(:,(x',y'))
        real(kind=dp), intent(out), dimension(size(pos, 1), 2) :: proj
        ! losvd (:)
        real(kind=dp), intent(out), dimension(size(pos, 1))    :: losvel
        ! velx(:), vely(:)
        real(kind=dp), intent(out), dimension(size(pos, 1), 2) :: vel2d
        integer(kind=i4b), intent(in)                          :: type, n
        !----------------------------------------------------------------------
        real(kind=dp)                          :: t1, t2, t3, theta, phi

        real (kind=dp),dimension(3,8,5) ::vsgn          ! (BT)
        real (kind=dp),dimension(3,8) ::psgn            ! (BT)

        ! Signs of the (vx,vy,vz) for each Projection and type of Orbit
        real(kind=dp), dimension(3, 8, 5), &
            parameter :: vsgn1 = reshape((/ &
                                        ! X tubes
                                        1, 1, 1, -1, 1, 1, 1, 1, -1, -1, 1, -1, &
                                        -1, -1, 1, 1, -1, 1, -1, -1, -1, 1, -1, -1, &
                                        ! Y tubes
                                        1, 1, 1, 1, -1, -1, 1, 1, -1, 1, -1, 1, &
                                        -1, -1, 1, -1, 1, -1, -1, -1, -1, -1, 1, 1, &
                                        ! Z tubes
                                        1, 1, 1, 1, -1, -1, -1, -1, 1, -1, 1, -1, &
                                        1, 1, -1, 1, -1, 1, -1, -1, -1, -1, 1, 1, &
                                        ! Boxed
                                        1, 1, 1, -1, 1, 1, -1, -1, 1, 1, -1, 1, &
                                        1, 1, -1, -1, 1, -1, -1, -1, -1, 1, -1, -1, &
                                        ! Stochastic
                                        1, 1, 1, -1, 1, 1, -1, -1, 1, 1, -1, 1, &
                                        1, 1, -1, -1, 1, -1, -1, -1, -1, 1, -1, -1/), (/3, 8, 5/))

        !Signs of the x,y,z for each projection  :psgn( [x,y,z], project )
        real(kind=dp), dimension(3, 8), &
            parameter :: psgn1 = reshape((/ &
                                        1, 1, 1, -1, 1, 1, -1, -1, 1, 1, -1, 1, &
                                        1, 1, -1, -1, 1, -1, -1, -1, -1, 1, -1, -1/), (/3, 8/))


        ! Signs of the (vx,vy,vz) for each Projection and type of Orbit
        ! (BT) 4-fold symmetry same as before
        real (kind=dp),dimension(3,8,5),parameter :: vsgn2= reshape((/  &
             ! X tubes
             1 , 1 , 1    ,1 , 1 , 1  ,  -1 , -1 ,1  ,   -1 , -1 , 1 , &
             1 ,1 , -1    ,1 ,1 , -1  , -1 ,-1 ,-1  ,  -1 ,-1 , -1 , &
             ! Y tubes
             1 , 1 , 1    , 1 , 1 ,1  ,  1 , 1 ,-1  ,  1 , 1 , -1 , &
             -1 , -1 , 1   ,-1 , -1 ,1  , -1 ,-1 ,-1  , -1 ,-1 , -1 , &
             ! Z tubes
             1 , 1 , 1    , 1 ,1 , 1  , -1 ,-1 , 1  , -1 , -1 , 1 , &
             1 , 1 ,-1    , 1 ,1 ,-1  , -1 ,-1 ,-1  , -1 , -1 ,-1 , &
             ! Boxed
             1 , 1 , 1    ,1 , 1 , 1  , -1 ,-1 , 1  ,  -1 ,-1 , 1 , &
             1 , 1 ,-1    ,1 , 1 ,-1  , -1 ,-1 ,-1  ,  -1 ,-1 ,-1 , &
             ! Stochastic
             1 , 1 , 1    ,1 , 1 , 1  , -1 ,-1 , 1  ,  -1 ,-1 , 1 , &
             1 , 1 ,-1    ,1 , 1 ,-1  , -1 ,-1 ,-1  ,  -1 ,-1 ,-1 /),(/3,8,5/))
        !Signs of the x,y,z for each projection  :psgn( [x,y,z], project )
        real (kind=dp),dimension(3,8),parameter :: psgn2= reshape((/  &
             1 , 1 , 1   , 1 , 1 , 1   , -1 , -1 , 1 ,  -1 , -1 , 1 , &
             1 , 1 ,-1   , 1 , 1 ,-1  , -1 , -1 ,-1 ,  -1 , -1 ,-1 /),(/3,8/))

        ! Use 8-fold for non-rotating, but 4-fold for rotating (BT)
        vsgn=vsgn1
        psgn=psgn1
        if (Omega /= 0.0_dp ) then
           vsgn=vsgn2
           psgn=psgn2
        endif

        theta = theta_proj
        phi = phi_proj

        ! check orbit type
        if (type > 5 .or. type < 1) stop "project_n: Wrong orbit type"

        ! Use sign matrix for the symmetries.
        ! Using the inverse (transpose) of the projection (eq. 4) of Thesis Ellen.

        ! x'
        t1 = -sin(phi)*psgn(1, n)
        t2 = cos(phi)*psgn(2, n)
        proj(:, 1) = t1*pos(:, 1) + t2*pos(:, 2)

        ! y'
        t1 = -cos(theta)*cos(phi)*psgn(1, n)
        t2 = -cos(theta)*sin(phi)*psgn(2, n)
        t3 = sin(theta)*psgn(3, n)
        proj(:, 2) = t1*pos(:, 1) + t2*pos(:, 2) + t3*pos(:, 3)

        ! v_LOS
        t1 = sin(theta)*cos(phi)*vsgn(1, n, type)
        t2 = sin(theta)*sin(phi)*vsgn(2, n, type)
        t3 = cos(theta)*vsgn(3, n, type)
        losvel(:) = t1*vel(:, 1) + t2*vel(:, 2) + t3*vel(:, 3)

        ! pm_x
        t1 = -sin(phi)*vsgn(1, n, type)
        t2 = cos(phi)*vsgn(2, n, type)
        vel2d(:, 1) = t1*vel(:, 1) + t2*vel(:, 2)

        ! pm_y
        t1 = -cos(theta)*cos(phi)*vsgn(1, n, type)
        t2 = -cos(theta)*sin(phi)*vsgn(2, n, type)
        t3 = sin(theta)*vsgn(3, n, type)
        vel2d(:, 2) = t1*vel(:, 1) + t2*vel(:, 2) + t3*vel(:, 3)

        ! ! v_radial and v_tangential START
        ! ! r'
        ! projr = sqrt(proj(:, 1)**2 + proj(:, 2)**2)

        ! ! pm_radial
        ! velr = ( proj(:, 1)*velx(:) + proj(:, 2)*vely(:) ) / projr

        ! ! pm_tangential
        ! velt = ( proj(:, 1)*vely(:) + proj(:, 2)*velx(:) ) / projr
        ! ! v_radial and v_tangential END

        !xaa = (-sin(phi)*x+cos(phi)*y)*sin(psi)-(-cos(theta)*cos(phi)*x-cos(theta)*sin(phi)*y+sin(theta)*z)*cos(psi);
        !yaa = (-sin(phi)*x+cos(phi)*y)*cos(psi)+(-cos(theta)*cos(phi)*x-cos(theta)*sin(phi)*y+sin(theta)*z)*sin(psi);

        !  t1 = sin(phi)
        !  t3 = cos(phi)
        !  t5 = -t1*x+t3*y
        !  t6 = sin(psi)
        !  t8 = cos(theta)
        !  t13 = sin(theta)
        !  t15 = -t8*t3*x-t8*t1*y+t13*z
        !  t16 = cos(psi)
        !  v(1) = t5*t6-t15*t16
        !  v(2) = t5*t16+t15*t6

        !  v(1) = x*sin(psi)-y*cos(psi)
        !  v(2) = x*cos(psi)+y*sin(psi)

    end subroutine project_n

    !++++++++++++++++++++++++++++++++++++++++++++++++++++++++++++++++++++++
    subroutine project(type, pos, vel, proj, losvel, vel2d, done, first)
        integer(kind=i4b), intent(in)                        :: type
        real(kind=dp), intent(in), dimension(:, :) :: pos
        real(kind=dp), intent(in), dimension(size(pos, 1), 3) :: vel
        real(kind=dp), intent(out), dimension(size(pos, 1)*projection_symmetry, 2) &
             & :: proj
        real(kind=dp), intent(out), dimension(size(pos, 1)*projection_symmetry) &
             & :: losvel
        real(kind=dp), intent(out), dimension(size(pos, 1)*projection_symmetry, 2) &
             & :: vel2d
        logical, intent(out)                          :: done
        logical, intent(in)                          :: first
        !----------------------------------------------------------------------
        integer(kind=i4b), save :: count = 0

        ! reset counter if this is the first projection for this orbit
        if (first) count = 0
        count = count + 1
        done = .false.

        if (count <= proj_number) then
            call project_n(type, pos, vel, proj, losvel, vel2d, count)
        else
            count = proj_number + 1
            done = .true.
            proj(:, :) = 0.0_dp
            losvel(:) = 0.0_dp
            vel2d(:, :) = 0.0_dp
        end if

    end subroutine project

end module projection

!#########################################################
!#########################################################
!#########################################################

! $Id: orblib_f.f90,v 1.3 2011/10/25 08:48:45 bosch Exp $

! Written by Remco van den Bosch <bosch@strw.leidenuniv.nl>
! Sterrewacht Leiden, The Netherlands

module psf
    use numeric_kinds
    implicit none
    private

    ! * Module for the PSF generation.
    ! The way PSF are done in this program is quite simple. We just
    ! take the original point and modify it with a configurable
    ! random gaussian offset (psf_size).

    ! how many psf are there?
    integer(kind=i4b), public                           :: psf_n
    ! what is the histogram dimension of the psf(psf_n)?
    integer(kind=i4b), public, allocatable, dimension(:) :: psf_hist_dim
    ! kind of psf(psf_n)
    integer(kind=i4b), private, allocatable, dimension(:) :: psf_kind
    ! size of psf for (n,psf)
    real(kind=dp), private, allocatable, dimension(:, :) :: psf_sigma
    ! intensity of the psf(n,psf)
    real(kind=dp), private, allocatable, dimension(:, :) :: psf_iten
    ! (i,j,pf) contains a sigma's in random order for psf pf
    real(kind=dp), private, allocatable, dimension(:, :) :: psf_randomsigma
    ! setupup of psf variables
    public :: psf_setup
    ! generate gaussian psf points of input array.
    public :: psf_gaussian

    public :: psf_stop

    ! Find the sigma of the psf number #.
    public :: psf_cal_sigma

    ! Generates an array with proportionals sigma's of a MGE-PSF
    private:: psf_sigma_map

contains

    !++++++++++++++++++++++++++++++++++++++++++++++++++++++++++++++++++++++
    subroutine psf_stop()
        !----------------------------------------------------------------------
        if (allocated(psf_kind)) then
            deallocate (psf_kind, psf_sigma, psf_iten, psf_hist_dim)
            deallocate (psf_randomsigma)
        end if

    end subroutine psf_stop

    !++++++++++++++++++++++++++++++++++++++++++++++++++++++++++++++++++++++
    subroutine psf_setup()
        use initial_parameters, only: conversion_factor
        use random_gauss_generator, only: random_gauss_seed
        !----------------------------------------------------------------------
        integer(kind=i4b) :: i, j

        print *, "  ** Setting up PSF module"
        print *, "  * How many different psf's?"
        read *, psf_n
        print *, "   ", psf_n
        allocate (psf_kind(psf_n), psf_hist_dim(psf_n))

        do i = 1, psf_n
            print *, "  * How many gaussians does the ", i, "psf consist of?"
            read *, psf_kind(i)
            print *, psf_kind(i)
            if (psf_kind(i) < 1) stop "gaussian value too low"
        end do

        allocate (psf_sigma(maxval(psf_kind(:)), psf_n))
        allocate (psf_iten(maxval(psf_kind(:)), psf_n))

        do i = 1, psf_n
            print *, "   Intensity, sigma of the gauss for PSF ", i
            do j = 1, psf_kind(i)
                read *, psf_iten(j, i), psf_sigma(j, i)
                print *, psf_iten(j, i), psf_sigma(j, i)
            end do
        end do

        ! convert sizes arcsec to km
        psf_sigma(:, :) = psf_sigma(:, :)*conversion_factor
        call random_gauss_seed()
        call psf_sigma_map()

        print *, "  ** PSF module setup Finished"

    end subroutine psf_setup

    !++++++++++++++++++++++++++++++++++++++++++++++++++++++++++++++++++++++
    subroutine psf_gaussian(pf, vec, gaus)
        use random_gauss_generator
        integer(kind=i4b), intent(in)               :: pf
        ! input vectors (n,2)
        real(kind=dp), dimension(:, :), intent(in) :: vec
        ! output vectors (n,2)
        real(kind=dp), dimension(:, :), intent(out)::gaus
        !----------------------------------------------------------------------
        real(kind=sp), dimension(size(vec, 1)) :: t
        integer(kind=i4b), dimension(size(vec, 1)) :: ind
        integer(kind=i4b) :: j
        real(kind=dp) :: ran1

        if (psf_kind(pf) == 1) then
            ! One gaussian in this psf
            if (psf_sigma(1, pf) > 1.0_dp) then
                call random_gauss(gaus(:, :))
                gaus(:, :) = vec(:, :) + gaus(:, :)*psf_sigma(1, pf)
            else
                ! psf size is tiny, so no convolution is done.
                gaus(:, :) = vec(:, :)
            end if
        else
            ! MGE PSF. Use the randomsigma to convolve these points
            ! Each sigma has a chance of being used proprotional
            ! to the weight of the corresponding Gaussian component.
            ! M. Cappellari, 14 January 2003
            call random_gauss(gaus(:, :))
            do j = 1, size(vec, 1) ! no forall, want this to be serialized...
                t(j) = ran1(1)
            end do
            ! call random_number(t(:))
            ind = t*(size(vec, 1) - 1) + 1 ! n=size(vec,1) random integers in [1,n]
            forall (j=1:2)
                gaus(:, j) = vec(:, j) + gaus(:, j)*psf_randomsigma(ind(:), pf)
            end forall

        end if

    end subroutine psf_gaussian

    !++++++++++++++++++++++++++++++++++++++++++++++++++++++++++++++++++++++
    subroutine psf_sigma_map()
        use integrator, only: integrator_points
        use projection, only: projection_symmetry
        !----------------------------------------------------------------------

        integer(kind=i4b)                          :: pf
        ! input vectors (n,2)
        integer(kind=i4b)                          :: i, j, sizex
        real(kind=dp), dimension(:), allocatable :: weightfl
        integer(kind=i4b), dimension(:), allocatable :: weightint
        ! random sigma's

        print *, "  * Making vectors filled of sigmas for psf convolution."
        sizex = integrator_points*projection_symmetry
        allocate (psf_randomsigma(sizex, psf_n))
        psf_randomsigma(:, :) = 0.0_dp

        do pf = 1, psf_n
            allocate (weightfl(psf_kind(pf)), weightint(psf_kind(pf) + 1))

            ! The weight of each PSF gaussian
            do i = 1, psf_kind(pf)
                weightfl(i) = abs(psf_iten(i, pf))
            end do
            do i = 1, psf_kind(pf)
                ! normalized cumulative sum
                weightint(i + 1) = nint(sum(weightfl(1:i))*((sizex - 1)/sum(weightfl(:)))) + 1
            end do
            ! range [1,sizex]
            weightint(1) = 1_i4b
            weightint(psf_kind(pf) + 1) = sizex

            ! Now we generate an array with the sigmas. Each sigma occurs a
            ! relative weighted amount of times in the array.
            do i = 1, psf_kind(pf)
                do j = weightint(i), weightint(i + 1)
                    psf_randomsigma(j, pf) = psf_sigma(i, pf)
                end do
            end do
            print *, 'Weight divided for psf', pf, ':'
            print *, weightint(:)
            deallocate (weightfl, weightint)
        end do
    end subroutine psf_sigma_map

    !++++++++++++++++++++++++++++++++++++++++++++++++++++++++++++++++++++++
    subroutine psf_cal_sigma(pf, sigma)
        integer(kind=i4b), intent(in) :: pf
        real(kind=dp), intent(out):: sigma
        !----------------------------------------------------------------------
        sigma = maxval(psf_sigma(:, pf))

    end subroutine psf_cal_sigma

end module psf

!######################################################################
!######################################################################
!######################################################################

! $Id: orblib_f.f90,v 1.3 2011/10/25 08:48:45 bosch Exp $

! Written by Remco van den Bosch <bosch@strw.leidenuniv.nl>
! July 2002 Sterrewacht Leiden.

module aperture
    use numeric_kinds
    implicit none
    private

    ! Total number of apertures
    integer(kind=i4b), public                          :: aperture_n
    ! Number of apertures with 0d histograms (mass only)
    integer(kind=i4b), public                          :: ap_hist0d_n
<<<<<<< HEAD
    ! Number of apertures with 2d histograms
    integer(kind=i4b), public                          :: ap_hist2d_n
    ! type of aperture (1=poly,2=box)
    integer(kind=i4b), public, allocatable, dimension(:) :: aperture_type
=======
>>>>>>> 990c996b
    ! histogram dimension for each aperture (0=0D, 1=1D, 2=2D)
    integer(kind=i4b), public, allocatable, dimension(:) :: ap_hist_dim

    ! number of bins in aperture
    integer(kind=i4b), public, allocatable, dimension(:) :: aperture_size
    ! Starting point of the aperture in flat array.
    integer(kind=i4b), public, allocatable, dimension(:) :: aperture_start
    ! To which psf does this aperture belong?
    integer(kind=i4b), public, allocatable, dimension(:) :: aperture_psf
    public :: aper_stop

contains

!++++++++++++++++++++++++++++++++++++++++++++++++++++++++++++++++++++++
    subroutine aper_stop()
        !--------------------------------------------------------------
        print *, "  * Stopping aperture module"
        if (allocated(aperture_size)) then
            deallocate (aperture_size)
            deallocate (aperture_start)
            deallocate (ap_hist_dim)
        end if
        print *, "  * Aperture module stopped"

    end subroutine aper_stop

end module aperture

!######################################################################
!######################################################################
!######################################################################

module aperture_boxed
    !contains the aperture functions for the square pixel boxed apertures
    use numeric_kinds
    implicit none
    private

    real(kind=dp), private, dimension(:, :), allocatable :: ap_box_size, ap_box_begin
    real(kind=dp), private, dimension(:), allocatable :: ap_box_idx, ap_box_idy
    real(kind=dp), private, dimension(:), allocatable :: ap_box_rot
    integer(kind=i4b), private, dimension(:), allocatable :: ap_box_bx

    ! read in boxed aperture file
    public :: aperture_boxed_readfile

    !figure out in which aperture the points fit.
    public :: aperture_boxed_find

    public :: aper_boxed_stop

    public :: aperture_boxed_field

contains

    !++++++++++++++++++++++++++++++++++++++++++++++++++++++++++++++++++++++
    subroutine aper_boxed_stop()
        !----------------------------------------------------------------------
        if (allocated(ap_box_size)) then
            deallocate (ap_box_size, ap_box_begin, ap_box_idx, ap_box_idy, ap_box_rot)
            deallocate (ap_box_bx)
        end if

    end subroutine aper_boxed_stop

    !++++++++++++++++++++++++++++++++++++++++++++++++++++++++++++++++++++++
    subroutine aperture_boxed_readfile(handle, aper_n)
        use initial_parameters, only: conversion_factor
        use aperture, only: aperture_size, aperture_start
        use file_tools, only: next_content_line
        integer(kind=i4b), intent(in) :: handle, aper_n
        !----------------------------------------------------------------------
        integer(kind=i4b), save       :: amount = 0
        integer(kind=i4b)             :: biny
        character(len=80)             :: string
        !temporary array's
        real(kind=dp), Dimension(:, :), allocatable     :: tr
        integer(kind=i4b), Dimension(:, :), allocatable :: ti

        print *, "  * Reading boxed aperture file."

        amount = amount + 1

        if (allocated(ap_box_size)) then
            allocate (tr(amount, 7), ti(amount, 1))
            tr(:, :) = 0
            ti(:, :) = 0
            tr(1:amount - 1, 1:2) = ap_box_size(:, 1:2)
            tr(1:amount - 1, 3:4) = ap_box_begin(:, 1:2)
            tr(1:amount - 1, 5) = ap_box_idx(:)
            tr(1:amount - 1, 6) = ap_box_idy(:)
            tr(1:amount - 1, 7) = ap_box_rot(:)
            ti(1:amount - 1, 1) = ap_box_bx(:)

            deallocate (ap_box_size, ap_box_begin, ap_box_bx)
            deallocate (ap_box_idx, ap_box_idy, ap_box_rot)

            allocate (ap_box_size(amount, 2), ap_box_begin(amount, 2))
            allocate (ap_box_bx(amount), ap_box_idx(amount))
            allocate (ap_box_idy(amount), ap_box_rot(amount))

            ap_box_size(:, 1:2) = tr(:, 1:2)
            ap_box_begin(:, 1:2) = tr(:, 3:4)
            ap_box_idx(:) = tr(:, 5)
            ap_box_idy(:) = tr(:, 6)
            ap_box_rot(:) = tr(:, 7)
            ap_box_bx(:) = ti(:, 1)

            deallocate (tr, ti)
        else
            allocate (ap_box_size(1, 2), ap_box_begin(1, 2), ap_box_bx(1))
            allocate (ap_box_idx(1), ap_box_idy(1), ap_box_rot(1))
        end if

        print *, "  *  Reading box info"
        print *, "  *  Order: begin(x,y)"
        string = next_content_line(handle)
        read (string, fmt=*) ap_box_begin(amount, 1:2)
        print *, "      size(x,y) "
        string = next_content_line(handle)
        read (string, fmt=*) ap_box_size(amount, 1:2)
        print *, "      rotation"
        string = next_content_line(handle)
        read (string, fmt=*) ap_box_rot(amount)
        ap_box_rot(amount) = ap_box_rot(amount)*(pi_d/180.0_dp)
        print *, "      bin(x,y)"
        string = next_content_line(handle)
        read (string, fmt=*) ap_box_bx(amount), biny

        ! convert arcsec into km
        ap_box_begin(amount, :) = ap_box_begin(amount, :)*conversion_factor
        ap_box_size(amount, :) = ap_box_size(amount, :)*conversion_factor

        ap_box_idx(amount) = (ap_box_bx(amount)/ap_box_size(amount, 1))
        ap_box_idy(amount) = (biny/ap_box_size(amount, 2))

        aperture_start(aper_n) = amount
        aperture_size(aper_n) = ap_box_bx(amount)*biny

        print *, "   Total bins ", aperture_size(aper_n)
        print *, "   begin      ", ap_box_begin(amount, :)
        print *, "   size       ", ap_box_size(amount, :)
        print *, "   rotation   ", ap_box_rot(amount)
        print *, "   binx       ", ap_box_bx(amount)
        print *, "   idx,y      ", ap_box_idx(amount), ap_box_idy(amount)
        print *, " "
        print *, "  * Finished reading aperture"

    end subroutine aperture_boxed_readfile

    !++++++++++++++++++++++++++++++++++++++++++++++++++++++++++++++++++++++
    subroutine aperture_boxed_find(ap, vec, res)
        ! vec is a n*m*2 matrix with vectors.
        ! res is an n*m matrix with has the resulting pixel of each vector
        ! ap is the aperture number.
        use aperture, only: aperture_start
        !use initial_parameters, only : psi_view
        use projection, only: psi_proj
        integer(kind=i4b), intent(in)                          :: ap
        real(kind=dp), dimension(:, :), intent(in)              :: vec
        integer(kind=i4b), dimension(size(vec, 1)), intent(out) :: res
        !----------------------------------------------------------------------
        integer(kind=i4b) :: n, j, bx
        real(kind=dp) :: r1, r2, b1, b2, idx, idy, sx, sy, x, y, t, q
        !real (kind=dp), dimension(size(vec,1)) :: t, q, x, y

        ! The number of this aperture in the memory
        n = aperture_start(ap)

        r1 = cos(-ap_box_rot(n) + pio2_d - psi_proj)
        r2 = sin(-ap_box_rot(n) + pio2_d - psi_proj)

        b1 = ap_box_size(n, 1)
        b2 = ap_box_size(n, 2)
        idx = ap_box_idx(n)
        idy = ap_box_idy(n)
        bx = ap_box_bx(n)
        sx = ap_box_begin(n, 1)
        sy = ap_box_begin(n, 2)

        ! Perform shift after rotation MC, 19/APR/2004
        ! Meanning of ap_box_begin has changed!

        do j = 1, size(vec, 1)
            t = vec(j, 1)
            q = vec(j, 2)
            x = t*r1 - q*r2 - sx
            res(j) = 0!_i4b
            if (x > 0.0_dp .and. x < b1) then
                y = t*r2 + q*r1 - sy
                if (y > 0.0_dp .and. y < b2) then
                    res(j) = int(x*idx) + int(y*idy)*bx + 1!_i4b
                end if
            end if
        end do

    end subroutine aperture_boxed_find

    !++++++++++++++++++++++++++++++++++++++++++++++++++++++++++++++++++++++
    subroutine aperture_boxed_field(ap, x, y)
        use aperture, only: aperture_start
        integer(kind=i4b), intent(in) :: ap
        real(kind=dp), intent(out), dimension(:) :: x, y
        !----------------------------------------------------------------------
        integer(kind=i4b) :: i, j, n
        real(kind=dp) :: d, e, f, g, r1, r2

        ! The number of this aperture in the memory
        n = aperture_start(ap)
        r1 = cos(ap_box_rot(n))
        r2 = sin(ap_box_rot(n))
        x(:) = 0.0_dp
        y(:) = 0.0_dp
        do i = 1, 2
            f = (i - 1)*ap_box_size(n, 1) + ap_box_begin(n, 1)
            do j = 1, 2
                g = (j - 1)*ap_box_size(n, 2) + ap_box_begin(n, 2)
                d = r1*f - r2*g
                e = r2*f + r1*g
                x(1) = min(d, x(1))
                y(1) = min(e, y(1))
                x(2) = max(d, x(2))
                y(2) = max(e, y(2))
            end do
        end do

    end subroutine aperture_boxed_field

end module aperture_boxed

!######################################################################
!######################################################################
!######################################################################

module aperture_routines
    ! Basic aperture routines
    ! This module is the overhead to call the aperture_* functions
    use numeric_kinds
    use aperture
    implicit none
    private

    public :: aperture_setup

    public :: aperture_stop

    ! Finds the boundaries (on the sky) of an aperture.
    public :: aperture_field

contains

    !++++++++++++++++++++++++++++++++++++++++++++++++++++++++++++++++++++++
    subroutine aperture_setup()
        use aperture_boxed, only: aperture_boxed_readfile
        use psf, only: psf_n
        !----------------------------------------------------------------------
        integer(kind=i4b)  :: i, handle = 11
        character(len=80) :: file, string
        print *, "  **Aperture setup module"
        print *, "  * How many different apertures?  :"
        read *, aperture_n

        allocate (aperture_size(aperture_n))
        allocate (aperture_start(aperture_n))
        allocate (aperture_psf(aperture_n))
        allocate (ap_hist_dim(aperture_n))
        print *, "  * using ", aperture_n, " aperture(s)"

        ap_hist0d_n = 0
        ap_hist2d_n = 0
        do i = 1, aperture_n
            print *, "  * What's the filename of the ", i, " aperture file ? :"
            read *, file
            print *, "  * Reading ", file

            open (unit=handle, file=file, action="read", status="old"&
                 &, position="rewind")
            string = "#counter_rotation_boxed_aperturefile_version_2"
            print *, "  * Assuming type ", string
            call aperture_boxed_readfile(handle, i)
            close (unit=handle)
            print *, "  * To which psf does this aperture belong?"
            read *, aperture_psf(i)
            if (aperture_psf(i) < 1 .or. aperture_psf(i) > psf_n) then
                stop " That PSF does not exist!"
            end if

            print *, "  * Histogram dimensions for this aperture (0, 1, or 2)?"
            read *, ap_hist_dim(i)
            print *, "  * The histograms are ", ap_hist_dim(i), " dimensional."
            if (ap_hist_dim(i) < 0 .or. ap_hist_dim(i) > 2) then
                stop "  Histogram dimension must be 0, 1, or 2!"
            end if
            if (ap_hist_dim(i) == 0) ap_hist0d_n = ap_hist0d_n + 1
            if (ap_hist_dim(i) == 2) ap_hist2d_n = ap_hist2d_n + 1
        end do
        print *, "  ** aperture setup finished"

    end subroutine aperture_setup

    !++++++++++++++++++++++++++++++++++++++++++++++++++++++++++++++++++++++
    subroutine aperture_stop()
        use aperture, only: aper_stop
        use aperture_boxed, only: aper_boxed_stop
        !----------------------------------------------------------------------
        call aper_stop()
        call aper_boxed_stop()

    end subroutine aperture_stop

    !++++++++++++++++++++++++++++++++++++++++++++++++++++++++++++++++++++++
    subroutine aperture_field(pf, minx, maxx, miny, maxy)
        use aperture, only: aperture_n, aperture_psf
        use aperture_boxed, only: aperture_boxed_field
        use psf, only: psf_n
        integer(kind=i4b), intent(in) :: pf
        real(kind=dp), intent(out) :: maxx, minx, miny, maxy
        !----------------------------------------------------------------------
        logical, save :: initialized = .false.
        real(kind=dp), dimension(:, :), allocatable, save :: f_x, f_y
        integer(kind=i4b) :: i, pfn
        real(kind=dp), dimension(2) :: x, y

        if (.not. initialized) then
            allocate (f_x(psf_n, 2), f_y(psf_n, 2))
            f_x(:, :) = 0.0_dp
            f_y(:, :) = 0.0_dp
            do i = 1, aperture_n
                pfn = aperture_psf(i)
                call aperture_boxed_field(i, x, y)
                f_x(pfn, 1) = min(f_x(pfn, 1), x(1))
                f_x(pfn, 2) = max(f_x(pfn, 2), x(2))
                f_y(pfn, 1) = min(f_y(pfn, 1), y(1))
                f_y(pfn, 2) = max(f_y(pfn, 2), y(2))
            end do
            initialized = .true.
        end if

        minx = f_x(pf, 1)
        miny = f_y(pf, 1)
        maxx = f_x(pf, 2)
        maxy = f_y(pf, 2)

    end subroutine aperture_field

end module aperture_routines

!######################################################################
!######################################################################
!######################################################################

! $Id: orblib_f.f90,v 1.3 2011/10/25 08:48:45 bosch Exp $

! Written by Remco van den Bosch <bosch@strw.leidenuniv.nl>
! Sterrenwacht Leiden, The Netherlands

! This Module provides the binning of seperate histgrams.
! Type 0 : Do nothing.
! Type 1 : Sum all the bins with the same order number.

! This module was written to accomodate the Sauron pixel binning.

module binning
    ! Extension to the histogram module.
    ! This module takes care of possible binning of the histogram.
    use numeric_kinds
    implicit none
    private

    ! set's up the binning array's
    public :: binning_setup

    ! deallocate memory
    public :: binning_stop

    ! bin the aperture
    public :: binning_bin
    public :: binning_bin_h2d

    ! function for binning of type 1
    private :: binning_add_it_up
    private :: binning_add_it_up_h2d

    ! Type of binning. (0=no binning) (1=simple binning)
    integer(kind=i4b), private, allocatable, dimension(:)   ::  bin_type

    ! The way the boxes should be binned (order,ap)
    integer(kind=i4b), private, allocatable, dimension(:, :) ::  bin_order

    ! The total amount of boxes in the binned boxes
    ! ( actually maxval(binning_order(ap)) )
    integer(kind=i4b), public, allocatable, dimension(:) :: bin_max

    ! size(bin_order(:,ap),1)
    integer(kind=i4b), private, allocatable, dimension(:)   ::  bin_size

contains

    !++++++++++++++++++++++++++++++++++++++++++++++++++++++++++++++++++++++
    subroutine binning_stop()
        !----------------------------------------------------------------------
        if (allocated(bin_type)) then
            deallocate (bin_type)
            deallocate (bin_order)
            deallocate (bin_max)
            deallocate (bin_size)
        end if

    end subroutine binning_stop

    !++++++++++++++++++++++++++++++++++++++++++++++++++++++++++++++++++++++
    subroutine binning_setup()
        use aperture, only: aperture_n
        use file_tools, only: next_content_line
        !----------------------------------------------------------------------
        integer(kind=i4b) :: i
        character(len=80) :: string
        print *, "  * Starting Binning setup"
        allocate (bin_type(aperture_n))
        allocate (bin_max(aperture_n))
        allocate (bin_size(aperture_n))
        bin_max(:) = 0
        bin_size(:) = 0

        do i = 1, aperture_n
            print *, "  * What kind of binning for aperture ", i
            print *, "    0=none 1=added up"
            do
                read *, bin_type(i)
                if (bin_type(i) == 1 .or. bin_type(i) == 0) exit
                print *, "   - Input incorrect try again!"
            end do
            print *, "  * Type:", bin_type(i)
        end do

        print *, "  * Reading binning files"

        do i = 1, aperture_n
            if (bin_type(i) == 1) then
                print *, "  * Aperture: ", i
                print *, "  * Give the filename of the binning file."
                read *, string
                print *, "  * Opening: ", string
                open (unit=30 + i, file=string, action="read", status="old"&
                  &, position="rewind")
                string = next_content_line(30 + i)  ! skip comment lines
                read (string, *) bin_size(i)
                print *, "  * bins in this aperture:", bin_size(i)
            end if
        end do

        allocate (bin_order(maxval(bin_size(:)), aperture_n))

        bin_order(:, :) = 0

        do i = 1, aperture_n
            if (bin_type(i) == 1) then
                print *, "  * Reading data of aperture:", i, bin_size(i)
                read (unit=30 + i, fmt=*) bin_order(1:bin_size(i), i)
                close (unit=30 + i)
            end if
        end do

        do i = 1, aperture_n
            if (bin_type(i) == 1) then
                bin_max(i) = maxval(bin_order(:, i))
            end if
        end do
        print *, "  ** Binning module setup finished."

    end subroutine binning_setup

    !++++++++++++++++++++++++++++++++++++++++++++++++++++++++++++++++++++++
    subroutine binning_bin(ap, h, newsize)
        integer(kind=i4b), intent(in)                     :: ap
        real(kind=dp), intent(in out), dimension(:, :) :: h
        integer(kind=i4b), intent(out)                    :: newsize
        !----------------------------------------------------------------------
        if (bin_type(ap) == 1) then
            call binning_add_it_up(ap, h, newsize)
        else
            newsize = size(h, 1)
        end if

    end subroutine binning_bin

    !++++++++++++++++++++++++++++++++++++++++++++++++++++++++++++++++++++++
    subroutine binning_bin_h2d(ap, h, newsize)  ! version for 2d histograms
        integer(kind=i4b), intent(in)                     :: ap
        real(kind=dp), intent(in out), dimension(:, :, :) :: h
        integer(kind=i4b), intent(out)                    :: newsize
        !----------------------------------------------------------------------
        if (bin_type(ap) == 1) then
            call binning_add_it_up_h2d(ap, h, newsize)
        else
            newsize = size(h, 1)
        end if

    end subroutine binning_bin_h2d

    !++++++++++++++++++++++++++++++++++++++++++++++++++++++++++++++++++++++
    subroutine binning_add_it_up(ap, h, newsize)
        integer(kind=i4b), intent(in)                        :: ap
        integer(kind=i4b), intent(out)                       :: newsize
        real(kind=dp), intent(in out), dimension(:, :)    :: h
        !----------------------------------------------------------------------
        real(kind=dp), dimension(0:bin_max(ap), size(h, 2)) :: t
        integer(kind=i4b)                                    :: i

        newsize = bin_max(ap)
        t(:, :) = 0.0_dp
        ! check boundaries
        if (newsize > size(h, 1)) stop "Error: binning_add_it_up: new bin&
             &s are bigger then the original "
        if (size(h, 1) /= bin_size(ap)) stop " Wrong number of bins in a bin"

        do i = 1, size(h, 1)
            t(bin_order(i, ap), :) = t(bin_order(i, ap), :) + h(i, :)
        end do

        ! If you assume nothing, there is no way to do this without
        ! copying it back.
        h(1:newsize, :) = t(1:newsize, :)

    end subroutine binning_add_it_up

    !++++++++++++++++++++++++++++++++++++++++++++++++++++++++++++++++++++++
    subroutine binning_add_it_up_h2d(ap, h, newsize)  ! version for 2d histograms
        integer(kind=i4b), intent(in)                        :: ap
        integer(kind=i4b), intent(out)                       :: newsize
        real(kind=dp), intent(in out), dimension(:, :, :)    :: h
        !----------------------------------------------------------------------
        real(kind=dp), dimension(0:bin_max(ap), size(h, 2), size(h, 3)) :: t
        integer(kind=i4b)                                    :: i

        newsize = bin_max(ap)
        t(:, :, :) = 0.0_dp
        ! check boundaries
        if (newsize > size(h, 1)) stop "Error: binning_add_it_up: new bin&
             &s are bigger then the original "
        if (size(h, 1) /= bin_size(ap)) stop " Wrong number of bins in a bin"

        do i = 1, size(h, 1)
            t(bin_order(i, ap), :, :) = t(bin_order(i, ap), :, :) + h(i, :, :)
        end do

        ! If you assume nothing, there is no way to do this without
        ! copying it back.
        h(1:newsize, :, :) = t(1:newsize, :, :)

    end subroutine binning_add_it_up_h2d

end module binning

!######################################################################
!######################################################################
!######################################################################

module histograms
! Routines for histogram manipulation
    use numeric_kinds
    implicit none
    private

    ! histogram data (aperture,vel)
    real(kind=dp), Dimension(:, :), private, allocatable  :: histogram
    ! 2d histogram data (aperture,vel1,vel2)
    real(kind=dp), Dimension(:, :, :), private, allocatable  :: histogram2d
    ! hist_basic(n,i) n=aperture number, i=width,center,#bins, dim
    real(kind=dp), Dimension(:, :, :), public, allocatable  :: hist_basic
    ! Are the velocity bins all the same?
    logical, public                                      :: hist_thesame
    !h_beg(n,dim),h_end(n,dim) n=aperture_n: begin/end of histogram
    !h_bin(n,dim),h_width(n,dim) : amount of / width of histogram pixels
    real(kind=dp), Dimension(:, :), private, allocatable  :: h_beg, h_end, h_width
    integer(kind=i4b), Dimension(:, :), private, allocatable:: h_bin
    ! h_start(n)  :  where start the first histogram of aperture n
    integer(kind=i4b), Dimension(:), private, allocatable:: h_start
    ! number of polygons/bins in each histogram for each aperture
    integer(kind=i4b), Dimension(:), private, allocatable:: h_blocks
    ! number of histograms (set = aperture_n)
    integer(kind=i4b), private                           :: h_n
    ! number of points stored in histogram ( Used in normalising. )
    real(kind=dp), Dimension(:), private, allocatable     :: h_n_stored
    ! total number of histograms/constraints  after binning
    integer(kind=i4b), private                           :: h_nconstr
    ! maximum histogram dimension
    integer(kind=i4b), public                            :: h_maxdim

    ! routines for writing histogram part of output files
    public :: histogram_write, histogram_setup_write
    public :: histogram_write_compat_sparse, histogram_setup_write_mass

    ! Store velocities in the histogram(n).
    public :: histogram_store

    ! Calculate the velocity bin from the velocity distribution
    public :: histogram_velbin

    ! function to reset the histogram for the next orbit
    public :: histogram_reset

    public :: histogram_stop

    public :: histogram_setup

contains

    !++++++++++++++++++++++++++++++++++++++++++++++++++++++++++++++++++++++
    subroutine histogram_reset()
        use aperture, only: aperture_n, ap_hist2d_n
        !----------------------------------------------------------------------
        if (aperture_n - ap_hist2d_n > 0) histogram(:, :) = 0.0_dp
        if (ap_hist2d_n > 0) histogram2d(:, :, :) = 0.0_dp
        h_n_stored(:) = 0.0_dp

    end subroutine histogram_reset

    !++++++++++++++++++++++++++++++++++++++++++++++++++++++++++++++++++++++
    subroutine histogram_setup_write(handle)
        integer(kind=i4b), intent(in) :: handle
        !----------------------------------------------------------------------
        integer(kind=i4b) :: t1
        !write information about the kinematical constraints and velocity histogram
        ! original names: nconstr,nvcube,dvcube
        t1 = hist_basic(1, 3, 1)/2.0_sp ! corrected by Remco 20/JAN/2003
        write (unit=handle) h_nconstr, t1, hist_basic(1, 1, 1)/hist_basic(1, 3, 1)

    end subroutine histogram_setup_write

    !++++++++++++++++++++++++++++++++++++++++++++++++++++++++++++++++++++++
    subroutine histogram_setup_write_mass(handle)
        integer(kind=i4b), intent(in) :: handle
        !----------------------------------------------------------------------
        write (unit=handle, fmt="(i5)") h_nconstr

    end subroutine histogram_setup_write_mass

    !++++++++++++++++++++++++++++++++++++++++++++++++++++++++++++++++++++++
    subroutine histogram_write(handle, handle_pops, handle_pm)
        use aperture, only: ap_hist_dim
        use binning, only: binning_bin, binning_bin_h2d
        integer(kind=i4b), intent(in) :: handle, handle_pops, handle_pm
        !----------------------------------------------------------------------
        integer(kind=i4b)            :: i, bg, ed
        print *, "  * Normalising and Writing histogram data."

        where (h_n_stored(:) > 0.0_dp)
            h_n_stored(:) = 1.0_dp/h_n_stored(:)
        elsewhere
            h_n_stored(:) = 0.0_dp
        end where

        do i = 1, h_n
            bg = h_start(i)
            ed = h_blocks(i) + h_start(i) - 1
            if (ap_hist_dim(i) < 2) then  ! 0d or 1d histograms
                call binning_bin(i, histogram(bg:ed, 1:h_bin(i, 1)), ed)
                ed = h_start(i) - 1 + ed
                !conversion normalizing
                histogram(bg:ed, 1:h_bin(i, 1)) = &
                    &h_n_stored(i)*histogram(bg:ed, 1:h_bin(i, 1))
                if (ap_hist_dim(i) == 0) then
                    if (h_bin(i, 1) /= 1) stop " 0d histogram must have 1 bin only."
                    write (unit=handle_pops) histogram(bg:ed, 1:h_bin(i, 1))
                else  ! 1d histograms
                    call histogram_write_compat_sparse(handle, i, histogram(bg:ed, 1:h_bin(i, 1)))
                end if
            else  ! 2d histograms
                call binning_bin_h2d(i, histogram2d(bg:ed, 1:h_bin(i, 1), 1:h_bin(i, 2)), ed)
                ed = h_start(i) - 1 + ed
                !conversion normalizing
                histogram2d(bg:ed, 1:h_bin(i, 1), 1:h_bin(i, 2)) = &
                    &h_n_stored(i)*histogram2d(bg:ed, 1:h_bin(i, 1), 1:h_bin(i, 2))
                call histogram2d_write_compat_sparse(handle_pm, i, &
                    &histogram2d(bg:ed, 1:h_bin(i, 1), 1:h_bin(i, 2)))
            end if
        end do
    end subroutine histogram_write

    !++++++++++++++++++++++++++++++++++++++++++++++++++++++++++++++++++++++
    subroutine histogram_write_compat_sparse(handle, i_hist, t)
        integer(kind=i4b), intent(in) :: handle, i_hist
        real(kind=dp), dimension(:, :), intent(in) :: t
        !----------------------------------------------------------------------
        integer(kind=i4b) :: ap, b, e, i, k, bout, eout
        do ap = 1, size(t, 1)
            b = 2*hist_basic(i_hist, 3, 1)
            e = -2*hist_basic(i_hist, 3, 1)
            do i = 1, size(t, 2)
                if (t(ap, i) > 0.0_dp) then
                    b = min(b, i)
                    e = max(e, i)
                end if
            end do

            ! write the relevant information for all velocity histograms to file
            k = hist_basic(i_hist, 3, 1)/2.0_sp + 1.0_sp
            bout = b - k
            eout = e - k
            write (unit=handle) bout, eout
            if (b <= e) write (unit=handle) t(ap, b:e)
        end do

    end subroutine histogram_write_compat_sparse

    !++++++++++++++++++++++++++++++++++++++++++++++++++++++++++++++++++++++
    subroutine histogram2d_write_compat_sparse(handle, aperture, t)
        integer(kind=i4b), intent(in) :: handle, aperture
        real(kind=dp), dimension(:, :, :), intent(in) :: t
        !----------------------------------------------------------------------
        integer(kind=i4b) :: ap, i, k
        integer(kind=i4b), dimension(2) :: min_idx, max_idx, center_bin
        integer(kind=i4b), dimension(2) :: begin_out, end_out
        do ap = 1, size(t, 1)
            min_idx = h_bin(aperture, :) + 1
            max_idx = -1
            do i = 1, size(t, 2)
                do k = 1, size(t, 3)
                    if (t(ap, i, k) > 0.0_dp) then
                        min_idx = min(min_idx, [i, k])
                        max_idx = max(max_idx, [i, k])
                    end if
                end do
            end do
            ! write the relevant information for all velocity histograms to file
            center_bin = h_bin(aperture, :) / 2 + 1
            begin_out = min_idx - center_bin
            end_out = max_idx - center_bin
            write (unit=handle) begin_out, end_out
            if (all(min_idx <= max_idx)) then
                write (unit=handle) t(ap, min_idx(1):max_idx(1), min_idx(2):max_idx(2))
            end if
        end do

    end subroutine histogram2d_write_compat_sparse

    !++++++++++++++++++++++++++++++++++++++++++++++++++++++++++++++++++++++
    subroutine histogram_velbin(pf, vel1d, vel2d, bin1d, bin2d)
        use aperture, only: aperture_psf, ap_hist_dim
        integer(kind=i4b), intent(in) :: pf
        real(kind=dp), dimension(:), intent(in) :: vel1d
        real(kind=dp), dimension(:, :), intent(in) :: vel2d
        integer(kind=i4b), dimension(size(vel1d)), intent(out) :: bin1d
        integer(kind=i4b), dimension(size(vel2d, 1), size(vel2d, 2)), intent(out) :: bin2d
        !----------------------------------------------------------------------
        integer(kind=i4b) :: i, ap, bins, dim
        integer(kind=i4b), dimension(size(vel2d, 2)) :: bins2
        real(kind=dp) :: v, beg, width, hend
        real(kind=dp), dimension(size(vel2d, 2)) :: v2, beg2, width2, hend2
        ! find an aperture which is in this pf
        do i = 1, h_n
            if (aperture_psf(i) == pf) ap = i
        end do

        if (ap_hist_dim(ap) < 2) then  ! 0d or 1d histograms
            beg = h_beg(ap, 1)
            hend = h_end(ap, 1)
            width = h_width(ap, 1)
            bins = h_bin(ap, 1)
            do i = 1, size(vel1d)
                v = vel1d(i)
                if (v > beg) then
                    if (v < hend) then
                        ! photon lies within the velocity range
                        bin1d(i) = int(((v - beg)/width)) + 1
                    else
                        ! photon lies above the range
                        ! Assign photon to the last velocity bin.
                        bin1d(i) = bins
                    end if
                else
                    ! photon lies below the velocity range
                    ! assign to first bin
                    bin1d(i) = 1
                end if
            end do
        else  ! 2d histograms  FIXME: can be coded more efficiently, together with 0d, 1d
            beg2 = h_beg(ap, :)
            hend2 = h_end(ap, :)
            width2 = h_width(ap, :)
            bins2 = h_bin(ap, :)
            do i = 1, size(vel2d, 1)
                v2 = vel2d(i, :)
                do dim = 1, size(vel2d, 2)
                    if (v2(dim) > beg2(dim)) then
                        if (v2(dim) < hend2(dim)) then
                            ! photon lies within the velocity range
                            bin2d(i, dim) = int(((v2(dim) - beg2(dim))/width2(dim))) + 1
                        else
                            ! photon lies above the range
                            ! Assign photon to the last velocity bin.
                            bin2d(i, dim) = bins2(dim)
                        end if
                    else
                        ! photon lies below the velocity range
                        ! assign to first bin
                        bin2d(i, dim) = 1
                    end if
                end do
            end do
        end if

    end subroutine histogram_velbin

    !++++++++++++++++++++++++++++++++++++++++++++++++++++++++++++++++++++++
    subroutine histogram_store(ap, n, velb, velb2d, tot)
        use aperture, only: ap_hist_dim
        integer(kind=i4b), intent(in)  :: ap
        integer(kind=i4b)                                   :: i, k, v
        integer(kind=i4b), dimension(:), intent(in)  :: n
        integer(kind=i4b), dimension(size(n, 1)), intent(in)  :: velb
        integer(kind=i4b), dimension(size(n, 1), 2), intent(in)  :: velb2d
        integer(kind=i4b), intent(in)  :: tot
        integer(kind=i4b), dimension(size(velb2d, 2))       :: v2d
        !----------------------------------------------------------------------
        !update number of points stored (including points not stored)
        ! For normalising.
        h_n_stored(ap) = h_n_stored(ap) + tot

        if (ap_hist_dim(ap) < 2) then  ! 0d or 1d histograms
            do i = 1, size(n, 1)
                k = n(i)
                if (k /= 0) then
                    k = k + h_start(ap) - 1
                    v = velb(i)
                    histogram(k, v) = histogram(k, v) + 1.0_dp
                end if
            end do
        else  ! 2d histograms
            do i = 1, size(n, 1)
                k = n(i)
                if (k /= 0) then
                    k = k + h_start(ap) - 1
                    v2d = velb2d(i, :)
                    histogram2d(k, v2d(1), v2d(2)) = histogram2d(k, v2d(1), v2d(2)) + 1.0_dp
                end if
            end do
        end if

    end subroutine histogram_store

    !++++++++++++++++++++++++++++++++++++++++++++++++++++++++++++++++++++++
    subroutine histogram_stop()
        use binning, only: binning_stop
        !----------------------------------------------------------------------
        if (allocated(h_bin)) then
            deallocate (hist_basic, h_beg, h_end, h_bin, h_width, h_start)
            deallocate (h_n_stored, h_blocks)
            if (allocated(histogram)) deallocate (histogram)
            if (allocated(histogram2d)) deallocate (histogram2d)
        end if
        call binning_stop()

    end subroutine histogram_stop

    !++++++++++++++++++++++++++++++++++++++++++++++++++++++++++++++++++++++
    subroutine histogram_setup()
        use aperture, only: aperture_n, aperture_size, aperture_psf, ap_hist_dim, &
                            ap_hist2d_n
        use binning, only: binning_setup, bin_max
        use psf, only: psf_n, psf_hist_dim
        !----------------------------------------------------------------------
        integer(kind=i4b)  :: i, j, ap, h_bin_max, ap_size
        integer(kind=i4b), dimension(2)      :: h_bin_max2d
        integer(kind=i4b), dimension(psf_n)  :: psf_aperture
        real(kind=dp)  :: width, center, bins

        print *, "  * Starting Histogram module"
        h_n = aperture_n
        ! for each psf, determine associated aperture
        ! intended for use with DYNAMITE: assuming 1-1 relation
        do j = 1, aperture_n
            psf_aperture(aperture_psf(j)) = j
            psf_hist_dim(aperture_psf(j)) = ap_hist_dim(j)
        end do

        ! allocate memory for histograms
        ! h_start, h_n_stored, h_blocks are independent of dimension
        allocate (h_start(h_n), h_n_stored(h_n), h_blocks(h_n))
        ! hist_basic, h_beg, h_end, h_bin, h_width are dimension-specific
        h_maxdim = maxval(psf_hist_dim)
        allocate(hist_basic(h_n, 3, h_maxdim))
        allocate(h_beg(h_n, h_maxdim), h_end(h_n, h_maxdim))
        allocate(h_bin(h_n, h_maxdim), h_width(h_n, h_maxdim))

        ! read histogram metadata
        do i = 1, psf_n
            print *, "  * PSF ", i, " has ", psf_hist_dim(i), "d histograms"
            if (psf_hist_dim(i) == 0) then
                print *, "  * Setting width, center, #bins to 1., 0., 1"
                hist_basic(psf_aperture(i), 1, 1) = 1.0_dp
                hist_basic(psf_aperture(i), 2, 1) = 0.0_dp
                hist_basic(psf_aperture(i), 3, 1) = 1.0_dp
            else if (psf_hist_dim(i) <= 2) then
                do j = 1, psf_hist_dim(i)
                    print *, "  * Give for psf ", i, " the histogram width, center and"
                    print *, "    amount of bins for dimension ", j
                    read *, width, center, bins
                    print *, width, center, bins
                    if (width <= 0) stop " Width to small"
                    if (bins < 1) stop " Too few bins"
                    hist_basic(psf_aperture(i), 1, j) = width
                    hist_basic(psf_aperture(i), 2, j) = center
                    hist_basic(psf_aperture(i), 3, j) = bins
                end do
            else
                stop "  * Only 0d, 1d, and 2d histograms are supported"
            end if
        end do

        h_beg(:, :) = hist_basic(:, 2, :) - (0.5_dp*hist_basic(:, 1, :))
        h_end(:, :) = hist_basic(:, 2, :) + (0.5_dp*hist_basic(:, 1, :))
        h_bin(:, :) = hist_basic(:, 3, :)
        h_width(:, :) = hist_basic(:, 1, :)/hist_basic(:, 3, :)

        ! allocate memory for 0d and 1d histograms
        if (aperture_n - ap_hist2d_n > 0) then
            h_bin_max = 0
            ap_size = 0
            do ap = 1, h_n
                if (ap_hist_dim(ap) < 2) then
                    h_bin_max = max(h_bin_max, h_bin(ap, 1))
                    ap_size = ap_size + aperture_size(ap)
                end if
            end do
            ! FIXME: sum(aperture_size(:)) is too large
            ! allocate (histogram(sum(aperture_size(:)), h_bin_max))
            allocate (histogram(ap_size, h_bin_max))
            print *, "  * Histogram size : ", size(histogram), "=", size(histogram, 1), "*",&
                & size(histogram, 2)
        end if
        ! allocate memory for 2d histograms
        if (ap_hist2d_n > 0) then
            h_bin_max2d = 0
            ap_size = 0
            do ap = 1, h_n
                if (ap_hist_dim(ap) == 2) then
                    h_bin_max2d(:) = max(h_bin_max2d(:), h_bin(ap, :))
                    ap_size = ap_size + aperture_size(ap)
                end if
            end do
            ! FIXME: sum(aperture_size(:)) is too large
            ! allocate (histogram2d(sum(aperture_size(:)), h_bin_max2d(1), h_bin_max2d(2)))
            allocate (histogram2d(ap_size, h_bin_max2d(1), h_bin_max2d(2)))
            print *, "  * 2d Histogram size : ", size(histogram2d), "=", size(histogram2d, 1), "*",&
                & size(histogram2d, 2), "*", size(histogram2d, 3)
        end if

        h_blocks(:) = aperture_size(:)
        ! i = 1
        ! do ap = 1, h_n
        !     h_start(ap) = i
        !     i = i + h_blocks(ap)
        ! end do
        ! IMPORTANT
        !   0d and 1d histograms:
        !     h_start(ap) points into histogram(individual_aperture, velbin)
        !   2d histograms:
        !     h_start(ap) points into histogram2d(individual_aperture, velbin1, velbin2)
        i = 1  ! 1d histogram counter
        j = 1  ! 2d histogram counter
        do ap = 1, h_n
            if (ap_hist_dim(ap) < 2) then  ! 0d or 1d histograms
                h_start(ap) = i
                i = i + h_blocks(ap)
            else  ! 2d histograms
                h_start(ap) = j
                j = j + h_blocks(ap)
            end if
        end do

        call histogram_reset()
        call binning_setup()

        ! Figure out how many histograms there are.
        ! adapted to DYNAMITE: only 1d histograms are counted
        ! (required by LegacyWeightSolver)
        h_nconstr = 0
        do ap = 1, aperture_n
            if (ap_hist_dim(ap) == 1) then
                if (bin_max(ap) == 0) then
                    h_nconstr = h_nconstr + aperture_size(ap)
                else
                    h_nconstr = h_nconstr + bin_max(ap)
                end if
            end if
        end do

        ! Figure out if all the 0d and 1d velocity histograms are the same.
        hist_thesame = .true.
        do j = 1, aperture_n  ! find first 0d or 1d histogram
            if (ap_hist_dim(j) <= 1) then
                width = hist_basic(j, 1, 1)
                center = hist_basic(j, 2, 1)
                bins = hist_basic(j, 3, 1)
                ap = j
                exit
            end if
        end do
        do j = ap + 1, aperture_n  ! compare with the rest
            if (ap_hist_dim(j) <= 1) then
                if (width /= hist_basic(j, 1, 1)) hist_thesame = .false.
                if (center /= hist_basic(j, 2, 1)) hist_thesame = .false.
                if (bins /= hist_basic(j, 3, 1)) hist_thesame = .false.
                exit
            end if
        end do
        if (hist_thesame) then
            print *, "  * All LOSVD velocity-bins and 0d hist bins are the same"
        else
            print *, "  * LOSVD velocity-bins are not the same. The standard NNLS will not"
            print *, "  * understand the ouput correctly (exception: pops data "
            print *, "  * velocity-bins may differ)."
        end if
        print *, "  ** Histogram module setup finished"

    end subroutine histogram_setup

end module histograms

!######################################################################
!######################################################################
!######################################################################

! $Id: orblib_f.f90,v 1.3 2011/10/25 08:48:45 bosch Exp $

! Written by Remco van den Bosch <bosch@strw.leidenuniv.nl>
! Sterrewacht Leiden, The Netherlands

module quadrantgrid
    use numeric_kinds
    implicit none
    private

    real(kind=dp), private, allocatable, dimension(:, :, :, :) :: quadrant_light
    real(kind=dp), private, allocatable, dimension(:) :: quad_lr, quad_lr2
    real(kind=dp), private, allocatable, dimension(:) :: quad_lth, quad_ltan2th
    real(kind=dp), private, allocatable, dimension(:) :: quad_lph, quad_ltanph

    public  :: qgrid_stop
    public  :: qgrid_write
    public  :: qgrid_setup_write
    public  :: qgrid_reset
    ! Store points in the grid.
    public  :: qgrid_store
    public  :: qgrid_setup
contains

    !++++++++++++++++++++++++++++++++++++++++++++++++++++++++++++++++++++++
    subroutine qgrid_stop()
        !----------------------------------------------------------------------
        if (allocated(quadrant_light)) then
            deallocate (quadrant_light)
            deallocate (quad_lr, quad_lth, quad_lph)
            deallocate (quad_lr2, quad_ltan2th, quad_ltanph)
        end if

    end subroutine qgrid_stop

    !++++++++++++++++++++++++++++++++++++++++++++++++++++++++++++++++++++++
    subroutine qgrid_reset()
        !----------------------------------------------------------------------
        quadrant_light(:, :, :, :) = 0.0_dp
    end subroutine qgrid_reset

    !++++++++++++++++++++++++++++++++++++++++++++++++++++++++++++++++++++++
    subroutine qgrid_setup()
        use initial_parameters, only: rLogMin, rLogMax, sigobs_km &
                                      , quad_nr, quad_nth, quad_nph
        !----------------------------------------------------------------------
        integer(kind=i4b) :: i
        print *, "  ** Octant grid module setup"

        print *, "  ** Grid dimension:"
        print *, quad_nr, quad_nth, quad_nph

        allocate (quadrant_light(16, quad_nph, quad_nth, quad_nr))
        allocate (quad_lr(quad_nr + 1), quad_lr2(quad_nr + 1))
        allocate (quad_lth(quad_nth + 1), quad_ltan2th(quad_nth + 1))
        allocate (quad_lph(quad_nph + 1), quad_ltanph(quad_nph + 1))

        ! Define a grid in such a way that the boundaries define all possible bins
        ! This also means that there are N+1 boundaries for N bins.

        do i = 2, quad_nr
            quad_lr(i) = 10.0_dp**(rlogmin + (rLogMax - rlogmin + alog10(0.5))*(i - 1.0) &
                                   /(quad_nr - 0.0))
        end do
        quad_lr(1) = 0.0_dp
        quad_lr(quad_nr + 1) = max(10.0_dp**rLogMax*100.0_dp, maxval(sigobs_km)*10.0_dp)

        ! make a lr_squared array for quick computation
        quad_lr2(:) = quad_lr(:)**2_dp

        ! Define the angular bins
        do i = 2, quad_nth
            quad_lth(i) = pio2_d*(i - 1.0_dp)/(quad_nth)
        end do
        quad_lth(1) = 0.0_dp
        quad_lth(quad_nth + 1) = pio2_d

        ! define the angular bins
        do i = 2, quad_nph
            quad_lph(i) = pio2_d*(i - 1.0_dp)/(quad_nph)
        end do
        quad_lph(1) = 0.0_dp
        quad_lph(quad_nph + 1) = pio2_d

        ! make a lr_squared and tan arrays for quick computation
        quad_lr2(:) = quad_lr(:)**2.0_dp
        quad_ltanph(:) = tan(quad_lph(:))
        quad_ltan2th(:) = tan(quad_lth(:))**2.0_dp

        call qgrid_reset()

    end subroutine qgrid_setup

    !++++++++++++++++++++++++++++++++++++++++++++++++++++++++++++++++++++++
    subroutine qgrid_store(proj, vel, type)
      use initial_parameters, only :  Omega ! (BT)
        ! proj (n, (x,y,z) )
        real(kind=dp), dimension(:, :), intent(in) :: proj, vel
        integer(kind=i4b), intent(in)                       :: type
        !----------------------------------------------------------------------
        real(kind=dp)      :: r2, theta, phi, x, y, z, vx, vy, vz
        integer(kind=i4b) :: i, j, n1, n2, n3, store_type
        integer(kind=i4b), save ::ir = 1, ith = 1, iph = 1

        real (kind=dp),dimension(3,8,5) ::vsgn
        real (kind=dp),dimension(3,8) ::psgn


        ! Signs of the (vx,vy,vz) for each Projection and type of Orbit
        ! (BT) 8-fold symmetry same as before
        real(kind=dp), dimension(3, 8, 5), &
            parameter :: vsgn1 = reshape((/ &
                                        ! X tubes
                                        1, 1, 1, -1, 1, 1, 1, 1, -1, -1, 1, -1, &
                                        -1, -1, 1, 1, -1, 1, -1, -1, -1, 1, -1, -1, &
                                        ! Y tubes
                                        1, 1, 1, 1, -1, -1, 1, 1, -1, 1, -1, 1, &
                                        -1, -1, 1, -1, 1, -1, -1, -1, -1, -1, 1, 1, &
                                        ! Z tubes
                                        1, 1, 1, 1, -1, -1, -1, -1, 1, -1, 1, -1, &
                                        1, 1, -1, 1, -1, 1, -1, -1, -1, -1, 1, 1, &
                                        ! Boxed
                                        1, 1, 1, -1, 1, 1, -1, -1, 1, 1, -1, 1, &
                                        1, 1, -1, -1, 1, -1, -1, -1, -1, 1, -1, -1, &
                                        ! Stochastic
                                        1, 1, 1, -1, 1, 1, -1, -1, 1, 1, -1, 1, &
                                        1, 1, -1, -1, 1, -1, -1, -1, -1, 1, -1, -1/), (/3, 8, 5/))

        !Signs of the x,y,z for each projection  :psgn( [x,y,z], project )
        real(kind=dp), dimension(3, 8), &
            parameter :: psgn1 = reshape((/ &
                                        1, 1, 1, -1, 1, 1, -1, -1, 1, 1, -1, 1, &
                                        1, 1, -1, -1, 1, -1, -1, -1, -1, 1, -1, -1/), (/3, 8/))

        ! Signs of the (vx,vy,vz) for each Projection and type of Orbit
        ! (BT) 4-fold symmetry in case of rotating frame
        real (kind=dp),dimension(3,8,5),parameter :: vsgn2= reshape((/  &
             ! X tubes
             1 , 1 , 1    ,1 , 1 , 1  ,  -1 , -1 ,1  ,   -1 , -1 , 1 , &
             1 ,1 , -1    ,1 ,1 , -1  , -1 ,-1 ,-1  ,  -1 ,-1 , -1 , &
             ! Y tubes
             1 , 1 , 1    , 1 , 1 ,1  ,  1 , 1 ,-1  ,  1 , 1 , -1 , &
             -1 , -1 , 1   ,-1 , -1 ,1  , -1 ,-1 ,-1  , -1 ,-1 , -1 , &
             ! Z tubes
             1 , 1 , 1    , 1 ,1 , 1  , -1 ,-1 , 1  , -1 , -1 , 1 , &
             1 , 1 ,-1    , 1 ,1 ,-1  , -1 ,-1 ,-1  , -1 , -1 ,-1 , &
             ! Boxed
             1 , 1 , 1    ,1 , 1 , 1  , -1 ,-1 , 1  ,  -1 ,-1 , 1 , &
             1 , 1 ,-1    ,1 , 1 ,-1  , -1 ,-1 ,-1  ,  -1 ,-1 ,-1 , &
             ! Stochastic
             1 , 1 , 1    ,1 , 1 , 1  , -1 ,-1 , 1  ,  -1 ,-1 , 1 , &
             1 , 1 ,-1    ,1 , 1 ,-1  , -1 ,-1 ,-1  ,  -1 ,-1 ,-1 /),(/3,8,5/))

        !Signs of the x,y,z for each projection  :psgn( [x,y,z], project )
        real (kind=dp),dimension(3,8),parameter :: psgn2= reshape((/  &
             1 , 1 , 1   , 1 , 1 , 1   , -1 , -1 , 1 ,  -1 , -1 , 1 , &
             1 , 1 ,-1   , 1 , 1 ,-1  , -1 , -1 ,-1 ,  -1 , -1 ,-1 /),(/3,8/))

        ! Use 8-fold for non-rotating, but 4-fold for rotating (BT)
        vsgn=vsgn1
        psgn=psgn1
        if (Omega /= 0.0_dp ) then
           vsgn=vsgn2
           psgn=psgn2
        endif

        ! Hunt assumes open boundaries, but our boundaries are closed
        ! So we dont give the outer boundaries to hunt.

        n1 = size(quad_lr) - 1
        n2 = size(quad_lth) - 1
        n3 = size(quad_lph) - 1

        select case (type)
        case (1)
            store_type = 0
        case (3)
            store_type = 1
        case default
            store_type = 2
        end select

        do i = 1, size(proj, 1) ! loop over photons

            do j = 1, 8            ! loop over projections symmetries
                ! Find the one projection that is in the positive octant.
                ! FIXME: Doing this with a loop is stupid.

                x = proj(i, 1)*psgn(1, j)
                y = proj(i, 2)*psgn(2, j)
                z = proj(i, 3)*psgn(3, j)

                ! only store when the photon is in the positive octant
                ! x==0 and z==0 will throw a divide by zero error.
                if (x > 0.0_dp .and. y >= 0.0_dp .and. z > 0.0_dp) then
                    ! this if is only passed once for every photon.

                    vx = vel(i, 1)*vsgn(1, j, type)
                    vy = vel(i, 2)*vsgn(2, j, type)
                    vz = vel(i, 3)*vsgn(3, j, type)

                    r2 = (x*x + y*y + z*z)
                    theta = (x*x + y*y)/(z*z) ! sqrt atan
                    phi = y/x               ! atan

                    call hunt(quad_lr2(2:n1), n1 - 1, r2, ir)
                    call hunt(quad_ltan2th(2:n2), n2 - 1, theta, ith)
                    call hunt(quad_ltanph(2:n3), n3 - 1, phi, iph)

                    ! store properties of the photon in the grid
                    quadrant_light(1:13, iph + 1, ith + 1, ir + 1) = &
                        quadrant_light(1:13, iph + 1, ith + 1, ir + 1) + &
                        (/1.0_dp, x, y, z, vx, vy, vz, vx*vx, vy*vy, vz*vz, vx*vy, vy*vz, vz*vx/)

                    ! store orbit type
                    quadrant_light(14 + store_type, iph + 1, ith + 1, ir + 1) = &
                        quadrant_light(14 + store_type, iph + 1, ith + 1, ir + 1) + 1
                end if
            end do
        end do

    end subroutine qgrid_store

    !++++++++++++++++++++++++++++++++++++++++++++++++++++++++++++++++++++++
    subroutine qgrid_setup_write(hdl)
        integer(kind=i4b), intent(in) :: hdl
        !----------------------------------------------------------------------
        ! Write the information about the meridional plane grid. .

        ! remember that N bins have N+1 boundaries
        write (unit=hdl) size(quadrant_light, 1), size(quad_lph) - 1, size(quad_lth) - 1, size(quad_lr) - 1
        write (unit=hdl) quad_lr(:)
        write (unit=hdl) quad_lth(:)
        write (unit=hdl) quad_lph(:)

    end subroutine qgrid_setup_write

    !++++++++++++++++++++++++++++++++++++++++++++++++++++++++++++++++++++++
    subroutine qgrid_write(hdl)
        integer(kind=i4b), intent(in):: hdl
        real(kind=dp) :: norm
        !----------------------------------------------------------------------

        print *, "  * Writing intrisic moment octant"

        where (quadrant_light(1, :, :, :) /= 0.0_dp)
            quadrant_light(2, :, :, :) = quadrant_light(2, :, :, :)/quadrant_light(1, :, :, :)
            quadrant_light(3, :, :, :) = quadrant_light(3, :, :, :)/quadrant_light(1, :, :, :)
            quadrant_light(4, :, :, :) = quadrant_light(4, :, :, :)/quadrant_light(1, :, :, :)
            quadrant_light(5, :, :, :) = quadrant_light(5, :, :, :)/quadrant_light(1, :, :, :)
            quadrant_light(6, :, :, :) = quadrant_light(6, :, :, :)/quadrant_light(1, :, :, :)
            quadrant_light(7, :, :, :) = quadrant_light(7, :, :, :)/quadrant_light(1, :, :, :)
            quadrant_light(8, :, :, :) = quadrant_light(8, :, :, :)/quadrant_light(1, :, :, :)
            quadrant_light(9, :, :, :) = quadrant_light(9, :, :, :)/quadrant_light(1, :, :, :)
            quadrant_light(10, :, :, :) = quadrant_light(10, :, :, :)/quadrant_light(1, :, :, :)
            quadrant_light(11, :, :, :) = quadrant_light(11, :, :, :)/quadrant_light(1, :, :, :)
            quadrant_light(12, :, :, :) = quadrant_light(12, :, :, :)/quadrant_light(1, :, :, :)
            quadrant_light(13, :, :, :) = quadrant_light(13, :, :, :)/quadrant_light(1, :, :, :)
        end where

        ! Properly normalize the light
        ! by dividing by the total number of photons
        ! contributing to each grid element.

        norm = sum(quadrant_light(1, :, :, :))

        where (quadrant_light(1, :, :, :) /= 0.0_dp)
            quadrant_light(1, :, :, :) = quadrant_light(1, :, :, :)/norm
            quadrant_light(14, :, :, :) = quadrant_light(14, :, :, :)/norm ! orbtype
            quadrant_light(15, :, :, :) = quadrant_light(15, :, :, :)/norm ! orbtype
            quadrant_light(16, :, :, :) = quadrant_light(16, :, :, :)/norm ! orbtype
        end where

        ! write the light quadrant information
        write (unit=hdl) quadrant_light(:, :, :, :)

    end subroutine qgrid_write

end module quadrantgrid

!######################################################################
!######################################################################
!######################################################################

! $Id: orblib_f.f90,v 1.3 2011/10/25 08:48:45 bosch Exp $

! Written by Remco van den Bosch <bosch@strw.leidenuniv.nl>
! July 2002 Sterrewacht Leiden.

module output
! Module doing all the output of the program
    use numeric_kinds
    implicit none
    private

    integer(kind=i4b), private :: out_handle = 0_i4b
    character(len=80), public  :: out_file_qgrid, out_file_pm, out_file_pops &
                                  , out_file_losvd, out_file_orbclass
    character(len=84), private :: out_tmp_file

    public :: output_setup

    public :: output_close

    public :: output_write

contains

    !++++++++++++++++++++++++++++++++++++++++++++++++++++++++++++++++++++++
    subroutine output_setup()
        use integrator, only: integrator_setup_write, integrator_set_current,&
             &                   integrator_current
        use aperture, only: aperture_n, ap_hist0d_n, ap_hist2d_n
        use histograms, only: histogram_setup_write
        use histograms, only: histogram_setup_write_mass
        use quadrantgrid, only: qgrid_setup_write
        !----------------------------------------------------------------------
        character(len=8)  :: d
        character(len=10)  :: t
        character(len=5)  :: g
        integer(kind=i4b)  :: error, tmp

        print *, "  ** Setting up output module"
        print *, "  * Give the name of the qgrid outputfile:"
        ! read (unit=*, fmt="(a80)"), out_file
        read *, out_file_qgrid
        print *, out_file_qgrid

        if (ap_hist0d_n > 0) then
            print *, "  * Give the name of the pops '0d histogram' outputfile:"
            read *, out_file_pops
            print *, out_file_pops
        end if

        if (aperture_n - ap_hist0d_n - ap_hist2d_n > 0) then
            print *, "  * Give the name of the 1d losvd histogram outputfile:"
            read *, out_file_losvd
            print *, out_file_losvd
        end if

        if (ap_hist2d_n > 0) then
            print *, "  * Give the name of the proper motions 2d histogram outputfile:"
            read *, out_file_pm
            print *, out_file_pm
        end if

        print *, "  * Give the name of the orbit classification outputfile:"
        read *, out_file_orbclass
        print *, out_file_orbclass

        ! out_file = adjustl(out_file)
        ! print *, out_file

        out_tmp_file = out_file_qgrid
        out_tmp_file(len_trim(out_file_qgrid) + 1:len_trim(out_file_qgrid) + 4) = ".tmp"
        print *, out_tmp_file

        call date_and_time(date=d, time=t, zone=g)
        print *, "  * Date : ", d, " ", t, " ", g

        out_handle = 50
        error = 0
        ! Check status and setup files
        open (unit=out_handle + 1, iostat=error, file=out_tmp_file, action="write", &
             & status="new", position="rewind")
        if (error == 0) then

            if (error /= 0) stop "  Error opening file."
            ! Write orbit library header in *binary* (typically orblib.dat)
            open (unit=out_handle, iostat=error, file=out_file_qgrid, action="write", &
                  status="new", form="unformatted")
            call integrator_setup_write(out_handle)
            call qgrid_setup_write(out_handle)
            close (unit=out_handle, iostat=error)
            if (error /= 0) stop "  Error closing qgrid file."
            if (ap_hist0d_n > 0) then
                open (unit=out_handle, iostat=error, file=out_file_pops, action="write", &
                    status="new", form="unformatted")
                close (unit=out_handle, iostat=error)  ! no setup, just create file
                if (error /= 0) stop "  Error closing pops file."
            end if
            if (aperture_n - ap_hist0d_n - ap_hist2d_n > 0) then
                open (unit=out_handle, iostat=error, file=out_file_losvd, action="write", &
                    status="new", form="unformatted")
                call histogram_setup_write(out_handle)  ! for LegacyWeightSolver only
                close (unit=out_handle, iostat=error)
                if (error /= 0) stop "  Error closing losvd file."
            end if
            if (ap_hist2d_n > 0) then
                open (unit=out_handle, iostat=error, file=out_file_pm, action="write", &
                  status="new", form="unformatted")
                close (unit=out_handle, iostat=error)  ! no setup, just create file
                if (error /= 0) stop "  Error closing proper motions file."
            end if

            ! Write status file
            write (unit=out_handle + 1, fmt=*, iostat=error) integrator_current
            if (error /= 0) stop "  Error writing to status file."
            close (unit=out_handle + 1, iostat=error)
            if (error /= 0) stop "  Error closing status file."
        else
            print *, "  * Trying to resume previous calculations"
            ! Try to read the status file
            open (unit=out_handle + 1, iostat=error, file=out_tmp_file, action="read", &
                 & status="old", position="rewind")
            if (error /= 0) stop "  Error: Inconsistent status file."
            read (unit=out_handle + 1, fmt=*) tmp
            if (tmp == -1) stop " Error: Orbit library already finished or orbit &
                 & library in inconsistent state"
            call integrator_set_current(tmp)
            close (unit=out_handle + 1, iostat=error)
            if (error /= 0) stop "  Error closing status file."

            ! Checking if orbit library file exists
            open (unit=out_handle, iostat=error, file=out_file_qgrid, action="write", &
                 & status="old", position="append", form="unformatted")
            if (error /= 0) stop "  Error opening library file. Does it exist?"
            close (unit=out_handle, iostat=error)
            if (error /= 0) stop "  Error closing library file."
            print *, "  * Resuming with orbit :", tmp + 1
        end if

        open (unit=30, file=out_file_orbclass, status="replace", action="write")

        print *, "  ** Output file setup finished."

    end subroutine output_setup

    !++++++++++++++++++++++++++++++++++++++++++++++++++++++++++++++++++++++
    subroutine output_close()
        use integrator, only: integrator_current
        use aperture, only: aperture_n, ap_hist0d_n, ap_hist2d_n
        !----------------------------------------------------------------------
        integer :: error
        print *, "  * Closing files and stopping output module"
        if (out_handle /= 0) then
            open (unit=out_handle, iostat=error, file=out_file_qgrid, action="write", &
                 & status="old", position="append", form="unformatted")
            if (error /= 0) stop "  Error opening qgrid file."
            write (unit=out_handle, iostat=error) " "
            if (error /= 0) stop "  Error writing to qgrid file. Disk full?"
            close (unit=out_handle, iostat=error)
            if (error /= 0) stop "  Error closing qgrid file."
            if (ap_hist0d_n > 0) then
                open (unit=out_handle, iostat=error, file=out_file_pops, action="write", &
                    & status="old", position="append", form="unformatted")
                if (error /= 0) stop "  Error opening pops file."
                write (unit=out_handle, iostat=error) " "
                if (error /= 0) stop "  Error writing to pops file. Disk full?"
                close (unit=out_handle, iostat=error)
                if (error /= 0) stop "  Error closing pops file."
            end if
            if (aperture_n - ap_hist0d_n - ap_hist2d_n > 0) then
                open (unit=out_handle, iostat=error, file=out_file_losvd, action="write", &
                    & status="old", position="append", form="unformatted")
                if (error /= 0) stop "  Error opening losvd file."
                write (unit=out_handle, iostat=error) " "
                if (error /= 0) stop "  Error writing to losvd file. Disk full?"
                close (unit=out_handle, iostat=error)
                if (error /= 0) stop "  Error closing losvd file."
            end if
            if (ap_hist2d_n > 0) then
                open (unit=out_handle, iostat=error, file=out_file_pm, action="write", &
                    & status="old", position="append", form="unformatted")
                if (error /= 0) stop "  Error opening proper motions file."
                write (unit=out_handle, iostat=error) " "
                if (error /= 0) stop "  Error writing to proper motions file. Disk full?"
                close (unit=out_handle, iostat=error)
                if (error /= 0) stop "  Error closing proper motions file."
            end if
        end if

        ! Update the temp file to finished status
        open (unit=out_handle + 1, iostat=error, file=out_tmp_file, action="write", &
             & status="old", position="rewind")
        if (error /= 0) stop "  Error opening status file."
        write (unit=out_handle + 1, fmt=*, iostat=error) - 1_i4b, "orbit library &
             & finished ", integrator_current
        if (error /= 0) stop "  Error writing to status file."
        close (unit=out_handle + 1, iostat=error)
        if (error /= 0) stop "  Error closing status file."

        close(unit=32,iostat=error)                           ! for orbit info (BT)
        if (error/=0) stop "  Error closing status file."

        print *, " * Finished closing files"

    end subroutine output_close

    !++++++++++++++++++++++++++++++++++++++++++++++++++++++++++++++++++++++
    subroutine output_write()
        use histograms, only: histogram_write
        use aperture, only: aperture_n, ap_hist0d_n, ap_hist2d_n
        use quadrantgrid, only: qgrid_write
        use integrator, only: integrator_write, integrator_current
        !----------------------------------------------------------------------
        integer :: error, out_handle_pops, out_handle_pm
        ! Update the temp file to writing status
        open (unit=out_handle + 1, iostat=error, file=out_tmp_file, action="write", &
             & status="old", position="rewind")
        if (error /= 0) stop "  Error opening status file."
        write (unit=out_handle + 1, fmt=*, iostat=error) - 1_i4b, "Writing orbit: ", &
             & integrator_current - 1
        if (error /= 0) stop "  Error writing to status file."
        close (unit=out_handle + 1, iostat=error)
        if (error /= 0) stop "  Error closing status file."

        ! Write the orbit to the *binary* output files
        ! (typically orblib_qgrid.dat, orblib_pops.dat, orblib_losvd_hist.dat,
        ! orblib_pm.dat).

        ! open and write to the qgrid file
        open (unit=out_handle, iostat=error, file=out_file_qgrid, action="write", &
             & status="old", position="append", form="unformatted")
        if (error /= 0) stop "  Error opening qgrid file."
        call integrator_write(out_handle)
        call qgrid_write(out_handle)
        close (unit=out_handle, iostat=error)
        if (error /= 0) stop "  Error closing qgrid file."

        ! open the pops file if 0d histograms exist
        if (ap_hist0d_n > 0) then
            out_handle_pops = out_handle + 10
            open (unit=out_handle_pops, iostat=error, file=out_file_pops, action="write", &
                & status="old", position="append", form="unformatted")
            if (error /= 0) stop "  Error opening pops file."
        else
            out_handle_pops = 0
        end if
        ! open the losvd file if 1d histograms exist
        if (aperture_n - ap_hist0d_n - ap_hist2d_n > 0) then
            open (unit=out_handle, iostat=error, file=out_file_losvd, action="write", &
                & status="old", position="append", form="unformatted")
            if (error /= 0) stop "  Error opening losvd file."
        end if
        ! open the proper motions file if 2d histograms exist
        if (ap_hist2d_n > 0) then
            out_handle_pm = out_handle + 20
            open (unit=out_handle_pm, iostat=error, file=out_file_pm, action="write", &
                & status="old", position="append", form="unformatted")
            if (error /= 0) stop "  Error opening proper motions file."
        else
            out_handle_pm = 0
        end if
        ! write 0d, 1d, and 2d (if existing) histograms
        call histogram_write(out_handle, out_handle_pops, out_handle_pm)
        ! close the pops file if 0d histograms exist
        if (ap_hist0d_n > 0) then
            close (unit=out_handle_pops, iostat=error)
            if (error /= 0) stop "  Error closing pops file."
        end if
        ! close the losvd file if 1d histograms exist
        if (aperture_n - ap_hist0d_n - ap_hist2d_n > 0) then
            close (unit=out_handle, iostat=error)
            if (error /= 0) stop "  Error closing losvd file."
        end if
        ! close the proper motions file if 2d histograms exist
        if (ap_hist2d_n > 0) then
            close (unit=out_handle_pm, iostat=error)
            if (error /= 0) stop "  Error closing proper motions file."
        end if

        ! Update the temp file to intermediate status
        open (unit=out_handle + 1, iostat=error, file=out_tmp_file, action="write", &
             & status="old", position="rewind")
        if (error /= 0) stop "  Error opening status file."
        write (unit=out_handle + 1, fmt=*, iostat=error) integrator_current
        if (error /= 0) stop "  Error writing to status file."
        close (unit=out_handle + 1, iostat=error)
        if (error /= 0) stop "  Error closing status file."

    end subroutine output_write

end module output

!######################################################################
!######################################################################
!######################################################################

! $Id: orblib_f.f90,v 1.3 2011/10/25 08:48:45 bosch Exp $

! Written by Remco van den Bosch <bosch@strw.leidenuniv.nl>
! July 2002 Sterrenwacht Leiden.

module high_level
    use numeric_kinds
    implicit none
    private

    ! setup/run/stop the program.
    public :: setup, setup_bar, run, stob

contains

    !++++++++++++++++++++++++++++++++++++++++++++++++++++++++++++++++++++++
    subroutine setup()
        use integrator, only: integrator_setup
        use projection, only: projection_setup
        use quadrantgrid, only: qgrid_setup
        use aperture_routines, only: aperture_setup
        use histograms, only: histogram_setup
        use psf, only: psf_setup
        use output, only: output_setup
        !----------------------------------------------------------------------
        print *, "  ** Start Setup"
        call integrator_setup()
        call projection_setup()
        call qgrid_setup()
        call psf_setup()
        call aperture_setup()
        call histogram_setup()
        call output_setup()
        print *, "  ** Setup Finished"

    end subroutine setup

    !++++++++++++++++++++++++++++++++++++++++++++++++++++++++++++++++++++++
    subroutine setup_bar()
        use integrator, only: integrator_setup_bar
        use projection, only: projection_setup
        use quadrantgrid, only: qgrid_setup
        use aperture_routines, only: aperture_setup
        use histograms, only: histogram_setup
        use psf, only: psf_setup
        use output, only: output_setup
        !----------------------------------------------------------------------
        print *, "  ** Start Setup"
        call integrator_setup_bar()
        call projection_setup()
        call qgrid_setup()
        call psf_setup()
        call aperture_setup()
        call histogram_setup()
        call output_setup()
        print *, "  ** Setup Finished"

    end subroutine setup_bar

    !++++++++++++++++++++++++++++++++++++++++++++++++++++++++++++++++++++++
    subroutine run()
      use initial_parameters, only: Omega
        use histograms, only: histogram_reset, hist_thesame, &
                              histogram_velbin, histogram_store, h_maxdim
        use projection, only: project, projection_symmetry
        use integrator, only: integrator_integrate, integrator_points
        use output, only: output_write
        use quadrantgrid, only: qgrid_reset, qgrid_store
        use psf, only: psf_n, psf_gaussian
        use aperture, only: aperture_n, aperture_psf
        use aperture_boxed, only: aperture_boxed_find

        !----------------------------------------------------------------------
        logical :: done, first, alldone
        real(kind=dp), dimension(integrator_points, 3) :: pos
        real(kind=dp), dimension(integrator_points, 3) :: vel
        real(kind=dp), dimension(integrator_points*projection_symmetry, 2):: proj, vec_gauss
        real(kind=dp), dimension(integrator_points*projection_symmetry):: losvel
        real(kind=dp), dimension(integrator_points*projection_symmetry, 2):: vel2d
        integer(kind=i4b), dimension(integrator_points*projection_symmetry):: velb, poly
<<<<<<< HEAD
        integer(kind=i4b), dimension(integrator_points*projection_symmetry, 2):: velb2d
=======
>>>>>>> 990c996b
        integer(kind=i4b)                                          :: ap, i

        integer(kind=i4b) :: type
        real(kind=dp) :: t1, t2
        alldone = .false.
        print *, "  ** Starting Orbit Calculations"
        if (Omega /= 0.0_dp) print*,"Pattern speed ==================== ", Omega ! (BT)
        do  ! for each orbit

            call cpu_time(t1)

            call histogram_reset()
            call qgrid_reset()
            first = .true.
            do ! for all dithers
                call integrator_integrate(pos, vel, type, done, first, alldone)
                first = .false.
                if (done .or. alldone) exit

                call qgrid_store(pos(:, :), vel(:, :), type)
                first = .true.
                do ! for all projections
                    call project(type, pos, vel, proj, losvel, vel2d, done, first)
                    if (done) exit
                    first = .false.

                    if (hist_thesame .and. h_maxdim <= 1) then
                        call histogram_velbin(1, losvel, vel2d, velb, velb2d)
                    end if
                    do i = 1, psf_n
                        if (.not. hist_thesame .or. h_maxdim >= 2) then
                            call histogram_velbin(i, losvel, vel2d, velb, velb2d)
                        end if
                        call psf_gaussian(i, proj, vec_gauss)
                        do ap = 1, aperture_n
                            if (i == aperture_psf(ap)) then
<<<<<<< HEAD
                                call aperture_find(ap, vec_gauss, poly)
                                call histogram_store(ap, poly, velb, velb2d, size(proj, 1))
=======
                                call aperture_boxed_find(ap, vec_gauss, poly)
                                call histogram_store(ap, poly, velb, size(proj, 1))
>>>>>>> 990c996b
                            end if
                        end do
                    end do
                end do
            end do
            if (alldone) exit
            call output_write()
            call cpu_time(t2)
            print *, "  * Time spent one orbit:", t2 - t1, " seconds"
        end do
        print *, "  ** Finished Orbit Calculations"

    end subroutine run

    !++++++++++++++++++++++++++++++++++++++++++++++++++++++++++++++++++++++
    subroutine stob()
        use integrator, only: integrator_stop
        use projection, only: projection_stop
        use histograms, only: histogram_stop
        use psf, only: psf_stop
        use aperture_routines, only: aperture_stop
        use output, only: output_close
        !----------------------------------------------------------------------
        call output_close()
        call integrator_stop()
        call projection_stop()
        call aperture_stop()
        call psf_stop()
        call histogram_stop()

    end subroutine stob

end module high_level<|MERGE_RESOLUTION|>--- conflicted
+++ resolved
@@ -37,6 +37,12 @@
 ! created file called  _orb_info.out for each library
 !
 ! adapted from code originally by Behzad Tahmasebzadeh, July 2023
+!++++++++++++++++++++++++++++++++++++++++++++++++++++++++++++++
+
+!++++++++++++++++++++++++++++++++++++++++++++++++++++++++++++++
+! Added proper motions 2d histograms
+! Removed aperture_polygon
+! Thomas I. Maindl, November 2025
 !++++++++++++++++++++++++++++++++++++++++++++++++++++++++++++++
 
 module random_gauss_generator
@@ -1317,13 +1323,8 @@
     integer(kind=i4b), public                          :: aperture_n
     ! Number of apertures with 0d histograms (mass only)
     integer(kind=i4b), public                          :: ap_hist0d_n
-<<<<<<< HEAD
     ! Number of apertures with 2d histograms
     integer(kind=i4b), public                          :: ap_hist2d_n
-    ! type of aperture (1=poly,2=box)
-    integer(kind=i4b), public, allocatable, dimension(:) :: aperture_type
-=======
->>>>>>> 990c996b
     ! histogram dimension for each aperture (0=0D, 1=1D, 2=2D)
     integer(kind=i4b), public, allocatable, dimension(:) :: ap_hist_dim
 
@@ -3008,10 +3009,7 @@
         real(kind=dp), dimension(integrator_points*projection_symmetry):: losvel
         real(kind=dp), dimension(integrator_points*projection_symmetry, 2):: vel2d
         integer(kind=i4b), dimension(integrator_points*projection_symmetry):: velb, poly
-<<<<<<< HEAD
         integer(kind=i4b), dimension(integrator_points*projection_symmetry, 2):: velb2d
-=======
->>>>>>> 990c996b
         integer(kind=i4b)                                          :: ap, i
 
         integer(kind=i4b) :: type
@@ -3048,13 +3046,8 @@
                         call psf_gaussian(i, proj, vec_gauss)
                         do ap = 1, aperture_n
                             if (i == aperture_psf(ap)) then
-<<<<<<< HEAD
-                                call aperture_find(ap, vec_gauss, poly)
+                                call aperture_boxed_find(ap, vec_gauss, poly)
                                 call histogram_store(ap, poly, velb, velb2d, size(proj, 1))
-=======
-                                call aperture_boxed_find(ap, vec_gauss, poly)
-                                call histogram_store(ap, poly, velb, size(proj, 1))
->>>>>>> 990c996b
                             end if
                         end do
                     end do
