--- conflicted
+++ resolved
@@ -240,16 +240,8 @@
         print *, "  * Opening: ", string
         open (unit=30, file=string, action="read", status="old"&
              &, position="rewind")
-<<<<<<< HEAD
-        read (unit=30, fmt=*) string
-        if (string /= "#Counterrotaton_binning_version_1" &
-          &.and. string /= "#Counterrotation_binning_version_1") &
-            stop " Wrong version of file"
-        read (unit=30, fmt=*) bins
-=======
         string = next_content_line(30)  ! skip comment lines
         read (string, *) bins
->>>>>>> 50877db7
         print *, "  * pixels in this aperture:", bins
 
         if (bins /= size(grid)) &
