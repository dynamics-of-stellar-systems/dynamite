--- conflicted
+++ resolved
@@ -4,8 +4,5 @@
 scipy
 matplotlib
 plotbin
-<<<<<<< HEAD
 logging
-=======
-pathos
->>>>>>> 225e44c4
+pathos