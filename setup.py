--- conflicted
+++ resolved
@@ -24,18 +24,12 @@
     "../legacy_fortran/triaxmass",
     "../legacy_fortran/triaxmass_bar",
     "../legacy_fortran/triaxmassbin",
-    "../legacy_fortran/triaxmassbin_bar",
-<<<<<<< HEAD
-    "../legacy_fortran/triaxnnls_CRcut",
-    "../legacy_fortran/triaxnnls_noCRcut",
-    "../legacy_fortran/triaxnnls_bar",
-=======
->>>>>>> a554c527
+    "../legacy_fortran/triaxmassbin_bar"
 ]
 additional_ex = ["legacy_fortran/modelgen",
                  "legacy_fortran/triaxnnls_CRcut",
                  "legacy_fortran/triaxnnls_noCRcut",
-                 "legacy_fortran/triaxnnls_new_lingcut"]
+                 "legacy_fortran/triaxnnls_bar"]
 legacy_fortran.extend([f'../{e}' for e in additional_ex if os.path.isfile(e)])
 
 setuptools.setup(
