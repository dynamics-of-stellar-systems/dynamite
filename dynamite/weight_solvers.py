import os
import copy
import numpy as np
from astropy import table
from astropy.io import ascii
import subprocess
import logging
from scipy import optimize
import cvxopt

from dynamite import analysis
from dynamite import physical_system as physys
from dynamite import kinematics as dyn_kin


class WeightSolver(object):
    """Generic WeightSolver class

    Specific implementations are defined as sub-classes. Each one should
    have a main method `solve`

    Parameters
    ----------
    config : a ``dyn.config_reader.Configuration`` object
    directory_with_ml : string
        model directory with the ml extension
    CRcut : Bool, default False
        whether to use the `CRcut` solution for the counter-rotating orbit
        problem. See Zhu et al. 2018 for more.

    """

    def __init__(self, config, directory_with_ml, CRcut=False):
        self.logger = logging.getLogger(f'{__name__}.{__class__.__name__}')
        self.config = config
        self.system = config.system
        self.settings = config.settings.weight_solver_settings
        self.direc_with_ml = directory_with_ml
        self.direc_no_ml \
            = directory_with_ml[:directory_with_ml[:-1].rindex('/')+1]
        if 'CRcut' in self.settings.keys():
            CRcut = self.settings['CRcut']
        self.CRcut = CRcut
        self.weight_file = f'{self.direc_with_ml}orbit_weights.ecsv'

    def solve(self, orblib):
        """Template solve method

        Specific implementations should override this.

        Parameters
        ----------
        orblib : dyn.OrbitLibrary object

        Returns
        -------
        weights : array
            orbit weights
        chi2_all : float
            a total chi2 value
        chi2_kin : float
            a chi2 value purely for kinematics
        chi2_kinmap : float
            directly calculates the chi2 from the kinematic maps
        """
        self.logger.info(f"Using WeightSolver: {__class__.__name__}")
        # ...
        # calculate orbit weights, and model chi2 values here
        # ...
        weights = 0.
        chi2_tot = 0.
        chi2_kin = 0.
        chi2_kinmap = 0.
        # ...
        return weights, chi2_tot, chi2_kin, chi2_kinmap

    # def chi2_kinmap(self):
    #     """
    #     Template chi2_kinmap method

    #     Returns the chi2 directly calculated from the kinematic maps.
    #     Specific implementations should override this.

    #     Returns
    #     -------
    #     chi2_kinmap : float
    #         chi2 directly calculated from the kinematic maps.

    #     """
    #     return float('nan')

    def chi2_kinmap(self, weights):
        """
        Returns the chi2 directly calculated from the gh kinematic maps.

        Parameters
        ----------
        weights : ``numpy.array`` like
            The model's orbital weights.

        Returns
        -------
        chi2_kinmap : float
            chi2 directly calculated from the kinematic maps: sum of
            squared residuals of V, sigma, and GH coefficients from h_3 to h_N

        """
        stars = \
          self.system.get_component_from_class(physys.TriaxialVisibleComponent)
        if any(k.type != 'GaussHermite' for k in stars.kinematic_data):
            self.logger.info("'GaussHermite' kinematics required for "
                             "kinmapchi2. Value set to nan.")
            return float('nan')  # #######################################
        n_gh = self.settings['number_GH']
        mod=self.config.all_models.get_model_from_directory(self.direc_with_ml)
        chi2_kinmap = 0.
        coefs = ['v', 'sigma'] + [f'h{i}' for i in range(3, n_gh+1)]
        for kin_set in range(len(stars.kinematic_data)):
            # get the model's projected masses=flux (unused) and kinematic data
            a=analysis.Analysis(config=self.config, model=mod, kin_set=kin_set)
            model_gh_coef = a.get_gh_model_kinematic_maps(v_sigma_option='fit',
                                                          weights=weights)
            # get the observed projected masses (unused) and kinematic data
            kinematics_data = stars.kinematic_data[kin_set].data
            for coef in coefs:
                obs_val = np.array(kinematics_data[coef])
                mod_val = np.array(model_gh_coef[coef])
                err_val = np.array(kinematics_data['d'+coef])
                chi2_kinmap += sum(np.square((obs_val-mod_val)/err_val))
        return chi2_kinmap

    def weights_exist(self):
        """Check whether the file(s) holding the current model's weights exist.

        May be re-implemented by sub-classes.

        Returns
        -------
        bool
            True if weight solving data exists, False otherwise.

        """
        return os.path.isfile(self.weight_file)


class LegacyWeightSolver(WeightSolver):
    """Use `legacy` AKA Fortran weight solving.

    Uses the legcay_fortran program ``triaxnnls_CRcut.f90`` or
    ```triaxnnls_noCRcut.f90``. Uses Lawson and Hanson non-negative
    least-squares algorithm.

    """
    def __init__(self, **kwargs):
        super().__init__(**kwargs)
        self.logger = logging.getLogger(f'{__name__}.{__class__.__name__}')
        self.legacy_directory=self.config.settings.legacy_settings['directory']
        self.sformat = self.system.parameters[0].sformat # this is ml's format
        ml_idx = self.direc_with_ml.rindex('/ml')
        ml_str = self.direc_with_ml[ml_idx+3:]
        self.ml = float(ml_str[:-1]) if ml_str[-1] == '/' else float(ml_str)
        self.fname_nn_kinem = self.direc_with_ml + 'nn_kinem.out'
        self.fname_nn_nnls = self.direc_with_ml + 'nn_nnls.out'
        # prepare fortran input file for nnls
        self.copy_kinematic_data()
        self.create_fortran_input_nnls(self.direc_no_ml, self.ml)

    def copy_kinematic_data(self):
        """Copy kin data to infil/ direc
        """
        stars = self.system.get_component_from_class( \
                                        physys.TriaxialVisibleComponent)
        kinematics = stars.kinematic_data
        # convert kinematics to old format to input to fortran
        for i in np.arange(len(kinematics)):
            if len(kinematics)==1:
                old_filename = self.direc_no_ml+'infil/kin_data.dat'
            else:
                old_filename = self.direc_no_ml+'infil/kin_data_'+str(i)+'.dat'
            kinematics[i].convert_to_old_format(old_filename)
        # combine all kinematics into one file
        if len(kinematics)>1:
            gh_order = kinematics[0].get_highest_order_gh_coefficient()
            if not all(kin.get_highest_order_gh_coefficient() == gh_order \
                       for kin in kinematics[1:]):
                text = 'Multiple kinematics: all need to have the same ' \
                       'number of gh coefficients'
                self.logger.error(text)
                raise ValueError(text)
            if not all(isinstance(kin,dyn_kin.GaussHermite) \
                       for kin in kinematics):
                text = 'Multiple kinematics: all must be GaussHermite'
                self.logger.error(text)
                raise ValueError(text)
            # make a dummy 'kins_combined' object ...
            kins_combined = copy.deepcopy(kinematics[0])
            # ...replace data attribute with stacked table of all kinematics
            kins_combined.data = table.vstack([k.data for k in kinematics])
            old_filename = self.direc_no_ml+'infil/kin_data_combined.dat'
            kins_combined.convert_to_old_format(old_filename)

    def create_fortran_input_nnls(self, path, ml):
        """create fortran input file nn.in

        Parameters
        ----------
        path : string
            model directory path
        ml : float
            the mass-scaling parameter ml

        Returns
        -------
        None

        """
        # when varying ml the LOSVD is scaled - no new orbits are calculated
        # Therefore we need to know the ml that was used for the orbit library
        infile=path+'infil/parameters_pot.in'
        lines = [line.rstrip('\n').split() for line in open(infile)]
        ml_orblib=float((lines[-9])[0])

        #-------------------
        #write nn.in
        #-------------------
        n_kin = len(self.system.get_component_from_class( \
                    physys.TriaxialVisibleComponent).kinematic_data)

        if n_kin==1:
            kin_data_file='kin_data.dat'

        else:
            kin_data_file='kin_data_combined.dat'

        text='infil/parameters_pot.in' +'\n' + \
        str(self.settings['regularisation'])   + '                                  [ regularization strength, 0 = no regularization ]' +'\n'  + \
        f'ml{ml:{self.sformat}}/nn\n' + \
        'datfil/mass_qgrid.dat' +'\n' + \
        'datfil/mass_aper.dat' +'\n' + \
        str(self.settings['number_GH']) + '	                           [ # of GH moments to constrain the model]' +'\n' + \
        'infil/'+kin_data_file+'\n' + \
        str(self.settings['GH_sys_err']) + '    [ systemic error of v, sigma, h3, h4... ]' + '\n' + \
        str(self.settings['lum_intr_rel_err']) + '                               [ relative error for intrinsic luminosity ]' +'\n' + \
        str(self.settings['sb_proj_rel_err']) + '                               [ relative error for projected SB ]' + '\n' + \
        str(np.sqrt(ml/ml_orblib))  + '                                [ scale factor related to M/L, sqrt( (M/L)_k / (M/L)_ref ) ]' + '\n' + \
        f'datfil/orblib_{ml}.dat' +'\n' + \
        f'datfil/orblibbox_{ml}.dat' +'\n' + \
        str(self.settings['nnls_solver']) + '                                  [ nnls solver ]'

        nn_file= open(path+f'ml{ml:{self.sformat}}/nn.in',"w")
        nn_file.write(text)
        nn_file.close()

    def solve(self, orblib=None):
        """Main method to solve NNLS problem.

        Parameters
        ----------
        orblib : dyn.OrbitLibrary
            This parameter is not used in this Legacy implementation (as all
            orbit library information is read from files). It is included here
            for consistency with later WeightSolver implementations

        Returns
        -------
        tuple
            (weights, chi2_all, chi2_kin, chi2_kinmap) where:
                -   weights : array, of orbit weights
                -   chi2_all : float, sum of squared residuals for intrinsic
                    masses, projected_masses and GH coefficients from h_1 to h_n
                -   chi2_kin : float sum of squared residuals for GH
                    coefficients h_1 to h_n
                -   chi2_kinmap : directly calculates the chi2 from the
                    kinematic maps

        """
        self.logger.info(f"Using WeightSolver: {__class__.__name__}")
        weight_file = self.weight_file
        # check1 = os.path.isfile(self.fname_nn_kinem)
        # check2 = os.path.isfile(self.fname_nn_nnls)
        # check3 = os.path.isfile(self.direc_with_ml + 'nn_orbmat.out')
        # if not check1 or not check2 or not check3:
        if not self.weights_exist():
            # set the current directory to the directory in which
            # the models are computed
            cur_dir = os.getcwd()
            os.chdir(self.direc_no_ml)
            cmdstr = self.write_executable_for_weight_solver(self.ml)
            with open(cmdstr) as f:
                for line in f:
                    i = line.find('>>')
                    if i >= 0:
                        j = line.find('.log')
                        logfile = line[i+3:j+4]
                        break
            self.logger.info("Fitting orbit library to the kinematic " +
                             f"data: {logfile[:logfile.rindex('/')]}")
            p = subprocess.run('bash '+cmdstr,
                               stdout=subprocess.PIPE,
                               stderr=subprocess.STDOUT,
                               shell=True)
            log_file = f'Logfile: {self.direc_no_ml+logfile}.'
            if not p.stdout.decode("UTF-8"):
                self.logger.info(f'...done, NNLS problem solved -  {cmdstr} '
                                 f'exit code {p.returncode}. {log_file}')
            else:
<<<<<<< HEAD
                text = f'{cmdstr} exit code {p.returncode}. ERROR. ' \
                       f'Message: {p.stdout.decode("UTF-8")}{log_file}'
                self.logger.error(text)
                raise RuntimeError(text)
            # set the current directory to the dynamite directory
=======
                text = f'...failed! {cmdstr} exit code {p.returncode}. ' \
                       f'Message: {p.stdout.decode("UTF-8")}'
                if p.returncode == 127: # command not found
                    text += 'Check DYNAMITE legacy_fortran executables.'
                    self.logger.error(text)
                    raise FileNotFoundError(text)
                else:
                    text += f'{log_file} Be wary: DYNAMITE may crash...'
                    self.logger.warning(text)
                    raise RuntimeError(text)
            #set the current directory to the dynamite directory
>>>>>>> 846d4671
            os.chdir(cur_dir)
            weights, chi2_tot, chi2_kin = \
                self.get_weights_and_chi2_from_orbmat_file()
            chi2_kinmap = self.chi2_kinmap(weights)
            # save the output
            results = table.Table()
            results['weights'] = weights
            results.meta = {'chi2_tot': chi2_tot,
                            'chi2_kin': chi2_kin,
                            'chi2_kinmap': chi2_kinmap}
            results.write(weight_file, format='ascii.ecsv', overwrite=True)
            # delete existing .yaml files and copy current config file
            # into model directory
            self.config.copy_config_file(self.direc_with_ml)
        else:
            self.logger.info("Reading NNLS solution from existing output.")
            results = ascii.read(weight_file)
            weights = results['weights']
            chi2_tot = results.meta['chi2_tot']
            chi2_kin = results.meta['chi2_kin']
            chi2_kinmap = results.meta['chi2_kinmap']
        return weights, chi2_tot, chi2_kin, chi2_kinmap

    def write_executable_for_weight_solver(self, ml):
        """write executable bash script file

        Parameters
        ----------
        ml : float
            the mass-scaling parameter ml

        Returns
        -------
        string
            the name of the bash script file to execute

        """
        nn = f'ml{ml:{self.sformat}}/nn'
        cmdstr = f'cmd_nnls_{ml}'
        txt_file = open(cmdstr, "w")
        txt_file.write('#!/bin/bash' + '\n')
        txt_file.write('# if the gzipped orbit library exist unzip it' + '\n')
        txt_file.write(f'test -e datfil/orblib_{ml}.dat || bunzip2 -c  datfil/orblib.dat.bz2 > datfil/orblib_{ml}.dat' + '\n')
        txt_file.write(f'test -e datfil/orblibbox_{ml}.dat || bunzip2 -c  datfil/orblibbox.dat.bz2 > datfil/orblibbox_{ml}.dat' + '\n')
        txt_file.write('# check whether executable exists\n')
        if self.CRcut is True:
            txt_file.write(f'test -e {self.legacy_directory}/triaxnnls_CRcut' +
                           f' || {{ echo "File {self.legacy_directory}/triaxnnls_CRcut not found." && exit 127; }}\n')
            txt_file.write('test -e ' + str(nn) + '_kinem.out || ' +
                           self.legacy_directory +
                           f'/triaxnnls_CRcut < {nn}.in >> {nn}ls.log '
                           '|| exit 1\n')
        else:
            txt_file.write(f'test -e {self.legacy_directory}/triaxnnls_noCRcut' +
                           f' || {{ echo "File {self.legacy_directory}/triaxnnls_noCRcut not found." && exit 127; }}\n')
            txt_file.write('test -e ' + str(nn) + '_kinem.out || ' +
                           self.legacy_directory +
                           f'/triaxnnls_noCRcut < {nn}.in >> {nn}ls.log '
                           '|| exit 1\n')
        txt_file.write(f'rm datfil/orblib_{ml}.dat' + '\n')
        txt_file.write(f'rm datfil/orblibbox_{ml}.dat' + '\n')
        txt_file.close()
        return cmdstr

    def read_weights(self):
        """Read ``nn_orb.out`` to astropy table

        this contains oribtal weights, orbit type, and other columns

        Returns
        -------
        None
            sets ``self.weights`` which is an astropy table containing
            the orbital weights

        """
        fname = self.direc_with_ml + 'nn_orb.out'
        col_names = ['orb_idx',
                     'E_idx',
                     'I2_idx',
                     'I3_idx',
                     'totalnotregularizable', # see line 535 of orblib_f.f90
                     'orb_type',
                     'weight',
                     'lcut'] # lines 1321-1322 of triaxnnls_CRcut.f90
        # NOTE: column 'lcut' is not present if different "triaxnnls" file used
        dtype = [int, int, int, int, int, int, float, int]
        weights = np.genfromtxt(fname,
                                skip_header=1,
                                names=col_names,
                                dtype=dtype)
        weights = table.Table(weights)
        self.weights = weights

    def read_nnls_orbmat_rhs_and_solution(self):
        """Read ``nn_orbmat.out``

        This contains the matrix and right-hand-side for the NNLS problem, and
        the solution

        Returns
        -------
        tuple
            (orbmat, rhs, solution)

        """
        fname = self.direc_with_ml + 'nn_orbmat.out'
        orbmat_shape = np.loadtxt(fname, max_rows=1, dtype=int)
        orbmat_size = np.product(orbmat_shape)
        tmp = np.loadtxt(fname, skiprows=1)
        orbmat = tmp[0:orbmat_size]
        orbmat = np.reshape(orbmat, orbmat_shape)
        orbmat = orbmat.T
        rhs = tmp[orbmat_size:orbmat_size+orbmat_shape[1]]
        solution = tmp[orbmat_size+orbmat_shape[1]:]
        return orbmat, rhs, solution

    def get_weights_and_chi2_from_orbmat_file(self):
        """
        Get weights and chi2 from ``nn_orbmat.out``

        **Note**: Chi2 values returned differ from `read_chi2` method.
        See that docstring for more.

        Returns
        -------
        tuple
            (weights, chi2_all, chi2_gh), where:

                -   weights : array of orbit weights
                -   chi2_all : sum of squared residuals for intrinsic masses,
                    projected_masses and GH coefficients h_1 to h_n
                -   chi2_kin : sum of squared residuals for GH coefficients h_1 to h_n

        """
        A, b, weights = self.read_nnls_orbmat_rhs_and_solution()
        chi2_vector = (np.dot(A, weights) - b)**2.
        chi2_tot = np.sum(chi2_vector)
        stars = \
          self.system.get_component_from_class(physys.TriaxialVisibleComponent)
        mge = stars.mge_lum
        intrinsic_masses = mge.get_intrinsic_masses_from_file(self.direc_no_ml)
        projected_masses = mge.get_projected_masses_from_file(self.direc_no_ml)
        n_intrinsic = np.product(intrinsic_masses.shape)
        n_apertures = len(projected_masses)
        chi2_kin = np.sum(chi2_vector[1+n_intrinsic+n_apertures:])
        return weights, chi2_tot, chi2_kin

    # def chi2_kinmap(self):
    #     """
    #     Returns the chi2 directly calculated from the kinematic maps.

    #     Returns
    #     -------
    #     chi2_kinmap : float
    #         chi2 directly calculated from the kinematic maps.

    #     """
    #     _, chi2_kinmap = self.read_chi2()
    #     return chi2_kinmap

    def read_chi2(self):
        """Read chi2 values from `nn_kinem.out`

        Taken from old `schwpy` code, lines 181-212 of schw_domoditer.py

        **Note**:
        This is a legacy method for reading legacy output and it not used by
        default. Instead we use ``self.get_chi2_from_orbmat`` get chi2 values.
        The chi2 value definitions of this method are NOT the same chi2 values
        given by ``self.get_chi2_from_orbmat``. They differ in
        (i) including intrinsic/projected mass constraints, and (ii) using
        h1/h2 vs V/sigma, and (iii) if CRcut==True, whether the 'cut' orbits
        - with artificially large h1 - are included (here they aren't)

        Returns
        -------
        tuple
            (chi2, kinchi2) where:
                -   chi2 = sum of sq. residuals of observed GH coefficients h_1
                    to h_N
                -   kinchi2 = sum of sq. residuals of V, sigma, and GH
                    coefficients from h_3 to h_N

        """
        # read amount of observables and kinematic moments
        fname = self.fname_nn_kinem
        a = self.__read_file_element(fname, [1, 1], [1, 2])
        ngh = np.int64(a[1])  # number of 'observables'
        nobs = np.int64(a[1])
        nvel = np.int64(a[0])
        ncon = np.int64(a[0])
        rows = 3 + np.arange(nobs)  # rows 1- 9
        cols = 3 + np.zeros(nobs, dtype=int)  # skip over text
        fname = self.fname_nn_nnls
        chi2vec = self.__read_file_element(fname, rows, cols)
        chi2vec = np.double(chi2vec)
        chi2 = sum(chi2vec)
        fname = self.fname_nn_kinem
        ka = np.genfromtxt(fname, skip_header=1)
        k = np.arange(ngh) * 3 + 3
        # k = is array of column indices, for [V, sigma, h3, ..., h_ngh]
        #                       observed   modelled        error
        kinchi2 = sum(sum(pow(((ka[:, k] - ka[:, k + 1]) / ka[:, k + 2]), 2.0)))
        return chi2, kinchi2

    def __read_file_element(self, infile, rows, cols):
        """Read fields in a tabular data according to the their row/column.

        Taken from schwpy schw_misc

        Parameters
        ----------
        infile : string
            input file
        rows : array of ints
            row array of locations indexed starts from 1
        cols : array of ints
            column array of locations indexed starts from 1

        Returns
        -------
        array read from given locations in file

        """
        lines = [line.rstrip('\n').split() for line in open(infile)]
        output=[]
        for i in range(0, len(rows)):
            output.append(lines[rows[i] - 1][cols[i] - 1])
        return output


class NNLS(WeightSolver):
    """Python implementations of NNLS weight solving

    Uses either scipy.optimize.nnls or cvxopt as backends. This constructs the
    NNLS matrix and rhs, solves, and saves the result.

    Parameters
    ----------
    nnls_solver : string
        either ``scipy`` or ``cvxopt``

    """
    def __init__(self,
                 nnls_solver=None,
                 **kwargs):
        super().__init__(**kwargs)
        self.logger = logging.getLogger(f'{__name__}.{__class__.__name__}')
        if nnls_solver is None:
            nnls_solver = self.settings['nnls_solver']
        assert nnls_solver in ['scipy', 'cvxopt'], 'Unknown nnls_solver'
        self.nnls_solver = nnls_solver
        self.get_observed_mass_constraints()

    def get_observed_mass_constraints(self):
        """Get aperture+intrinsic mass constraits from MGE

        Returns
        -------
        None
            sets attributes:

                - ``self.intrinsic_masses``
                - ``self.intrinsic_mass_error``
                - ``self.projected_masses``
                - ``self.projected_mass_error``
                -   constraint counts ``self.n_intrinsic``, ``self.n_apertures``
                    and ``self.n_mass_constraints``

        """
        stars = \
          self.system.get_component_from_class(physys.TriaxialVisibleComponent)
        mge = stars.mge_lum
        # intrinsic mass
        intrinsic_masses = mge.get_intrinsic_masses_from_file(self.direc_no_ml)
        self.intrinsic_masses = intrinsic_masses
        self.intrinsic_mass_error = self.settings['lum_intr_rel_err']
        # projected
        projected_masses = mge.get_projected_masses_from_file(self.direc_no_ml)
        self.projected_masses = projected_masses
        self.projected_mass_error = self.settings['sb_proj_rel_err']
        # total mass constraint
        self.total_mass = np.sum(intrinsic_masses)
        self.total_mass_error = np.min([self.intrinsic_mass_error/10.,
                                        np.abs(1. - self.total_mass)])
        # enumerate the mass constriants
        n_intrinsic = np.product(self.intrinsic_masses.shape)
        n_apertures = len(self.projected_masses)
        self.n_intrinsic = n_intrinsic
        self.n_apertures = n_apertures
        # mass constraints = total mass (1) + intrinsic mass + aperture mass
        self.n_mass_constraints = 1 + n_intrinsic + n_apertures

    def construct_nnls_matrix_and_rhs(self, orblib):
        """construct nnls matrix_and rhs

        Parameters
        ----------
        orblib : ``dyn.orblib.OrbitLibrary``
            an orbit library

        Returns
        -------
        tuple
            (orbmat, rhs)

        """
        # construct vector of observed constraits (con), errors (econ) and
        # matrix or orbit proprtites (orbmat)
        con = np.zeros(self.n_mass_constraints)
        econ = np.zeros(self.n_mass_constraints)
        orbmat = np.zeros((self.n_mass_constraints, orblib.n_orbs))
        # total mass
        con[0] = self.total_mass
        econ[0] = self.total_mass_error
        if econ[0]<=0.0:
            econ[0] = con[0]*0.01
        orbmat[0,:] = 1.
        # intrinsic mass
        idx = slice(1,1+self.n_intrinsic)
        con[idx] = np.ravel(self.intrinsic_masses)
        error = self.intrinsic_masses * self.intrinsic_mass_error
        error = np.abs(np.ravel(error))
        error[np.where(error<=0.)] = 1.0e-16
        econ[idx] = np.abs(np.ravel(error))
        orb_int_masses = orblib.intrinsic_masses
        orb_int_masses = np.reshape(orb_int_masses, (orblib.n_orbs, -1))
        orbmat[idx,:] = orb_int_masses.T
        # projected mass
        idx = slice(1+self.n_intrinsic, 1+self.n_intrinsic+self.n_apertures)
        con[idx] = self.projected_masses
        econ[idx] = np.abs(self.projected_masses * self.projected_mass_error)
        orbmat[idx,:] = np.hstack(orblib.projected_masses).T
        # add kinematics to con, econ, orbmat
        triax_component = physys.TriaxialVisibleComponent
        stars = self.system.get_component_from_class(triax_component)
        kins_and_orb_losvds = zip(stars.kinematic_data, orblib.losvd_histograms)
        idx_ap_start = 0
        for (kins, orb_losvd) in kins_and_orb_losvds:
            # pick out the projected masses for this kinematic set
            n_ap = len(kins.data)
            idx_ap_end = idx_ap_start + n_ap
            prj_mass_i = self.projected_masses[idx_ap_start:idx_ap_end]
            idx_ap_start += n_ap
            # scale observed kinematics and errors by projected masses
            tmp = kins.get_observed_values_and_uncertainties(self.settings)
            obs_kins, obs_kins_err = tmp
            obs_kins = (obs_kins.T * prj_mass_i).T
            obs_kins_err = (obs_kins_err.T * prj_mass_i).T
            # set the first and last point in the velocity histograms to zero
            # to mimic what is done in `triaxnnnls_CRcut.f90`
            orb_losvd.y[:,0,:] = 0.
            orb_losvd.y[:,-1,:] = 0.
            # transform orblib to same parameterisation as observed kinematics
            orb_kins = kins.transform_orblib_to_observables(orb_losvd,
                                                            self.settings)
            if self.CRcut:
                # note: this only has an effect if type(kins) is GaussHermite
                orb_kins = self.apply_CR_cut(kins, orb_losvd, orb_kins)
            # append constraints/errors/orbits to con/econ/orbmat
            obs_kins = np.ravel(obs_kins)
            con = np.concatenate((con, obs_kins))
            obs_kins_err = np.ravel(obs_kins_err)
            econ = np.concatenate((econ, obs_kins_err))
            orb_kins = np.reshape(orb_kins, (orblib.n_orbs, -1))
            orbmat = np.vstack((orbmat, orb_kins.T))
        # divide constraint vector and matrix by errors
        rhs = con/econ
        orbmat = (orbmat.T/econ).T
        return orbmat, rhs

    def apply_CR_cut(self, kins, orb_losvd, orb_gh):
        """apply `CRcut`

        to solve the `counter rotating orbit problem`. This cuts orbits which
        have :math:`|V - V_\mathrm{obs}|> 3\sigma_\mathrm{obs}`. See
        Zhu+2018 MNRAS 2018 473 3000 for details

        Parameters
        ----------
        kins : a ``dyn.kinematics.Kinematic`` object
        orb_losvd : ``dyn.kinematics.Histogram``
            historgram of orblib losvds
        orb_gh : array
            array of input gh expansion coefficients, before the CRcut

        Returns
        -------
        array
            array of input gh expansion coefficients, after the CRcut

        """
        if type(kins) is not dyn_kin.GaussHermite:
            return orb_gh
        orb_mu_v = orb_losvd.get_mean()
        obs_mu_v = kins.data['v']
        obs_sig_v = kins.data['sigma']
        delta_v = np.abs(orb_mu_v - obs_mu_v)
        condition1 = (np.abs(obs_mu_v)/obs_sig_v > 1.5)
        condition2 = (delta_v/obs_sig_v > 3.0)
        condition3 = (obs_mu_v*orb_mu_v < 0)
        idx_cut = np.where(condition1 & condition2 & condition3)
        cut = np.zeros_like(orb_mu_v, dtype=bool)
        cut[idx_cut] = True
        naperture_cut = np.sum(cut, 1)
        # orbit 'j' is "bad" in naperture_cut[j] apertures
        # if an orbit is bad in 0 or 1 apertures, then we ignore this
        cut[naperture_cut<1,:] = False
        # to cut an orbit, replace it's h1 by 3.0/dvhist(i)
        idx_cut = np.where(cut)
        dvhist = kins.hist_width/kins.hist_bins
        dvhist = np.max(dvhist)
        orb_gh[idx_cut[0], idx_cut[1], 0] = 3./dvhist
        return orb_gh

    def solve(self, orblib):
        """Solve for orbit weights

        **Note:** the returned chi2 values are not the same as
        ``LegacyWeightSolver.read_chi2`` - see the docstring for more info

        Parameters
        ----------
        orblib : dyn.OrbitLibrary
            must have attributes losvd_histograms, intrinsic_masses, and
            projected_masses

        Returns
        -------
        tuple
            (weights, chi2_all, chi2_kin, chi2_kinmap) where:
                -   weights : array, of orbit weights
                -   chi2_all : float, sum of squared residuals for intrinsic
                    masses, projected_masses and GH coefficients from h_1 to h_n
                -   chi2_kin : float sum of squared residuals for GH
                    coefficients h_1 to h_n
                -   chi2_kinmap : directly calculates the chi2 from the
                    kinematic maps

        """
        self.logger.info(f"Using WeightSolver: {__class__.__name__}/"
                         f"{self.nnls_solver}")
        weight_file = self.weight_file
        orblib.read_losvd_histograms()
        if os.path.isfile(weight_file):
            results = ascii.read(weight_file, format='ecsv')
            self.logger.info("NNLS solution read from existing output")
            weights = results['weights']
            chi2_tot = results.meta['chi2_tot']
            chi2_kin = results.meta['chi2_kin']
            chi2_kinmap = results.meta['chi2_kinmap']
        else:
            A, b = self.construct_nnls_matrix_and_rhs(orblib)
            if self.nnls_solver=='scipy':
                solution = optimize.nnls(A, b)
                weights = solution[0]
            elif self.nnls_solver=='cvxopt':
                P = np.dot(A.T, A)
                q = -1.*np.dot(A.T, b)
                solver = CvxoptNonNegSolver(P, q)
                weights = solver.beta
            else:
                text = 'Unknown nnls_solver'
                self.logger.error(text)
                raise ValueError(text)
            np.savetxt(weight_file, weights)
            self.logger.info("NNLS problem solved")
            # calculate chi2s
            chi2_vector = (np.dot(A, weights) - b)**2.
            chi2_tot = np.sum(chi2_vector)
            chi2_kin = np.sum(chi2_vector[self.n_mass_constraints:])
            chi2_kinmap = self.chi2_kinmap(weights)
            # save the output
            results = table.Table()
            results['weights'] = weights
            # add chi2 to meta data
            results.meta = {'chi2_tot': chi2_tot,
                            'chi2_kin': chi2_kin,
                            'chi2_kinmap': chi2_kinmap}
            results.write(weight_file, format='ascii.ecsv', overwrite=True)
            # delete existing .yaml files and copy current config file
            # into model directory
            self.config.copy_config_file(self.direc_with_ml)
        return weights, chi2_tot, chi2_kin, chi2_kinmap


class CvxoptNonNegSolver():
    """Solver for NNLS problem using CVXOPT

    Solves the QP problem:
        argmin (1/2 beta^T P beta + q beta T)
        subject to (component-wise) beta > 0

    Parameters
    ----------
    P : array (p, p)
        quadratic part of objective function
    q : array (p,)
        linear part of objective function

    Attributes
    ----------
    success : bool
        whether solver was successful
    beta : array (p,)
        solution

    """

    def __init__(self, P=None, q=None):
        p = P.shape[0]
        P = cvxopt.matrix(P)
        q = cvxopt.matrix(q)
        G = cvxopt.matrix(-np.identity(p))
        h = cvxopt.matrix(np.zeros(p))
        sol = cvxopt.solvers.qp(P, q, G, h)
        self.success = sol['status']=='optimal'
        self.beta = np.squeeze(np.array(sol['x']))

# end<|MERGE_RESOLUTION|>--- conflicted
+++ resolved
@@ -304,13 +304,6 @@
                 self.logger.info(f'...done, NNLS problem solved -  {cmdstr} '
                                  f'exit code {p.returncode}. {log_file}')
             else:
-<<<<<<< HEAD
-                text = f'{cmdstr} exit code {p.returncode}. ERROR. ' \
-                       f'Message: {p.stdout.decode("UTF-8")}{log_file}'
-                self.logger.error(text)
-                raise RuntimeError(text)
-            # set the current directory to the dynamite directory
-=======
                 text = f'...failed! {cmdstr} exit code {p.returncode}. ' \
                        f'Message: {p.stdout.decode("UTF-8")}'
                 if p.returncode == 127: # command not found
@@ -321,8 +314,7 @@
                     text += f'{log_file} Be wary: DYNAMITE may crash...'
                     self.logger.warning(text)
                     raise RuntimeError(text)
-            #set the current directory to the dynamite directory
->>>>>>> 846d4671
+            # set the current directory to the dynamite directory
             os.chdir(cur_dir)
             weights, chi2_tot, chi2_kin = \
                 self.get_weights_and_chi2_from_orbmat_file()
