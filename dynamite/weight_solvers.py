import os
import numpy as np
from astropy import table
import subprocess
import logging
from scipy import optimize
import cvxopt

class WeightSolver(object):

    def __init__(self):
        """Generic WeightSolver class

        Specific implementations are defined as sub-classes. Each one should
        have a main method `solve`

        """
        self.logger = logging.getLogger(f'{__name__}.{__class__.__name__}')
        pass

    def solve(self, orblib):
        """Template solve method

        Parameters
        ----------
        orblib : dyn.OrbitLibrary object

        Returns
        -------
        weights : array
            orbit weights
        chi2_all : float
            a total chi2 value
        chi2_kin : float
            a chi2 value purely for kinematics
        """
        self.logger.info("Using WeightSolver: {add name of WeightSolver here}")
        # ...
        # calculate orbit weights, and model chi2 values here
        # ...
        weights = 0.
        chi2_tot = 0.
        chi2_kin = 0.
        # ...
        return weights, chi2_tot, chi2_kin


class LegacyWeightSolver(WeightSolver):

    def __init__(self,
                 system=None,
                 mod_dir=None,
                 settings=None,
                 legacy_directory=None,
                 ml=None,
                 CRcut=False):
        self.logger = logging.getLogger(f'{__name__}.{__class__.__name__}')
        self.system = system
        self.mod_dir = mod_dir
        self.settings = settings
        self.legacy_directory = legacy_directory
        self.ml=ml
        self.mod_dir_with_ml = self.mod_dir + 'ml' + '{:01.2f}'.format(self.ml)
        self.fname_nn_kinem = self.mod_dir_with_ml + '/nn_kinem.out'
        self.fname_nn_nnls = self.mod_dir_with_ml + '/nn_nnls.out'
        if 'CRcut' in settings.keys():
            CRcut = settings['CRcut']
        self.CRcut = CRcut
        # prepare fortran input file for nnls
        self.create_fortran_input_nnls(self.mod_dir, ml)

    def create_fortran_input_nnls(self,path,ml):

        #for the ml the model is only scaled. We therefore need to know what is the ml that was used for the orbit library
        infile=path+'infil/parameters_pot.in'
        lines = [line.rstrip('\n').split() for line in open(infile)]
        ml_orblib=float((lines[-9])[0])

        #-------------------
        #write nn.in
        #-------------------
        n_kin = len(self.system.get_component_from_name('stars').kinematic_data)
        
        if n_kin==1:
            kin_data_file='kin_data.dat'

        else:
            kin_data_file='kin_data_combined.dat'

        text='infil/parameters_pot.in' +'\n' + \
        str(self.settings['regularisation'])   + '                                  [ regularization strength, 0 = no regularization ]' +'\n'  + \
        'ml'+ '{:01.2f}'.format(ml) + '/nn' +'\n' + \
        'datfil/mass_qgrid.dat' +'\n' + \
        'datfil/mass_aper.dat' +'\n' + \
        str(self.settings['number_GH']) + '	                           [ # of GH moments to constrain the model]' +'\n' + \
        'infil/'+kin_data_file+'\n' + \
        str(self.settings['GH_sys_err']) + '    [ systemic error of v, sigma, h3, h4... ]' + '\n' + \
        str(self.settings['lum_intr_rel_err']) + '                               [ relative error for intrinsic luminosity ]' +'\n' + \
        str(self.settings['sb_proj_rel_err']) + '                               [ relative error for projected SB ]' + '\n' + \
        str(np.sqrt(ml/ml_orblib))  + '                                [ scale factor related to M/L, sqrt( (M/L)_k / (M/L)_ref ) ]' + '\n' + \
        f'datfil/orblib_{ml}.dat' +'\n' + \
        f'datfil/orblibbox_{ml}.dat' +'\n' + \
        str(self.settings['nnls_solver']) + '                                  [ nnls solver ]'

        nn_file= open(path+'ml'+'{:01.2f}'.format(ml)+'/nn.in',"w")
        nn_file.write(text)
        nn_file.close()

    def solve(self, orblib=None):
        """Main method to solve NNLS problem.

        Parameters
        ----------
        orblib : dyn.OrbitLibrary
            This parameter is not used in this Legacy implementation (as all
            orbit library information is read from files). It is included here
            for consistency with later WeightSolver implementations

        Returns
        -------
        weights : array
            orbit weights
        chi2_all : float
            sum of squared residuals for intrinsic masses, projected_masses and
            GH coefficients from h_1 to h_n
        chi2_kin : float
            sum of squared residuals for GH coefficients h_1 to h_n

        """
        self.logger.info("Using WeightSolver : LegacyWeightSolver")
        check1 = os.path.isfile(self.fname_nn_kinem)
        check2 = os.path.isfile(self.fname_nn_nnls)
        fname = self.mod_dir_with_ml + '/nn_orbmat.out'
        check3 = os.path.isfile(fname)
        if not check1 or not check2 or not check3:
            # set the current directory to the directory in which the models are computed
            cur_dir = os.getcwd()
            os.chdir(self.mod_dir)
            cmdstr = self.write_executable_for_weight_solver(self.ml)
            with open(cmdstr) as f:
                for line in f:
                    i = line.find('>>')
                    if i >= 0:
                        logfile = line[i+3:-1]
                        break
            self.logger.info("Fitting orbit library to the kinematic " + \
                             f"data: {logfile[:logfile.rindex('/')]}")
            p = subprocess.call('bash '+cmdstr, shell=True)
            self.logger.debug('...done, NNLS problem solved. Logfile: ' + \
                              f'{self.mod_dir+logfile}')
            #set the current directory to the dynamite directory
            os.chdir(cur_dir)
        else:
            self.logger.info("NNLS solution read from existing output")
        wts, chi2_tot, chi2_kin = self.get_weights_and_chi2_from_orbmat_file()
        return wts, chi2_tot, chi2_kin

    def write_executable_for_weight_solver(self, ml):
        nn = f'ml{ml:01.2f}/nn'
        cmdstr = f'cmd_nnls_{ml}'
        txt_file = open(cmdstr, "w")
        txt_file.write('#!/bin/bash' + '\n')
        txt_file.write('# if the gzipped orbit library exist unzip it' + '\n')
        txt_file.write(f'test -e datfil/orblib_{ml}.dat || bunzip2 -c  datfil/orblib.dat.bz2 > datfil/orblib_{ml}.dat' + '\n')
        txt_file.write(f'test -e datfil/orblibbox_{ml}.dat || bunzip2 -c  datfil/orblibbox.dat.bz2 > datfil/orblibbox_{ml}.dat' + '\n')
        if self.CRcut is True:
            txt_file.write('test -e ' + str(nn) + '_kinem.out || ' +
                           self.legacy_directory +
                           f'/triaxnnls_CRcut < {nn}.in >> {nn}ls.log' + '\n')
        else:
            txt_file.write('test -e ' + str(nn) + '_kinem.out || ' +
                           self.legacy_directory +
                           f'/triaxnnls_noCRcut < {nn}.in >> {nn}ls.log' + '\n')
        txt_file.write(f'rm datfil/orblib_{ml}.dat' + '\n')
        txt_file.write(f'rm datfil/orblibbox_{ml}.dat' + '\n')
        txt_file.close()
        return cmdstr

<<<<<<< HEAD
=======
    def create_fortran_input_nnls(self,path,ml):

        # for the ml the model is only scaled. We therefore need to know what is the ml that was used for the orbit library
        infile=path+'infil/parameters_pot.in'
        lines = [line.rstrip('\n').split() for line in open(infile)]
        ml_orblib=float((lines[-9])[0])

        #-------------------
        #write nn.in
        #-------------------

        text='infil/parameters_pot.in' +'\n' + \
        str(self.settings['regularisation'])   + '                                  [ regularization strength, 0 = no regularization ]' +'\n'  + \
        'ml'+ '{:01.2f}'.format(ml) + '/nn' +'\n' + \
        'datfil/mass_qgrid.dat' +'\n' + \
        'datfil/mass_aper.dat' +'\n' + \
        str(self.settings['number_GH']) + '	                           [ # of GH moments to constrain the model]' +'\n' + \
        'infil/kin_data.dat' +'\n' + \
        str(self.settings['GH_sys_err']) + '    [ systemic error of v, sigma, h3, h4... ]' + '\n' + \
        str(self.settings['lum_intr_rel_err']) + '                               [ relative error for intrinsic luminosity ]' +'\n' + \
        str(self.settings['sb_proj_rel_err']) + '                               [ relative error for projected SB ]' + '\n' + \
        str(np.sqrt(ml/ml_orblib))  + '                                [ scale factor related to M/L, sqrt( (M/L)_k / (M/L)_ref ) ]' + '\n' + \
        f'datfil/orblib_{ml}.dat' +'\n' + \
        f'datfil/orblibbox_{ml}.dat' +'\n' + \
        str(self.settings['nnls_solver']) + '                                  [ nnls solver ]'

        nn_file= open(path+'ml'+'{:01.2f}'.format(ml)+'/nn.in',"w")
        nn_file.write(text)
        nn_file.close()
>>>>>>> 364a878e

    def read_weights(self):
        """Read the file  `nn_orb.out` into an astropy table

        Returns
        -------
        None

            sets an attribute self.weights which is an astropy table containing
            the orbital weights

        """
        fname = self.mod_dir_with_ml + '/nn_orb.out'
        col_names = ['orb_idx',
                     'E_idx',
                     'I2_idx',
                     'I3_idx',
                     'totalnotregularizable', # see line 535 of orblib_f.f90
                     'orb_type',
                     'weight',
                     'lcut'] # lines 1321-1322 of triaxnnls_CRcut.f90
        # NOTE: column 'lcut' is not present if different "triaxnnls" file used
        dtype = [int, int, int, int, int, int, np.float64, int]
        weights = np.genfromtxt(fname,
                                skip_header=1,
                                names=col_names,
                                dtype=dtype)
        weights = table.Table(weights)
        self.weights = weights

    def read_nnls_orbmat_rhs_and_solution(self):
        fname = self.mod_dir_with_ml + '/nn_orbmat.out'
        orbmat_shape = np.loadtxt(fname, max_rows=1, dtype=int)
        orbmat_size = np.product(orbmat_shape)
        tmp = np.loadtxt(fname, skiprows=1)
        orbmat = tmp[0:orbmat_size]
        orbmat = np.reshape(orbmat, orbmat_shape)
        orbmat = orbmat.T
        rhs = tmp[orbmat_size:orbmat_size+orbmat_shape[1]]
        solution = tmp[orbmat_size+orbmat_shape[1]:]
        return orbmat, rhs, solution

    def get_weights_and_chi2_from_orbmat_file(self):
        """
        Return weights and chi2 values from the file nn_orbmat.out

        Returns
        -------
        (weights, chi2_all, chi2_gh)

            weights : array of orbit weights
            chi2_all : sum of squared residuals for intrinsic masses,
            projected_masses and GH coefficients h_1 to h_n
            chi2_kin : sum of squared residuals for GH coefficients h_1 to h_n

        Note
        -----
        Chi2 values returned differ from `read_chi2` method. See that docstring.

        """
        A, b, weights = self.read_nnls_orbmat_rhs_and_solution()
        chi2_vector = (np.dot(A, weights) - b)**2.
        chi2_tot = np.sum(chi2_vector)
        mge = self.system.cmp_list[2].mge
        intrinsic_masses = mge.get_intrinsic_masses_from_file(self.mod_dir)
        projected_masses = mge.get_projected_masses_from_file(self.mod_dir)
        n_intrinsic = np.product(intrinsic_masses.shape)
        n_apertures = len(projected_masses)
        chi2_kin = np.sum(chi2_vector[1+n_intrinsic+n_apertures:])
        return weights, chi2_tot, chi2_kin

    def read_chi2(self):
        """Read chi2 values from `nn_kinem.out`

        Taken from old `schwpy` code, lines 181-212 of schw_domoditer.py

        Returns
        -------
        (chi2, kinchi2)
            chi2 = sum of sq. residuals of observed GH coefficients h_1 to h_N
            kinchi2 = sum of sq. residuals of V, sigma, and GH coefficients from
            h_3 to h_N

        Note
        -----
        these are NOT the same chi2 values given by self.get_chi2_from_orbmat.
        They differ in (i) including intrinsic/projected mass constraints (ii)
        using h1/h2 vs V/sigma, and (iii) if CRcut==True, whether the 'cut'
        orbits - with artificially large h1 - are included (here they aren't)

        """
        # read amount of observables and kinematic moments
        fname = self.fname_nn_kinem
        a = self.__read_file_element(fname, [1, 1], [1, 2])
        ngh = np.int64(a[1])  # number of 'observables'
        nobs = np.int64(a[1])
        nvel = np.int64(a[0])
        ncon = np.int64(a[0])
        rows = 3 + np.arange(nobs)  # rows 1- 9
        cols = 3 + np.zeros(nobs, dtype=int)  # skip over text
        fname = self.fname_nn_nnls
        chi2vec = self.__read_file_element(fname, rows, cols)
        chi2vec = np.double(chi2vec)
        chi2 = sum(chi2vec)
        fname = self.fname_nn_kinem
        ka = np.genfromtxt(fname, skip_header=1)
        k = np.arange(ngh) * 3 + 3
        # k = is array of column indices, for [V, sigma, h3, ..., h_ngh]
        #                       observed   modelled        error
        kinchi2 = sum(sum(pow(((ka[:, k] - ka[:, k + 1]) / ka[:, k + 2]), 2.0)))
        return chi2, kinchi2

    def __read_file_element(self, infile, rows, cols):
        """Read fields in a tabular data according to the their row/column.

        Taken from schwpy schw_misc

        Parameters
        ----------
        infile : string
            input file
        rows : array of ints
            row array of locations indexed starts from 1
        cols : array of ints
            column array of locations indexed starts from 1

        Returns
        -------
        array read from given locations in file

        """
        lines = [line.rstrip('\n').split() for line in open(infile)]
        output=[]
        for i in range(0, len(rows)):
            output.append(lines[rows[i] - 1][cols[i] - 1])
        return output



class NNLS(WeightSolver):

    def __init__(self,
                 system=None,
                 settings=None,
                 directory_with_ml=None,
                 CRcut=False,
                 nnls_solver=None):
        self.logger = logging.getLogger(f'{__name__}.{__class__.__name__}')
        self.system = system
        self.settings = settings
        self.direc_with_ml = directory_with_ml
        self.direc_no_ml = directory_with_ml[:-7]
        if nnls_solver is None:
            nnls_solver = settings['nnls_solver']
        assert nnls_solver in ['scipy', 'cvxopt'], 'Unknown nnls_solver'
        self.nnls_solver = nnls_solver
        if 'CRcut' in settings.keys():
            CRcut = settings['CRcut']
        self.CRcut = CRcut
        self.get_observed_constraints()
        self.ennumerate_constraints()

    def get_observed_constraints(self):
        mge = self.system.cmp_list[2].mge
        # intrinsic mass
        intrinsic_masses = mge.get_intrinsic_masses_from_file(self.direc_no_ml)
        self.intrinsic_masses = intrinsic_masses
        self.intrinsic_mass_error = self.settings['lum_intr_rel_err']
        # projected
        projected_masses = mge.get_projected_masses_from_file(self.direc_no_ml)
        self.projected_masses = projected_masses
        self.projected_mass_error = self.settings['sb_proj_rel_err']
        # total mass constraint
        self.total_mass = np.sum(intrinsic_masses)
        self.total_mass_error = np.min([self.intrinsic_mass_error/10.,
                                        np.abs(1. - self.total_mass)])
        # get observed gh values and errors
        kinematics = self.system.cmp_list[2].kinematic_data[0]
        tmp = kinematics.get_observed_values_and_uncertainties()
        obs_gh, obs_gh_err = tmp
        # ... and scale both by projected masses
        obs_gh = (obs_gh.T * self.projected_masses).T
        obs_gh_err = (obs_gh_err.T * self.projected_masses).T
        self.obs_gh = obs_gh
        self.obs_gh_err = obs_gh_err

    def ennumerate_constraints(self):
        # enumerate constriants
        n_intrinsic = np.product(self.intrinsic_masses.shape)
        n_apertures = len(self.projected_masses)
        n_gh = self.settings['number_GH']
        # constraints = tot mass, intrinsic masses, projected masses, kinematics
        n_total_constraints = 1 + n_intrinsic + n_apertures + n_gh * n_apertures
        self.n_intrinsic = n_intrinsic
        self.n_apertures = n_apertures
        self.n_gh = n_gh
        self.n_total_constraints = n_total_constraints

    def construct_nnls_matrix_and_rhs(self, orblib):
        # vectors of observed constraints, errors, and orbit properties
        con = np.zeros(self.n_total_constraints)
        econ = np.zeros(self.n_total_constraints)
        orbmat = np.zeros((self.n_total_constraints, orblib.n_orbs))
        # total mass
        con[0] = self.total_mass
        econ[0] = self.total_mass_error
        if econ[0]<=0.0:
            econ[0] = con[0]*0.01
        orbmat[0,:] = 1.
        # intrinsic mass
        idx = slice(1,1+self.n_intrinsic)
        con[idx] = np.ravel(self.intrinsic_masses)
        error = self.intrinsic_masses * self.intrinsic_mass_error
        error = np.abs(np.ravel(error))
        error[np.where(error<=0.)] = 1.0e-16
        econ[idx] = np.abs(np.ravel(error))
        orb_int_masses = orblib.intrinsic_masses
        orb_int_masses = np.reshape(orb_int_masses, (orblib.n_orbs, -1))
        orbmat[idx,:] = orb_int_masses.T
        # projected mass
        idx = slice(1+self.n_intrinsic, 1+self.n_intrinsic+self.n_apertures)
        con[idx] = self.projected_masses
        econ[idx] = np.abs(self.projected_masses * self.projected_mass_error)
        orbmat[idx,:] = orblib.projected_masses.T
        # kinematics
        idx = slice(1+self.n_intrinsic+self.n_apertures, None)
        con[idx] = np.ravel(self.obs_gh.T)
        econ[idx] = np.ravel(self.obs_gh_err.T)
        kinematics = self.system.cmp_list[2].kinematic_data[0]
        # to mimic `triaxnnnls_CRcut.f90`
        # Set the first and last point in the velocity histograms to zero
        orblib.losvd_histograms.y[:,0,:] = 0.
        orblib.losvd_histograms.y[:,-1,:] = 0.
        orb_gh = kinematics.transform_orblib_to_observables(orblib)
        # apply 'CRcut' - cutting orbits where |V - V_obs|> 3sigma_obs
        # see Zhu+2018 MNRAS 2018 473 3000 for details
        if self.CRcut:
            orb_mu_v = orblib.losvd_histograms.get_mean()
            obs_mu_v = kinematics.data['v']
            obs_sig_v = kinematics.data['sigma']
            delta_v = np.abs(orb_mu_v - obs_mu_v)
            condition1 = (np.abs(obs_mu_v)/obs_sig_v > 1.5)
            condition2 = (delta_v/obs_sig_v > 3.0)
            condition3 = (obs_mu_v*orb_mu_v < 0)
            idx_cut = np.where(condition1 & condition2 & condition3)
            cut = np.zeros_like(orb_mu_v, dtype=bool)
            cut[idx_cut] = True
            naperture_cut = np.sum(cut, 1)
            # orbit 'j' is "bad" in naperture_cut[j] apertures
            # if an orbit is bad in 0 or 1 apertures, then we ignore this
            cut[naperture_cut<1,:] = False
            # to cut an orbit, replace it's h1 by 3.0/dvhist(i)
            idx_cut = np.where(cut)
            v_range = float(orblib.settings['hist_vel'])
            n_bins = orblib.losvd_histograms.x.size
            dvhist = v_range/n_bins
            orb_gh[idx_cut[0], idx_cut[1], 0] = 3./dvhist
        orb_gh = np.swapaxes(orb_gh, 1, 2)
        orb_gh = np.reshape(orb_gh, (orblib.n_orbs,-1))
        orbmat[361+152:,:] = orb_gh.T
        # divide constraint vector and matrix by errors
        rhs = con/econ
        orbmat = (orbmat.T/econ).T
        return orbmat, rhs

    def solve(self, orblib):
        """Solve for orbit weights

        Parameters
        ----------
        orblib : dyn.OrbitLibrary
            must have attributes losvd_histograms, intrinsic_masses, and
            projected_masses

        Returns
        -------
        (weights, chi2_all, chi2_gh)

            weights : array of orbit weights
            chi2_all : sum of squared residuals for intrinsic masses,
            projected_masses and GH coefficients h_1 to h_n
            chi2_kin : sum of squared residuals for GH coefficients h_1 to h_n

        Note
        -------
        Returned chi2 values are not the same as LegacyWeightSolver.read_chi2 -
        see the docstring for that method

        """
        self.logger.info("Using WeightSolver : NNLS")
        A, b = self.construct_nnls_matrix_and_rhs(orblib)
        weight_file = self.direc_with_ml + 'orbit_weights.txt'
        if os.path.isfile(weight_file):
            weights = np.genfromtxt(weight_file)
            self.logger.info("NNLS solution read from existing output")
        else:
            if self.nnls_solver=='scipy':
                solution = optimize.nnls(A, b)
                weights = solution[0]
            elif self.nnls_solver=='cvxopt':
                P = np.dot(A.T, A)
                q = -1.*np.dot(A.T, b)
                solver = CvxoptNonNegSolver(P, q)
                weights = solver.beta
            else:
                text = 'Unknown nnls_solver'
                self.logger.error(text)
                raise ValueError(text)
            np.savetxt(weight_file, weights)
            self.logger.info("NNLS problem solved")
        # calculate chi2
        chi2_vector = (np.dot(A, weights) - b)**2.
        chi2_tot = np.sum(chi2_vector)
        chi2_kin = np.sum(chi2_vector[1+self.n_intrinsic+self.n_apertures:])
        return weights, chi2_tot, chi2_kin


class CvxoptNonNegSolver():
    """Solves the QP problem:
        argmin (1/2 beta^T P beta + q beta T)
        subject to (component-wise) beta > 0

    Parameters
    ----------
    P : array (p, p)
        quadratic part of objective function
    q : array (p,)
        linear part of objective function

    Attributes
    ----------
    success : bool
        whether solver was successful
    beta : array (p,)
        solution

    """

    def __init__(self, P=None, q=None):
        p = P.shape[0]
        P = cvxopt.matrix(P)
        q = cvxopt.matrix(q)
        G = cvxopt.matrix(-np.identity(p))
        h = cvxopt.matrix(np.zeros(p))
        sol = cvxopt.solvers.qp(P, q, G, h)
        self.success = sol['status']=='optimal'
        self.beta = np.squeeze(np.array(sol['x']))





# end<|MERGE_RESOLUTION|>--- conflicted
+++ resolved
@@ -80,7 +80,7 @@
         #write nn.in
         #-------------------
         n_kin = len(self.system.get_component_from_name('stars').kinematic_data)
-        
+
         if n_kin==1:
             kin_data_file='kin_data.dat'
 
@@ -176,38 +176,6 @@
         txt_file.close()
         return cmdstr
 
-<<<<<<< HEAD
-=======
-    def create_fortran_input_nnls(self,path,ml):
-
-        # for the ml the model is only scaled. We therefore need to know what is the ml that was used for the orbit library
-        infile=path+'infil/parameters_pot.in'
-        lines = [line.rstrip('\n').split() for line in open(infile)]
-        ml_orblib=float((lines[-9])[0])
-
-        #-------------------
-        #write nn.in
-        #-------------------
-
-        text='infil/parameters_pot.in' +'\n' + \
-        str(self.settings['regularisation'])   + '                                  [ regularization strength, 0 = no regularization ]' +'\n'  + \
-        'ml'+ '{:01.2f}'.format(ml) + '/nn' +'\n' + \
-        'datfil/mass_qgrid.dat' +'\n' + \
-        'datfil/mass_aper.dat' +'\n' + \
-        str(self.settings['number_GH']) + '	                           [ # of GH moments to constrain the model]' +'\n' + \
-        'infil/kin_data.dat' +'\n' + \
-        str(self.settings['GH_sys_err']) + '    [ systemic error of v, sigma, h3, h4... ]' + '\n' + \
-        str(self.settings['lum_intr_rel_err']) + '                               [ relative error for intrinsic luminosity ]' +'\n' + \
-        str(self.settings['sb_proj_rel_err']) + '                               [ relative error for projected SB ]' + '\n' + \
-        str(np.sqrt(ml/ml_orblib))  + '                                [ scale factor related to M/L, sqrt( (M/L)_k / (M/L)_ref ) ]' + '\n' + \
-        f'datfil/orblib_{ml}.dat' +'\n' + \
-        f'datfil/orblibbox_{ml}.dat' +'\n' + \
-        str(self.settings['nnls_solver']) + '                                  [ nnls solver ]'
-
-        nn_file= open(path+'ml'+'{:01.2f}'.format(ml)+'/nn.in',"w")
-        nn_file.write(text)
-        nn_file.close()
->>>>>>> 364a878e
 
     def read_weights(self):
         """Read the file  `nn_orb.out` into an astropy table
