import os
import copy
import numpy as np
from astropy import table
from astropy.io import ascii
import subprocess
import logging
from scipy import optimize
import cvxopt

from dynamite import analysis
from dynamite import physical_system as physys
from dynamite import kinematics as dyn_kin


class WeightSolver(object):
    """Generic WeightSolver class

    Specific implementations are defined as sub-classes. Each one should
    have a main method `solve`

    Parameters
    ----------
    config : a ``dyn.config_reader.Configuration`` object
    directory_with_ml : string
        model directory with the ml extension
    CRcut : Bool, default False
        whether to use the `CRcut` solution for the counter-rotating orbit
        problem. See Zhu et al. 2018 for more.

    """

    def __init__(self, config, directory_with_ml, CRcut=False):
        self.logger = logging.getLogger(f'{__name__}.{__class__.__name__}')
        self.config = config
        self.system = config.system
        self.settings = config.settings.weight_solver_settings
        self.direc_with_ml = directory_with_ml
        self.direc_no_ml \
            = directory_with_ml[:directory_with_ml[:-1].rindex('/')+1]
        if 'CRcut' in self.settings.keys():
            CRcut = self.settings['CRcut']
        self.CRcut = CRcut
        self.weight_file = f'{self.direc_with_ml}orbit_weights.ecsv'

    def solve(self, orblib):
        """Template solve method

        Specific implementations should override this.

        Parameters
        ----------
        orblib : dyn.OrbitLibrary object

        Returns
        -------
        weights : array
            orbit weights
        chi2_all : float
            a total chi2 value
        chi2_kin : float
            a chi2 value purely for kinematics
        chi2_kinmap : float
            directly calculates the chi2 from the kinematic maps
        """
        self.logger.info(f"Using WeightSolver: {__class__.__name__}")
        # ...
        # calculate orbit weights, and model chi2 values here
        # ...
        weights = 0.
        chi2_tot = 0.
        chi2_kin = 0.
        chi2_kinmap = 0.
        # ...
        return weights, chi2_tot, chi2_kin, chi2_kinmap

    def chi2_kinmap(self, weights):
        """
        Returns the chi2 directly calculated from the gh kinematic maps.

        Parameters
        ----------
        weights : ``numpy.array`` like
            The model's orbital weights.

        Returns
        -------
        chi2_kinmap : float
            chi2 directly calculated from the kinematic maps: sum of
            squared residuals of V, sigma, and GH coefficients from h_3 to h_N

        """
        stars = \
          self.system.get_component_from_class(physys.TriaxialVisibleComponent)
        if any(k.type != 'GaussHermite' for k in stars.kinematic_data):
            self.logger.info("'GaussHermite' kinematics required for "
                             "kinmapchi2. Value set to nan.")
            return float('nan')  # #######################################
        n_gh = self.settings['number_GH']
        mod=self.config.all_models.get_model_from_directory(self.direc_with_ml)
        chi2_kinmap = 0.
        coefs = ['v', 'sigma'] + [f'h{i}' for i in range(3, n_gh + 1)]
        for kin_set in range(len(stars.kinematic_data)):
            # get the model's projected masses=flux (unused) and kinematic data
            a=analysis.Analysis(config=self.config, model=mod, kin_set=kin_set)
            model_gh_coef = a.get_gh_model_kinematic_maps(v_sigma_option='fit',
                                                          weights=weights)
            # get the observed projected masses (unused) and kinematic data
            kinematics_data = stars.kinematic_data[kin_set].data
            # calculate chi2_kinmap
            for coef in coefs:
                obs_val = np.array(kinematics_data[coef])
                mod_val = np.array(model_gh_coef[coef])
                err_val = np.array(kinematics_data['d' + coef])
                chi2_kinmap += sum(np.square((obs_val - mod_val) / err_val))
        return chi2_kinmap

    def weight_file_exists(self):
        """Check whether the file(s) holding the current model's weights exist.

        May be re-implemented by sub-classes.

        Returns
        -------
        bool
            True if weight solving data exists, False otherwise.

        """
        return os.path.isfile(self.weight_file)


class LegacyWeightSolver(WeightSolver):
    """Use `legacy` AKA Fortran weight solving.

    Uses the legcay_fortran program ``triaxnnls_CRcut.f90`` or
    ```triaxnnls_noCRcut.f90``. Uses Lawson and Hanson non-negative
    least-squares algorithm.

    """
    def __init__(self, **kwargs):
        super().__init__(**kwargs)
        self.logger = logging.getLogger(f'{__name__}.{__class__.__name__}')
        self.legacy_directory=self.config.settings.legacy_settings['directory']
        self.sformat = self.system.parameters[0].sformat # this is ml's format
        ml_idx = self.direc_with_ml.rindex('/ml')
        ml_str = self.direc_with_ml[ml_idx+3:]
        self.ml = float(ml_str[:-1]) if ml_str[-1] == '/' else float(ml_str)
        self.fname_nn_kinem = self.direc_with_ml + 'nn_kinem.out'
        self.fname_nn_nnls = self.direc_with_ml + 'nn_nnls.out'
        # prepare fortran input file for nnls
        self.copy_kinematic_data()
        self.create_fortran_input_nnls()

    def copy_kinematic_data(self):
        """Copy kin data to infil/ direc
        """
        stars = self.system.get_unique_triaxial_visible_component()
        kinematics = stars.kinematic_data
        # convert kinematics to old format to input to fortran
        for i in np.arange(len(kinematics)):
            if len(kinematics)==1:
                old_filename = self.direc_no_ml+'infil/kin_data.dat'
            else:
                old_filename = self.direc_no_ml+'infil/kin_data_'+str(i)+'.dat'
            kinematics[i].convert_to_old_format(old_filename)
        # combine all kinematics into one file
        if len(kinematics)>1:
            gh_order = kinematics[0].get_highest_order_gh_coefficient()
            if not all(kin.get_highest_order_gh_coefficient() == gh_order \
                       for kin in kinematics[1:]):
                text = 'Multiple kinematics: all need to have the same ' \
                       'number of gh coefficients'
                self.logger.error(text)
                raise ValueError(text)
            if not all(isinstance(kin,dyn_kin.GaussHermite) \
                       for kin in kinematics):
                text = 'Multiple kinematics: all must be GaussHermite'
                self.logger.error(text)
                raise ValueError(text)
            # make a dummy 'kins_combined' object ...
            kins_combined = copy.deepcopy(kinematics[0])
            # ...replace data attribute with stacked table of all kinematics
            kins_combined.data = table.vstack([k.data for k in kinematics])
            old_filename = self.direc_no_ml+'infil/kin_data_combined.dat'
            kins_combined.convert_to_old_format(old_filename)

    def create_fortran_input_nnls(self):
        """create fortran input file nn.in

        Parameters
        ----------
        None

        Returns
        -------
        None

        """
<<<<<<< HEAD
        # When varying ml the LOSVD is scaled - no new orbits are calculated.
        # Therefore we need to know the ml that was used for the orbit library.
        # The scaling factor is sqrt(model_ml/original_orblib_ml).
        # infile=path+'infil/parameters_pot.in'
        # lines = [line.rstrip('\n').split() for line in open(infile)]
        # ml_orblib=float((lines[-9])[0])
        mod=self.config.all_models.get_model_from_directory(self.direc_with_ml)
        ml_scaling_factor = \
            self.config.all_models.get_model_velocity_scaling_factor(model=mod)

=======
        # when varying ml the LOSVD is scaled - no new orbits are calculated
        # Therefore we need to know the ml that was used for the orbit library
        infile=path+'infil/parameters_pot.in'
        lines = [line.rstrip('\n').split() for line in open(infile)]
        if self.system.is_bar_disk_system():
            ml_orblib=float((lines[-10])[0])
        else:
            ml_orblib=float((lines[-9])[0])
>>>>>>> 8889ffaa
        #-------------------
        #write nn.in
        #-------------------
        n_kin = len(self.system.get_unique_triaxial_visible_component().kinematic_data)

        if n_kin==1:
            kin_data_file='kin_data.dat'

        else:
            kin_data_file='kin_data_combined.dat'

        text='infil/parameters_pot.in' +'\n' + \
        str(self.settings['regularisation'])   + '                                  [ regularization strength, 0 = no regularization ]' +'\n'  + \
        f'ml{self.ml:{self.sformat}}/nn\n' + \
        'datfil/mass_qgrid.dat' +'\n' + \
        'datfil/mass_aper.dat' +'\n' + \
        str(self.settings['number_GH']) + '	                           [ # of GH moments to constrain the model]' +'\n' + \
        'infil/'+kin_data_file+'\n' + \
        str(self.settings['GH_sys_err']) + '    [ systemic error of v, sigma, h3, h4... ]' + '\n' + \
        str(self.settings['lum_intr_rel_err']) + '                               [ relative error for intrinsic luminosity ]' +'\n' + \
        str(self.settings['sb_proj_rel_err']) + '                               [ relative error for projected SB ]' + '\n' + \
        str(ml_scaling_factor)  + '                                [ scale factor related to M/L, sqrt( (M/L)_k / (M/L)_ref ) ]' + '\n' + \
        f'datfil/orblib_{self.ml}.dat\n' + \
        f'datfil/orblibbox_{self.ml}.dat\n' + \
        str(self.settings['nnls_solver']) + '                                  [ nnls solver ]'

        nn_file = open(self.direc_no_ml + f'ml{self.ml:{self.sformat}}/nn.in',
                       "w")
        nn_file.write(text)
        nn_file.close()

    def solve(self, orblib=None):
        """Main method to solve NNLS problem.

        Parameters
        ----------
        orblib : dyn.OrbitLibrary
            This parameter is not used in this Legacy implementation (as all
            orbit library information is read from files). It is included here
            for consistency with later WeightSolver implementations

        Returns
        -------
        tuple
            (weights, chi2_all, chi2_kin, chi2_kinmap) where:
                -   weights : array, of orbit weights
                -   chi2_all : float, sum of squared residuals for intrinsic
                    masses, projected_masses and GH coefficients from h_1 to h_n
                -   chi2_kin : float sum of squared residuals for GH
                    coefficients h_1 to h_n
                -   chi2_kinmap : directly calculates the chi2 from the
                    kinematic maps

        """
        self.logger.info(f"Using WeightSolver: {__class__.__name__}")
        if self.weight_file_exists():
            self.logger.info("Reading NNLS solution from existing output.")
            results = ascii.read(self.weight_file)
            weights = results['weights']
            chi2_tot = results.meta['chi2_tot']
            chi2_kin = results.meta['chi2_kin']
            chi2_kinmap = results.meta['chi2_kinmap']
        else:
            # If legacy result files do not exist, run weight solving.
            check1 = os.path.isfile(self.fname_nn_kinem)
            check2 = os.path.isfile(self.fname_nn_nnls)
            check3 = os.path.isfile(self.direc_with_ml + 'nn_orbmat.out')
            if not check1 or not check2 or not check3:
                # set the current directory to the directory in which
                # the models are computed
                cur_dir = os.getcwd()
                os.chdir(self.direc_no_ml)
                cmdstr = self.write_executable_for_weight_solver()
                with open(cmdstr) as f:
                    for line in f:
                        i = line.find('>>')
                        if i >= 0:
                            j = line.find('.log')
                            logfile = line[i+3:j+4]
                            break
                self.logger.info("Fitting orbit library to the kinematic " +
                                 f"data: {logfile[:logfile.rindex('/')]}")
                p = subprocess.run('bash '+cmdstr,
                                   stdout=subprocess.PIPE,
                                   stderr=subprocess.STDOUT,
                                   shell=True)
                log_file = f'Logfile: {self.direc_no_ml+logfile}.'
                if not p.stdout.decode("UTF-8"):
                    self.logger.info(f'...done, NNLS problem solved - {cmdstr}'
                                     f' exit code {p.returncode}. {log_file}')
                else:
                    text = f'...failed! {cmdstr} exit code {p.returncode}. ' \
                           f'Message: {p.stdout.decode("UTF-8")}'
                    if p.returncode == 127: # command not found
                        text += 'Check DYNAMITE legacy_fortran executables.'
                        self.logger.error(text)
                        raise FileNotFoundError(text)
                    else:
                        text += f'{log_file} Be wary: DYNAMITE may crash...'
                        self.logger.warning(text)
                        raise RuntimeError(text)
                # set the current directory to the dynamite directory
                os.chdir(cur_dir)
                # delete existing .yaml files and copy current config file
                # into model directory
                self.config.copy_config_file(self.direc_with_ml)
            else:
                self.logger.info("Reading NNLS solution from existing legacy "
                                 "output and converting to weights file.")
            # Now the legacy result files exist -> read, calculate
            # kinmapchi2, and save to the weight file.
            weights, chi2_tot, chi2_kin = \
                self.get_weights_and_chi2_from_orbmat_file()
            chi2_kinmap = self.chi2_kinmap(weights)
            results = table.Table()
            results['weights'] = weights
            results.meta = {'chi2_tot': chi2_tot,
                            'chi2_kin': chi2_kin,
                            'chi2_kinmap': chi2_kinmap}
            results.write(self.weight_file,
                          format='ascii.ecsv',
                          overwrite=True)
        return weights, chi2_tot, chi2_kin, chi2_kinmap

    def write_executable_for_weight_solver(self):
        """write executable bash script file

        Parameters
        ----------
        None

        Returns
        -------
        string
            the name of the bash script file to execute

        """
        nn = f'ml{self.ml:{self.sformat}}/nn'
        cmdstr = f'cmd_nnls_{self.ml}'
        txt_file = open(cmdstr, "w")
        txt_file.write('#!/bin/bash' + '\n')
        txt_file.write('# if the gzipped orbit library exist unzip it' + '\n')
<<<<<<< HEAD
        txt_file.write(f'test -e datfil/orblib_{self.ml}.dat || bunzip2 -c  datfil/orblib.dat.bz2 > datfil/orblib_{self.ml}.dat' + '\n')
        txt_file.write(f'test -e datfil/orblibbox_{self.ml}.dat || bunzip2 -c  datfil/orblibbox.dat.bz2 > datfil/orblibbox_{self.ml}.dat' + '\n')
        txt_file.write('# check whether executable exists\n')
        if self.CRcut is True:
=======
        txt_file.write(f'test -e datfil/orblib_{ml}.dat || bunzip2 -c  datfil/orblib.dat.bz2 > datfil/orblib_{ml}.dat' + '\n')
        txt_file.write(f'test -e datfil/orblibbox_{ml}.dat || bunzip2 -c  datfil/orblibbox.dat.bz2 > datfil/orblibbox_{ml}.dat' + '\n')
        if self.system.is_bar_disk_system():
            txt_file.write(f'test -e {self.legacy_directory}/triaxnnls_bar' +
                           f' || {{ echo "File {self.legacy_directory}/triaxnnls_bar not found." && exit 127; }}\n')
            txt_file.write('test -e ' + str(nn) + '_kinem.out || ' +
                           self.legacy_directory +
                           f'/triaxnnls_bar < {nn}.in >> {nn}ls.log '
                           '|| exit 1\n')
        elif self.CRcut is True:
>>>>>>> 8889ffaa
            txt_file.write(f'test -e {self.legacy_directory}/triaxnnls_CRcut' +
                           f' || {{ echo "File {self.legacy_directory}/triaxnnls_CRcut not found." && exit 127; }}\n')
            txt_file.write('test -e ' + str(nn) + '_kinem.out || ' +
                           self.legacy_directory +
                           f'/triaxnnls_CRcut < {nn}.in >> {nn}ls.log '
                           '|| exit 1\n')
        else:
            txt_file.write(f'test -e {self.legacy_directory}/triaxnnls_noCRcut' +
                           f' || {{ echo "File {self.legacy_directory}/triaxnnls_noCRcut not found." && exit 127; }}\n')
            txt_file.write('test -e ' + str(nn) + '_kinem.out || ' +
                           self.legacy_directory +
                           f'/triaxnnls_noCRcut < {nn}.in >> {nn}ls.log '
                           '|| exit 1\n')
        txt_file.write(f'rm datfil/orblib_{self.ml}.dat' + '\n')
        txt_file.write(f'rm datfil/orblibbox_{self.ml}.dat' + '\n')
        txt_file.close()
        return cmdstr

    def read_weights(self):
        """Read ``nn_orb.out`` to astropy table

        this contains oribtal weights, orbit type, and other columns

        Returns
        -------
        None
            sets ``self.weights`` which is an astropy table containing
            the orbital weights

        """
        fname = self.direc_with_ml + 'nn_orb.out'
        col_names = ['orb_idx',
                     'E_idx',
                     'I2_idx',
                     'I3_idx',
                     'totalnotregularizable', # see line 535 of orblib_f.f90
                     'orb_type',
                     'weight',
                     'lcut'] # lines 1321-1322 of triaxnnls_CRcut.f90
        # NOTE: column 'lcut' is not present if different "triaxnnls" file used
        dtype = [int, int, int, int, int, int, float, int]
        weights = np.genfromtxt(fname,
                                skip_header=1,
                                names=col_names,
                                dtype=dtype)
        weights = table.Table(weights)
        self.weights = weights

    def read_nnls_orbmat_rhs_and_solution(self):
        """Read ``nn_orbmat.out``

        This contains the matrix and right-hand-side for the NNLS problem, and
        the solution

        Returns
        -------
        tuple
            (orbmat, rhs, solution)

        """
        fname = self.direc_with_ml + 'nn_orbmat.out'
        orbmat_shape = np.loadtxt(fname, max_rows=1, dtype=int)
        orbmat_size = np.product(orbmat_shape)
        tmp = np.loadtxt(fname, skiprows=1)
        orbmat = tmp[0:orbmat_size]
        orbmat = np.reshape(orbmat, orbmat_shape)
        orbmat = orbmat.T
        rhs = tmp[orbmat_size:orbmat_size+orbmat_shape[1]]
        solution = tmp[orbmat_size+orbmat_shape[1]:]
        return orbmat, rhs, solution

    def get_weights_and_chi2_from_orbmat_file(self):
        """
        Get weights and chi2 from ``nn_orbmat.out``

        **Note**: Chi2 values returned differ from `read_chi2` method.
        See that docstring for more.

        Returns
        -------
        tuple
            (weights, chi2_all, chi2_gh), where:

                -   weights : array of orbit weights
                -   chi2_all : sum of squared residuals for intrinsic masses,
                    projected_masses and GH coefficients h_1 to h_n
                -   chi2_kin : sum of squared residuals for GH coefficients h_1 to h_n

        """
        A, b, weights = self.read_nnls_orbmat_rhs_and_solution()
        chi2_vector = (np.dot(A, weights) - b)**2.
        chi2_tot = np.sum(chi2_vector)

        if self.system.is_bar_disk_system():
            bardisk = self.system.get_unique_bar_component()
            mge = bardisk.mge_lum + bardisk.disk_lum
        else:
            stars = self.system.get_unique_triaxial_visible_component()
            mge = stars.mge_lum

        intrinsic_masses = mge.get_intrinsic_masses_from_file(self.direc_no_ml)
        projected_masses = mge.get_projected_masses_from_file(self.direc_no_ml)
        n_intrinsic = np.product(intrinsic_masses.shape)
        n_apertures = len(projected_masses)
        chi2_kin = np.sum(chi2_vector[1+n_intrinsic+n_apertures:])
        return weights, chi2_tot, chi2_kin

    # def chi2_kinmap(self):
    #     """
    #     Returns the chi2 directly calculated from the kinematic maps.

    #     Returns
    #     -------
    #     chi2_kinmap : float
    #         chi2 directly calculated from the kinematic maps.

    #     """
    #     _, chi2_kinmap = self.read_chi2()
    #     return chi2_kinmap

    def read_chi2(self):
        """Read chi2 values from `nn_kinem.out`

        Taken from old `schwpy` code, lines 181-212 of schw_domoditer.py

        **Note**:
        This is a legacy method for reading legacy output and it not used by
        default. Instead we use ``self.get_chi2_from_orbmat`` get chi2 values.
        The chi2 value definitions of this method are NOT the same chi2 values
        given by ``self.get_chi2_from_orbmat``. They differ in
        (i) including intrinsic/projected mass constraints, and (ii) using
        h1/h2 vs V/sigma, and (iii) if CRcut==True, whether the 'cut' orbits
        - with artificially large h1 - are included (here they aren't)

        Returns
        -------
        tuple
            (chi2, kinchi2) where:
                -   chi2 = sum of sq. residuals of observed GH coefficients h_1
                    to h_N
                -   kinchi2 = sum of sq. residuals of V, sigma, and GH
                    coefficients from h_3 to h_N

        """
        # read amount of observables and kinematic moments
        fname = self.fname_nn_kinem
        a = self.__read_file_element(fname, [1, 1], [1, 2])
        ngh = np.int64(a[1])  # number of 'observables'
        nobs = np.int64(a[1])
        nvel = np.int64(a[0])
        ncon = np.int64(a[0])
        rows = 3 + np.arange(nobs)  # rows 1- 9
        cols = 3 + np.zeros(nobs, dtype=int)  # skip over text
        fname = self.fname_nn_nnls
        chi2vec = self.__read_file_element(fname, rows, cols)
        chi2vec = np.double(chi2vec)
        chi2 = sum(chi2vec)
        fname = self.fname_nn_kinem
        ka = np.genfromtxt(fname, skip_header=1)
        k = np.arange(ngh) * 3 + 3
        # k = is array of column indices, for [V, sigma, h3, ..., h_ngh]
        #                       observed   modelled        error
        kinchi2 = sum(sum(pow(((ka[:, k] - ka[:, k + 1]) / ka[:, k + 2]), 2.0)))
        return chi2, kinchi2

    def __read_file_element(self, infile, rows, cols):
        """Read fields in a tabular data according to the their row/column.

        Taken from schwpy schw_misc

        Parameters
        ----------
        infile : string
            input file
        rows : array of ints
            row array of locations indexed starts from 1
        cols : array of ints
            column array of locations indexed starts from 1

        Returns
        -------
        array read from given locations in file

        """
        lines = [line.rstrip('\n').split() for line in open(infile)]
        output=[]
        for i in range(0, len(rows)):
            output.append(lines[rows[i] - 1][cols[i] - 1])
        return output


class NNLS(WeightSolver):
    """Python implementations of NNLS weight solving

    Uses either scipy.optimize.nnls or cvxopt as backends. This constructs the
    NNLS matrix and rhs, solves, and saves the result.

    Parameters
    ----------
    nnls_solver : string
        either ``scipy`` or ``cvxopt``

    """
    def __init__(self,
                 nnls_solver=None,
                 **kwargs):
        super().__init__(**kwargs)
        self.logger = logging.getLogger(f'{__name__}.{__class__.__name__}')
        if nnls_solver is None:
            nnls_solver = self.settings['nnls_solver']
        assert nnls_solver in ['scipy', 'cvxopt'], 'Unknown nnls_solver'
        self.nnls_solver = nnls_solver
        self.get_observed_mass_constraints()

    def get_observed_mass_constraints(self):
        """Get aperture+intrinsic mass constraits from MGE

        Returns
        -------
        None
            sets attributes:

                - ``self.intrinsic_masses``
                - ``self.intrinsic_mass_error``
                - ``self.projected_masses``
                - ``self.projected_mass_error``
                -   constraint counts ``self.n_intrinsic``, ``self.n_apertures``
                    and ``self.n_mass_constraints``

        """
        if self.system.is_bar_disk_system():
            bardisk = self.system.get_unique_bar_component()
            mge = bardisk.mge_lum + bardisk.disk_lum
        else:
            stars = self.system.get_unique_triaxial_visible_component()
            mge = stars.mge_lum


        # intrinsic mass
        intrinsic_masses = mge.get_intrinsic_masses_from_file(self.direc_no_ml)
        self.intrinsic_masses = intrinsic_masses
        self.intrinsic_mass_error = self.settings['lum_intr_rel_err']
        # projected
        projected_masses = mge.get_projected_masses_from_file(self.direc_no_ml)
        self.projected_masses = projected_masses
        self.projected_mass_error = self.settings['sb_proj_rel_err']
        # total mass constraint
        self.total_mass = np.sum(intrinsic_masses)
        self.total_mass_error = np.min([self.intrinsic_mass_error/10.,
                                        np.abs(1. - self.total_mass)])
        # enumerate the mass constriants
        n_intrinsic = np.product(self.intrinsic_masses.shape)
        n_apertures = len(self.projected_masses)
        self.n_intrinsic = n_intrinsic
        self.n_apertures = n_apertures
        # mass constraints = total mass (1) + intrinsic mass + aperture mass
        self.n_mass_constraints = 1 + n_intrinsic + n_apertures

    def construct_nnls_matrix_and_rhs(self, orblib):
        """construct nnls matrix_and rhs

        Parameters
        ----------
        orblib : ``dyn.orblib.OrbitLibrary``
            an orbit library

        Returns
        -------
        tuple
            (orbmat, rhs)

        """
        # construct vector of observed constraits (con), errors (econ) and
        # matrix or orbit proprtites (orbmat)
        con = np.zeros(self.n_mass_constraints)
        econ = np.zeros(self.n_mass_constraints)
        orbmat = np.zeros((self.n_mass_constraints, orblib.n_orbs))
        # total mass
        con[0] = self.total_mass
        econ[0] = self.total_mass_error
        if econ[0]<=0.0:
            econ[0] = con[0]*0.01
        orbmat[0,:] = 1.
        # intrinsic mass
        idx = slice(1,1+self.n_intrinsic)
        con[idx] = np.ravel(self.intrinsic_masses)
        error = self.intrinsic_masses * self.intrinsic_mass_error
        error = np.abs(np.ravel(error))
        error[np.where(error<=0.)] = 1.0e-16
        econ[idx] = np.abs(np.ravel(error))
        orb_int_masses = orblib.intrinsic_masses
        orb_int_masses = np.reshape(orb_int_masses, (orblib.n_orbs, -1))
        orbmat[idx,:] = orb_int_masses.T
        # projected mass
        idx = slice(1+self.n_intrinsic, 1+self.n_intrinsic+self.n_apertures)
        con[idx] = self.projected_masses
        econ[idx] = np.abs(self.projected_masses * self.projected_mass_error)
        orbmat[idx,:] = np.hstack(orblib.projected_masses).T
        # add kinematics to con, econ, orbmat
        stars = self.system.get_unique_triaxial_visible_component()
        kins_and_orb_losvds = zip(stars.kinematic_data, orblib.losvd_histograms)
        idx_ap_start = 0
        for (kins, orb_losvd) in kins_and_orb_losvds:
            # pick out the projected masses for this kinematic set
            n_ap = len(kins.data)
            idx_ap_end = idx_ap_start + n_ap
            prj_mass_i = self.projected_masses[idx_ap_start:idx_ap_end]
            idx_ap_start += n_ap
            # scale observed kinematics and errors by projected masses
            tmp = kins.get_observed_values_and_uncertainties(self.settings)
            obs_kins, obs_kins_err = tmp
            obs_kins = (obs_kins.T * prj_mass_i).T
            obs_kins_err = (obs_kins_err.T * prj_mass_i).T
            # set the first and last point in the velocity histograms to zero
            # to mimic what is done in `triaxnnnls_CRcut.f90`
            orb_losvd.y[:,0,:] = 0.
            orb_losvd.y[:,-1,:] = 0.
            # transform orblib to same parameterisation as observed kinematics
            orb_kins = kins.transform_orblib_to_observables(orb_losvd,
                                                            self.settings)
            if self.CRcut:
                # note: this only has an effect if type(kins) is GaussHermite
                orb_kins = self.apply_CR_cut(kins, orb_losvd, orb_kins)
            # append constraints/errors/orbits to con/econ/orbmat
            obs_kins = np.ravel(obs_kins)
            con = np.concatenate((con, obs_kins))
            obs_kins_err = np.ravel(obs_kins_err)
            econ = np.concatenate((econ, obs_kins_err))
            orb_kins = np.reshape(orb_kins, (orblib.n_orbs, -1))
            orbmat = np.vstack((orbmat, orb_kins.T))
        # divide constraint vector and matrix by errors
        rhs = con/econ
        orbmat = (orbmat.T/econ).T
        return orbmat, rhs

    def apply_CR_cut(self, kins, orb_losvd, orb_gh):
        """apply `CRcut`

        to solve the `counter rotating orbit problem`. This cuts orbits which
        have :math:`|V - V_\mathrm{obs}|> 3\sigma_\mathrm{obs}`. See
        Zhu+2018 MNRAS 2018 473 3000 for details

        Parameters
        ----------
        kins : a ``dyn.kinematics.Kinematic`` object
        orb_losvd : ``dyn.kinematics.Histogram``
            historgram of orblib losvds
        orb_gh : array
            array of input gh expansion coefficients, before the CRcut

        Returns
        -------
        array
            array of input gh expansion coefficients, after the CRcut

        """
        if type(kins) is not dyn_kin.GaussHermite:
            return orb_gh
        orb_mu_v = orb_losvd.get_mean()
        obs_mu_v = kins.data['v']
        obs_sig_v = kins.data['sigma']
        delta_v = np.abs(orb_mu_v - obs_mu_v)
        condition1 = (np.abs(obs_mu_v)/obs_sig_v > 1.5)
        condition2 = (delta_v/obs_sig_v > 3.0)
        condition3 = (obs_mu_v*orb_mu_v < 0)
        idx_cut = np.where(condition1 & condition2 & condition3)
        cut = np.zeros_like(orb_mu_v, dtype=bool)
        cut[idx_cut] = True
        naperture_cut = np.sum(cut, 1)
        # orbit 'j' is "bad" in naperture_cut[j] apertures
        # if an orbit is bad in 0 or 1 apertures, then we ignore this
        cut[naperture_cut<1,:] = False
        # to cut an orbit, replace it's h1 by 3.0/dvhist(i)
        idx_cut = np.where(cut)
        dvhist = kins.hist_width/kins.hist_bins
        dvhist = np.max(dvhist)
        orb_gh[idx_cut[0], idx_cut[1], 0] = 3./dvhist
        return orb_gh

    def solve(self, orblib):
        """Solve for orbit weights

        **Note:** the returned chi2 values are not the same as
        ``LegacyWeightSolver.read_chi2`` - see the docstring for more info

        Parameters
        ----------
        orblib : dyn.OrbitLibrary
            must have attributes losvd_histograms, intrinsic_masses, and
            projected_masses

        Returns
        -------
        tuple
            (weights, chi2_all, chi2_kin, chi2_kinmap) where:
                -   weights : array, of orbit weights
                -   chi2_all : float, sum of squared residuals for intrinsic
                    masses, projected_masses and GH coefficients from h_1 to h_n
                -   chi2_kin : float sum of squared residuals for GH
                    coefficients h_1 to h_n
                -   chi2_kinmap : directly calculates the chi2 from the
                    kinematic maps

        """
        self.logger.info(f"Using WeightSolver: {__class__.__name__}/"
                         f"{self.nnls_solver}")
        orblib.read_losvd_histograms()
        if self.weight_file_exists():
            results = ascii.read(self.weight_file, format='ecsv')
            self.logger.info("NNLS solution read from existing output")
            weights = results['weights']
            chi2_tot = results.meta['chi2_tot']
            chi2_kin = results.meta['chi2_kin']
            chi2_kinmap = results.meta['chi2_kinmap']
        else:
            A, b = self.construct_nnls_matrix_and_rhs(orblib)
            if self.nnls_solver=='scipy':
                solution = optimize.nnls(A, b)
                weights = solution[0]
            elif self.nnls_solver=='cvxopt':
                P = np.dot(A.T, A)
                q = -1.*np.dot(A.T, b)
                solver = CvxoptNonNegSolver(P, q)
                weights = solver.beta
            else:
                text = 'Unknown nnls_solver'
                self.logger.error(text)
                raise ValueError(text)
            np.savetxt(self.weight_file, weights)
            self.logger.info("NNLS problem solved")
            # calculate chi2s
            chi2_vector = (np.dot(A, weights) - b)**2.
            chi2_tot = np.sum(chi2_vector)
            chi2_kin = np.sum(chi2_vector[self.n_mass_constraints:])
            chi2_kinmap = self.chi2_kinmap(weights)
            # save the output
            results = table.Table()
            results['weights'] = weights
            # add chi2 to meta data
            results.meta = {'chi2_tot': chi2_tot,
                            'chi2_kin': chi2_kin,
                            'chi2_kinmap': chi2_kinmap}
            results.write(self.weight_file,
                          format='ascii.ecsv',
                          overwrite=True)
            # delete existing .yaml files and copy current config file
            # into model directory
            self.config.copy_config_file(self.direc_with_ml)
        return weights, chi2_tot, chi2_kin, chi2_kinmap


class CvxoptNonNegSolver():
    """Solver for NNLS problem using CVXOPT

    Solves the QP problem:
        argmin (1/2 beta^T P beta + q beta T)
        subject to (component-wise) beta > 0

    Parameters
    ----------
    P : array (p, p)
        quadratic part of objective function
    q : array (p,)
        linear part of objective function

    Attributes
    ----------
    success : bool
        whether solver was successful
    beta : array (p,)
        solution

    """

    def __init__(self, P=None, q=None):
        p = P.shape[0]
        P = cvxopt.matrix(P)
        q = cvxopt.matrix(q)
        G = cvxopt.matrix(-np.identity(p))
        h = cvxopt.matrix(np.zeros(p))
        sol = cvxopt.solvers.qp(P, q, G, h)
        self.success = sol['status']=='optimal'
        self.beta = np.squeeze(np.array(sol['x']))

# end<|MERGE_RESOLUTION|>--- conflicted
+++ resolved
@@ -196,27 +196,12 @@
         None
 
         """
-<<<<<<< HEAD
         # When varying ml the LOSVD is scaled - no new orbits are calculated.
         # Therefore we need to know the ml that was used for the orbit library.
         # The scaling factor is sqrt(model_ml/original_orblib_ml).
-        # infile=path+'infil/parameters_pot.in'
-        # lines = [line.rstrip('\n').split() for line in open(infile)]
-        # ml_orblib=float((lines[-9])[0])
         mod=self.config.all_models.get_model_from_directory(self.direc_with_ml)
         ml_scaling_factor = \
             self.config.all_models.get_model_velocity_scaling_factor(model=mod)
-
-=======
-        # when varying ml the LOSVD is scaled - no new orbits are calculated
-        # Therefore we need to know the ml that was used for the orbit library
-        infile=path+'infil/parameters_pot.in'
-        lines = [line.rstrip('\n').split() for line in open(infile)]
-        if self.system.is_bar_disk_system():
-            ml_orblib=float((lines[-10])[0])
-        else:
-            ml_orblib=float((lines[-9])[0])
->>>>>>> 8889ffaa
         #-------------------
         #write nn.in
         #-------------------
@@ -359,14 +344,8 @@
         txt_file = open(cmdstr, "w")
         txt_file.write('#!/bin/bash' + '\n')
         txt_file.write('# if the gzipped orbit library exist unzip it' + '\n')
-<<<<<<< HEAD
         txt_file.write(f'test -e datfil/orblib_{self.ml}.dat || bunzip2 -c  datfil/orblib.dat.bz2 > datfil/orblib_{self.ml}.dat' + '\n')
         txt_file.write(f'test -e datfil/orblibbox_{self.ml}.dat || bunzip2 -c  datfil/orblibbox.dat.bz2 > datfil/orblibbox_{self.ml}.dat' + '\n')
-        txt_file.write('# check whether executable exists\n')
-        if self.CRcut is True:
-=======
-        txt_file.write(f'test -e datfil/orblib_{ml}.dat || bunzip2 -c  datfil/orblib.dat.bz2 > datfil/orblib_{ml}.dat' + '\n')
-        txt_file.write(f'test -e datfil/orblibbox_{ml}.dat || bunzip2 -c  datfil/orblibbox.dat.bz2 > datfil/orblibbox_{ml}.dat' + '\n')
         if self.system.is_bar_disk_system():
             txt_file.write(f'test -e {self.legacy_directory}/triaxnnls_bar' +
                            f' || {{ echo "File {self.legacy_directory}/triaxnnls_bar not found." && exit 127; }}\n')
@@ -375,7 +354,6 @@
                            f'/triaxnnls_bar < {nn}.in >> {nn}ls.log '
                            '|| exit 1\n')
         elif self.CRcut is True:
->>>>>>> 8889ffaa
             txt_file.write(f'test -e {self.legacy_directory}/triaxnnls_CRcut' +
                            f' || {{ echo "File {self.legacy_directory}/triaxnnls_CRcut not found." && exit 127; }}\n')
             txt_file.write('test -e ' + str(nn) + '_kinem.out || ' +
