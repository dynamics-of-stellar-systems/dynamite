--- conflicted
+++ resolved
@@ -290,11 +290,7 @@
                            f' || {{ echo "File {self.legacy_directory}/triaxnnls_new_lingcut not found." && exit 127; }}\n')
             txt_file.write('test -e ' + str(nn) + '_kinem.out || ' +
                            self.legacy_directory +
-<<<<<<< HEAD
                            f'/triaxnnls_bar < {nn}.in >> {nn}ls.log '
-=======
-                           f'/triaxnnls_new_lingcut < {nn}.in >> {nn}ls.log '
->>>>>>> a554c527
                            '|| exit 1\n')
         elif self.CRcut is True:
             txt_file.write(f'test -e {self.legacy_directory}/triaxnnls_CRcut' +
