--- conflicted
+++ resolved
@@ -7,12 +7,6 @@
 import logging
 from scipy import optimize
 import cvxopt
-<<<<<<< HEAD
-
-from dynamite import physical_system as physys
-from dynamite import kinematics as dyn_kin
-=======
->>>>>>> 36937b8f
 
 from dynamite import physical_system as physys
 from dynamite import kinematics as dyn_kin
@@ -251,8 +245,6 @@
         return wts, chi2_tot, chi2_kin
 
     def write_executable_for_weight_solver(self, ml):
-<<<<<<< HEAD
-=======
         """write executable bash script file
 
         Parameters
@@ -266,7 +258,6 @@
             the name of the bash script file to execute
 
         """
->>>>>>> 36937b8f
         nn = f'ml{ml:{self.sformat}}/nn'
         cmdstr = f'cmd_nnls_{ml}'
         txt_file = open(cmdstr, "w")
