import model
import parameter_space
import numpy as np
import logging
import pathos
from pathos.multiprocessing import Pool

class ModelIterator(object):

    def __init__(self,
                 system=None,
                 all_models=None,
                 settings=None,
                 model_kwargs={},
                 do_dummy_run=None,
                 dummy_chi2_function=None,
                 ncpus=1):
        self.logger = logging.getLogger(f'{__name__}.{__class__.__name__}')

        stopping_crit = settings.parameter_space_settings['stopping_criteria']
        n_max_iter = stopping_crit['n_max_iter']
        self.n_max_mods = stopping_crit['n_max_mods']
        self.all_models = all_models
        # get specified parameter generator
        parspace = parameter_space.ParameterSpace(system)
        par_generator_type = settings.parameter_space_settings['generator_type']
        kwargs = {'parspace_settings':settings.parameter_space_settings}
        par_generator = getattr(parameter_space, par_generator_type)(parspace,
                                                                     **kwargs)
        model_inner_iterator = ModelInnerIterator(
            system=system,
            all_models=self.all_models,
            settings=settings,
            par_generator=par_generator,
            do_dummy_run=do_dummy_run,
            dummy_chi2_function=dummy_chi2_function,
            ncpus=ncpus)
        if len(self.all_models.table)>0:
            previous_iter = np.max(self.all_models.table['which_iter'])+1
        else:
            previous_iter = 0
        status = {}
        status['stop'] = False
        for iter in range(n_max_iter):
            total_iter_count = previous_iter + iter
            n_models_done = np.sum(self.all_models.table['all_done'])
            if n_models_done>=self.n_max_mods:
                status['n_max_mods_reached'] = True
                status['stop'] = True
            if status['stop'] is True:
                self.logger.info(f'Stopping after iteration {total_iter_count}')
                self.logger.debug(status)
                print(f'Saving all_models table')
                break
            self.logger.info(f'{par_generator_type}: "iteration '
                        f'{total_iter_count}"')
            status = model_inner_iterator.run_iteration(iter)


class ModelInnerIterator(object):

    def __init__(self,
                 iter=0,
                 system=None,
                 all_models=None,
                 settings=None,
                 par_generator=None,
                 do_dummy_run=False,
                 dummy_chi2_function=None,
                 ncpus=1):
        self.logger = logging.getLogger(f'{__name__}.{__class__.__name__}')
        self.system = system
        self.all_models = all_models
        self.settings = settings
        self.parspace = parameter_space.ParameterSpace(system)
        self.par_generator = par_generator
        self.do_dummy_run = do_dummy_run
        if self.do_dummy_run:
            assert dummy_chi2_function is not None
            # TODO: assert dummy_chi2_function is a valid function of parset
        self.dummy_chi2_function = dummy_chi2_function
        self.ncpus = ncpus

    def run_iteration(self, iter):
        self.par_generator.generate(current_models=self.all_models)
        self.all_models.save() # save all_models table once parameters are added
        # generate parameter sets for this iteration
        if self.par_generator.status['stop'] is False:
            # find models not yet done
            rows_to_do = np.where(self.all_models.table['all_done'] == False)
            rows_to_do = rows_to_do[0]
            self.n_to_do = len(rows_to_do)
            input_list = []
            for i, row in enumerate(rows_to_do):
                input_list += [(i, row)]
            with Pool(self.ncpus) as p:
                output = p.map(self.create_and_run_model, input_list)
            # save the output
            self.write_output_to_all_models_table(rows_to_do, output)
            self.all_models.save() # save all_models table once models are run
        return self.par_generator.status

<<<<<<< HEAD
    def create_model(self,
                     parset):
        model_kwargs = {'system':self.system,
                        'settings':self.settings,
                        'parspace':self.parspace,
                        'parset':parset}
        # create a model object based on choices in settings
        if self.settings.legacy_settings['use_legacy_mode']:
            mod = getattr(model, 'LegacySchwarzschildModel')(**model_kwargs)
        else:
            # TODO: create other model classes based on a choice of:
            # (i) orbit library generator
            # (i) weight solver
            # (iii) colour solver
            # mod = getattr(model, '...')(**model_kwargs)
            text = ("""
                    Only Legacy Mode currently implemented. Set
                        legacy_settings:
                            use_legacy_mode: True
                    in the config file
                    """)
            self.logger.error(text)
            raise ValueError(text)
        return mod

=======
>>>>>>> e3e4dd90
    def create_and_run_model(self, input):
        i, row = input
        self.logger.info(f'... running model {i+1} out of {self.n_to_do}')
        # extract the parameter values
        parset0 = self.all_models.table[row]
        parset0 = parset0[self.parspace.par_names]
        # create and run the model
        mod0 = model.Model(system=self.system,
                           settings=self.settings,
                           parspace=self.parspace,
                           parset=parset0)
        if self.do_dummy_run:
            mod0.chi2 = self.dummy_chi2_function(parset0)
            mod0.kinchi2 = 0.
        else:
            mod0.setup_directories()
            orblib = mod0.get_orblib()
            orb_done = True
            weight_solver = mod0.get_weights(orblib)
            wts_done = True
        all_done = True
        time = np.datetime64('now', 'ms')
        output = orb_done, wts_done, mod0.chi2, mod0.kinchi2, all_done, time
        return output

    def write_output_to_all_models_table(self, rows_to_do, output):
        for i, row in enumerate(rows_to_do):
            orb_done, wts_done, chi2, kinchi2, all_done, time = output[i]
            self.all_models.table['orblib_done'][row] = orb_done
            self.all_models.table['weights_done'][row] = wts_done
            self.all_models.table['chi2'][row] = chi2
            self.all_models.table['kinchi2'][row] = kinchi2
            self.all_models.table['all_done'][row] = all_done
            self.all_models.table['time_modified'][row] = time
# end<|MERGE_RESOLUTION|>--- conflicted
+++ resolved
@@ -50,7 +50,6 @@
             if status['stop'] is True:
                 self.logger.info(f'Stopping after iteration {total_iter_count}')
                 self.logger.debug(status)
-                print(f'Saving all_models table')
                 break
             self.logger.info(f'{par_generator_type}: "iteration '
                         f'{total_iter_count}"')
@@ -100,34 +99,6 @@
             self.all_models.save() # save all_models table once models are run
         return self.par_generator.status
 
-<<<<<<< HEAD
-    def create_model(self,
-                     parset):
-        model_kwargs = {'system':self.system,
-                        'settings':self.settings,
-                        'parspace':self.parspace,
-                        'parset':parset}
-        # create a model object based on choices in settings
-        if self.settings.legacy_settings['use_legacy_mode']:
-            mod = getattr(model, 'LegacySchwarzschildModel')(**model_kwargs)
-        else:
-            # TODO: create other model classes based on a choice of:
-            # (i) orbit library generator
-            # (i) weight solver
-            # (iii) colour solver
-            # mod = getattr(model, '...')(**model_kwargs)
-            text = ("""
-                    Only Legacy Mode currently implemented. Set
-                        legacy_settings:
-                            use_legacy_mode: True
-                    in the config file
-                    """)
-            self.logger.error(text)
-            raise ValueError(text)
-        return mod
-
-=======
->>>>>>> e3e4dd90
     def create_and_run_model(self, input):
         i, row = input
         self.logger.info(f'... running model {i+1} out of {self.n_to_do}')
