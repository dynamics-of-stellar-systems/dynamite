import os
import numpy as np
from astropy import table
import logging
from pathos.multiprocessing import Pool
import matplotlib.pyplot as plt

from dynamite import parameter_space
from dynamite import plotter

class ModelIterator(object):
    """Iterator for models

    Creating this ``ModelIterator`` object will (i) generate parameters sets,
    (ii) run models for those parameters, (iii) check stopping criteria, and
    iterate this procedure till a stopping criterion is met. This is implemented
    by created a ``ModelInnerIterator`` object whose ``run_iteration`` method is
    called a number of times.

    Parameters
    ----------
    config : a ``dyn.config_reader.Configuration`` object
    model_kwargs : dict
        other kewyord argument required for this model
    do_dummy_run : Bool
        whether this is a dummy run - if so, dummy_chi2_funciton is executed
        instead of the model (for testing!)
    dummy_chi2_function : function
        a function of model parameters to be executed instead of the real model
    plots : bool
        whether or not to make plots

    """
    def __init__(self,
                 config=None,
                 model_kwargs={},
                 do_dummy_run=None,
                 dummy_chi2_function=None,
                 plots=True):
        self.logger = logging.getLogger(f'{__name__}.{__class__.__name__}')
        if config is None:
            text = f'{__class__.__name__} needs configuration object, ' \
                   'None provided.'
            self.logger.error(text)
            raise ValueError(text)
        self.config = config
        parameter_space_settings = config.settings.parameter_space_settings
        stopping_crit = parameter_space_settings['stopping_criteria']
        # get specified parameter generator
        par_generator_type = parameter_space_settings['generator_type']
        kwargs = {'parspace_settings':parameter_space_settings}
        par_generator = getattr(parameter_space,
                                par_generator_type)(config.parspace, **kwargs)

        if plots:
            the_plotter = plotter.Plotter(config)

        iterator = config.settings.multiprocessing_settings['modeliterator']
        model_inner_iterator = globals()[iterator](
            config=config,
            par_generator=par_generator,
            do_dummy_run=do_dummy_run,
            dummy_chi2_function=dummy_chi2_function)
        if len(config.all_models.table)>0:
            previous_iter = np.max(config.all_models.table['which_iter'])
        else:
            previous_iter = -1
        status = {}
        status['stop'] = False
        # if configured, re-calculate weights for past models where weight
        # calculation failed
        if config.settings.weight_solver_settings['reattempt_failures']:
            self.reattempt_failed_weights()
        iteration = 1
        while iteration <= stopping_crit['n_max_iter']:
            total_iter = previous_iter + iteration
            n_models_done = np.sum(config.all_models.table['all_done'])
            if n_models_done >= stopping_crit['n_max_mods']:
                status['n_max_mods_reached'] = True
                status['stop'] = True
            if status['stop'] is True:
                self.logger.info(f'Stopping at iteration {total_iter}')
                self.logger.debug(status)
                break
            if total_iter > 0:
                self.logger.info(f'{par_generator_type}: iteration '
                                 f'{total_iter}')
                iteration += 1
            else:
                self.logger.info(f'{par_generator_type}: iterations 0 and 1')
                iteration += 2
            status = model_inner_iterator.run_iteration()
            if plots:
                try:
                    the_plotter.make_chi2_vs_model_id_plot()
                    the_plotter.make_chi2_plot()
                    the_plotter.plot_kinematic_maps(kin_set='all',
                                                    cbar_lims='default')
                    plt.close('all') # just to make sure...
                except ValueError:
                    self.logger.warning(f'Iteration {total_iter_count}: '
                                        'plotting failed!')

    def reattempt_failed_weights(self):
        config = self.config
        rows_with_orbits_but_no_weights = \
            [i for i,t in enumerate(config.all_models.table) \
             if t['orblib_done'] and not t['weights_done']]
        n_to_do = len(rows_with_orbits_but_no_weights)
        if n_to_do>0:
            self.logger.info('Reattempting weight solving for models in '
                             f'rows {rows_with_orbits_but_no_weights}.')
            n_proc = config.settings.multiprocessing_settings['ncpus_weights']
            with Pool(n_proc) as p:
                output = p.map(self.get_missing_weights,
                               rows_with_orbits_but_no_weights)
            for i, row in enumerate(rows_with_orbits_but_no_weights):
                chi2, kinchi2, kinmapchi2, time = output[i]
                config.all_models.table[row]['chi2'] = chi2
                config.all_models.table[row]['kinchi2'] = kinchi2
                config.all_models.table[row]['kinmapchi2'] = kinmapchi2
                config.all_models.table[row]['time_modified'] = time
                config.all_models.table[row]['weights_done'] = True
                config.all_models.table[row]['all_done'] = True
            config.all_models.save()
            self.logger.debug('Reattempted weight solving for models in in rows'
                             f' {rows_with_orbits_but_no_weights} successful.')

    def get_missing_weights(self, row):
        self.logger.debug(f'Reattempting weight solving for model {row}.')
        mod = self.config.all_models.get_model_from_row(row)
        orblib = mod.get_orblib()
        weight_solver = mod.get_weights(orblib)
        time = str(np.datetime64('now', 'ms'))
        return mod.chi2, mod.kinchi2, mod.kinmapchi2, time

class ModelInnerIterator(object):
    """Class to run all models in a single iteration.

    Uses ``pathos.multiprocessing.Pool`` to execute the models

    Parameters
    ----------
    config : a ``dyn.config_reader.Configuration`` object
    par_generator : a ``dyn.parameter_space.ParameterGenerator`` child object
    do_dummy_run : Bool
        whether this is a dummy run - if so, dummy_chi2_funciton is executed
        instead of the model (for testing!)
    dummy_chi2_function : function
        a function of model parameters to be executed instead of the real model

    """
    def __init__(self,
                 config=None,
                 par_generator=None,
                 do_dummy_run=False,
                 dummy_chi2_function=None):
        self.logger = logging.getLogger(f'{__name__}.{__class__.__name__}')
        self.config = config
        self.system = config.system
        self.all_models = config.all_models
        self.orblib_parameters = config.parspace.par_names[:]
        ml = 'ml'
        try:
            self.orblib_parameters.remove(ml)
        except:
            self.logger.error(f"Parameter '{ml}' not found - check "
                              "implementation")
            raise
        self.logger.debug(f'orblib_parameters: {self.orblib_parameters}')
        self.par_generator = par_generator
        self.do_dummy_run = do_dummy_run
        if self.do_dummy_run:
            assert dummy_chi2_function is not None
            # TODO: assert dummy_chi2_function is a valid function of parset
        self.dummy_chi2_function = dummy_chi2_function
        self.ncpus = config.settings.multiprocessing_settings['ncpus']
        self.n_to_do = 0

    def run_iteration(self):
        """run one iteration step

        Executes one iteration step: run all models in self.all_models.table
        for which all_done == False. The model runs (1) build the orbit
        library and (2) execute weight_solver. The models are run in parallel
        threads as defined in the ncpus parameter in the configuration file.
        In case multiple models comprise the same (new) orbit library it is
        ensured that they are calculated only once, avoiding conflicting
        threads.

        Returns
        -------
        dict
            ParameterGenerator.status.

        """

        self.par_generator.generate(current_models=self.all_models)
        self.all_models.save() # save all_models table once parameters are added
        # generate parameter sets for this iteration
        if self.par_generator.status['stop'] is False:
            # find models not yet done
            rows_to_do = np.where(self.all_models.table['all_done'] == False)
            rows_to_do = rows_to_do[0]
            self.logger.debug(f'rows_to_do: {rows_to_do}.')
            self.n_to_do = len(rows_to_do)
            # rows_to_do_orblib are the rows that need orblib and weight_solver
            rows_to_do_orblib=[i for i in rows_to_do if self.is_new_orblib(i)]
            n_orblib = len(rows_to_do_orblib)
            # rows_to_do_ml are the rows that need weight_solver only
            rows_to_do_ml=[i for i in rows_to_do if i not in rows_to_do_orblib]
            # input_list_orblib = [i for i in enumerate(rows_to_do_orblib)]
            # input_list_ml=[i for i in enumerate(rows_to_do_ml, start=n_orblib)]
            input_list_orblib = list(enumerate(rows_to_do_orblib))
            input_list_ml = list(enumerate(rows_to_do_ml, start=n_orblib))
            self.logger.debug(f'input_list_orblib: {input_list_orblib}, '
                              f'input_list_ml: {input_list_ml}.')
            self.assign_model_directories(rows_to_do_orblib, rows_to_do_ml)
            # save all_models here - as is useful to have directories saved
            # now, even if the run fails and we don't reach next save
            self.all_models.save()
            with Pool(self.ncpus) as p:
                output_orblib = \
                    p.map(self.create_and_run_model, input_list_orblib)
                output_ml = p.map(self.create_and_run_model, input_list_ml)
            # save the output
            self.write_output_to_all_models_table(rows_to_do_orblib,
                                                  output_orblib)
            self.write_output_to_all_models_table(rows_to_do_ml, output_ml)
            self.all_models.save() # save all_models table once models are run
            # delete all staging files
            for row in rows_to_do:
                f_name = self.all_models.get_model_from_row(row).directory + \
                    'model_done_staging.ecsv'
                if os.path.isfile(f_name):
                    os.remove(f_name)
                else:
                    self.logger.warning(f'Strange: {f_name} does not exist.')
            self.logger.info('Iteration done, staging files deleted.')
        return self.par_generator.status

    def is_new_orblib(self, row_idx):
        """
        Checks whether the orbit library characterized by the parameters in
        row number row_idx exists in earlier rows of self.all_models.table.

        Parameters
        ----------
        row_idx : int
            Row index of the model entry to be checked.

        Returns
        -------
        is_new : bool
            True if no earlier row contains the orbit library, False otherwise.

        """
        all_data = self.all_models.table[self.orblib_parameters]
        row_data = all_data[row_idx]
        previous_data = all_data[:row_idx]
        if any(np.allclose(tuple(row_data), tuple(r)) for r in previous_data):
            self.logger.debug('Orblib exists above in table: '
                              f'{row_data}.')
            is_new = False
        else:
            self.logger.debug(f'New orblib: {row_data}.')
            is_new = True
        return is_new

    def assign_model_directories(self, rows_orblib=[], rows_ml=[]):
        """
        Assigns model directories in all_models.table.

        Models indexed by rows_orblib:
        The model directories follow the pattern orblib_xxx_yyy/mlz.zz where
        xxx is the iteration number, yyy a consecutive number of that
        iteration's orbit library, and z.zz is the value of the models'
        ml parameter in the 01.2f format (the sformat set in the System class).

        Models indexed by rows_ml:
        These models re-use an existing orbit library. Hence, their directory
        strings re-use an existing orblib_xxx_yyy part and get augmented with
        the appropriate /mlz.zz.

        Parameters
        ----------
        rows_orblib : list, optional
            Indices of models with new orbit libraries. The default is None.
        rows_ml : list, optional
            Indices of models with existing orbit libraries.
            The default is None.

        Raises
        ------
        ValueError
            If the orbit library of a model in rows_ml cannot be found in
            all_models.table.

        Returns
        -------
        None.

        """
        # new orblib model directories
        nodir = ''
        for row in rows_orblib:
            iteration = self.all_models.table[row]['which_iter']
            t = self.all_models.table[:row]
            n = np.sum((t['which_iter']==iteration) & (t['directory']!=nodir))
            orblib_dir = f'orblib_{iteration:03d}_{n:03d}'
            self.all_models.table[row]['directory'] = orblib_dir
        # existing orblib directories
        orblib_data = self.all_models.table[self.orblib_parameters]
        for row in rows_ml:
            row_data = orblib_data[row]
            for idx, orblib in enumerate(orblib_data[:row]):
                if np.allclose(tuple(row_data), tuple(orblib)):
                    orblib_dir = self.all_models.table[idx]['directory']
                    if orblib_dir[-1] == '/': # need to strip ml subdirectory?
                        orblib_dir = orblib_dir[:orblib_dir[:-1].rindex('/')]
                    break
            else:
                text = f'Unexpected: cannot find orblib {dict(row_data)}.'
                self.logger.error(text)
                raise ValueError(text)
            self.all_models.table[row]['directory'] = orblib_dir
        # ml directories
        sformat = self.system.parameters[0].sformat # this is ml's format
        for row in rows_orblib+rows_ml:
            ml_dir = f"/ml{self.all_models.table['ml'][row]:{sformat}}/"
            self.all_models.table[row]['directory'] += ml_dir
            self.logger.debug(f"New model directory "
                f"{self.all_models.table[row]['directory']} assigned.")

    def create_and_run_model(self, data_input):
        """Main method to create and run a model

        Parameters
        ----------
        data_input : tuple of length 2 or 4
            len(input)==2:
            (i, row) where i is the index of a model in this iteration, and row
            is the row index of the all_models table for this model
            Both the orblib and the weights will be computed.
            len(input==4):
            (i, row, get_orblib, get_weights) where i and row are as above,
            get_orblib==True if the orblib needs to be computed
            get_weights==True if the weights need to be computed

        Returns
        -------
        tuple
            all the output for this model, bundles up in a tuple

        """
        if len(data_input) == 2:
            i, row = data_input
            get_orblib, get_weights = True, True
        elif len(data_input) == 4:
            i, row, get_orblib, get_weights = data_input
        else:
            msg = 'Unexpected input, need a tuple of length 2 or 4.'
            self.logger.error(msg)
            raise ValueError(msg)
        self.logger.info(f'... running model {i+1} out of {self.n_to_do}')
        mod = self.all_models.get_model_from_row(row)
        orb_done = False
        wts_done = False
        if self.do_dummy_run:
            parset = self.all_models.get_parset_from_row(row)
            mod.chi2 = self.dummy_chi2_function(parset)
            mod.kinchi2 = 0.
            mod.kinmapchi2 = 0.
        else:
            if not (get_orblib or get_weights):
                msg = 'Nothing to run, specify get_orblib and/or get_weights'
                self.logger.error(msg)
                raise ValueError(msg)
            mod.setup_directories()
            if not get_orblib and self.is_new_orblib(row) and \
                              not self.all_models.table['orblib_done'][row]:
                msg = f'Unexpected: orbit library in row {row} not existing! ' \
                      'Will calculate it (beware of multiprocessing - use ' \
                      'the restart feature or ncpus=1 in case of problems)...'
                self.logger.warning(msg)
<<<<<<< HEAD
            cwd = os.getcwd()
            try:
                orblib = mod.get_orblib()
                orb_done = True
                if get_weights:
                    weight_solver = mod.get_weights(orblib)
                    wts_done = True
                else:
                    mod.chi2, mod.kinchi2 = np.nan, np.nan
            except RuntimeError:
                os.chdir(cwd)
                mod.chi2, mod.kinchi2 = np.nan, np.nan
                w_txt = f'Model {i+1} (row {row}): get_orblib ' \
                        + ('or get_weights ' if get_weights else '')+'failed.'\
                        + (' chi2 and kinchi2 set to nan!' \
                           if get_weights else '')
                self.logger.warning(w_txt)
=======
            orblib = mod.get_orblib()
            orb_done = True
            if get_weights:
                weight_solver = mod.get_weights(orblib)
                wts_done = True
            else:
                mod.chi2, mod.kinchi2, mod.kinmapchi2 = 0, 0, 0
>>>>>>> 0634b67e
        all_done = orb_done and wts_done
        time = str(np.datetime64('now', 'ms'))
        # Build and write model_done_staging.ecsv
        current_model_row = table.Table(self.all_models.table[row])
        for name, value in zip(
                ['orblib_done','weights_done','chi2',
                 'kinchi2','kinmapchi2','all_done','time_modified'],
                [orb_done, wts_done, mod.chi2,
                 mod.kinchi2, mod.kinmapchi2, all_done, time]):
            current_model_row[name][0] = value
        file_name = mod.directory + 'model_done_staging.ecsv'
        current_model_row.write(file_name, format='ascii.ecsv', overwrite=True)
        self.logger.info(f'Model {i+1}: {file_name} written.')
        output = orb_done, wts_done, mod.chi2, \
                 mod.kinchi2, mod.kinmapchi2, all_done, time
        return output

    def write_output_to_all_models_table(self, rows_to_do, output):
        """write_output_to_all_models_table

        Parameters
        ----------
        rows_to_do : list of ints
            which rows of all models table to fill with output
        output : list
            output returned by Pool.map

        Returns
        -------
        Fills output into the all_models table

        """
        for i, row in enumerate(rows_to_do):
            orb_done, wts_done, \
                chi2, kinchi2, kinmapchi2, all_done, time = output[i]
            self.all_models.table['orblib_done'][row] = orb_done
            self.all_models.table['weights_done'][row] = wts_done
            self.all_models.table['chi2'][row] = chi2
            self.all_models.table['kinchi2'][row] = kinchi2
            self.all_models.table['kinmapchi2'][row] = kinmapchi2
            self.all_models.table['all_done'][row] = all_done
            self.all_models.table['time_modified'][row] = time


class SplitModelIterator(ModelInnerIterator):
    """Class to run all models in a single iteration.

    First calculates the orbit libraries and then runs weight solving. Both
    orbit integration and weight solving can be switched on and off.
    Uses ``pathos.multiprocessing.Pool`` to execute the models.
    Orbit integration uses a pool of ncpus parallel processes, weight
    solving uses ncpus_weights from the Configuration object.

    Parameters
    ----------
    do_orblib : Bool
        If True, calculate orbit libraries for models with orblib_done==False.
    do_weights : Bool
        If True, run weight solving for models with weights_done == False.
        Orblibs will be read from disk or computed if not existing.
    config : a ``dyn.config_reader.Configuration`` object
    par_generator : a ``dyn.parameter_space.ParameterGenerator`` child object
    do_dummy_run : Bool
        whether this is a dummy run - if so, dummy_chi2_funciton is executed
        instead of the model (for testing!)
    dummy_chi2_function : function
        a function of model parameters to be executed instead of the real model

    """
    def __init__(self, do_orblib=True, do_weights=True, **kwargs):
        super().__init__(**kwargs)
        self.logger = logging.getLogger(f'{__name__}.{__class__.__name__}')
        self.do_orblib, self.do_weights = do_orblib, do_weights
        self.ncpus_weights = \
            self.config.settings.multiprocessing_settings['ncpus_weights']

    def run_iteration(self):
        """Execute one iteration step

        Calls the parameter generator and (a) calculates all new orbit
        libraries and consecutively (b) does the weight solving.
        (a) and (b) are run in their respective parallel pools
        as defined by the ncpus and ncpus_weights parameters, respectively.

        Returns
        -------
        dict
            ParameterGenerator.status.

        """

        self.par_generator.generate(current_models=self.all_models)
        self.all_models.save() # save all_models table once parameters are added
        # generate parameter sets for this iteration
        if not self.par_generator.status['stop'] and (self.do_orblib or
                                                      self.do_weights):
            if self.do_orblib:
                rows_to_do=np.where(self.all_models.table['orblib_done']==False)
                rows_to_do=rows_to_do[0]
                self.logger.debug(f'orblib rows_to_do: {rows_to_do}.')
                self.n_to_do = len(rows_to_do)
                rows_to_do_orblib=[i for i in rows_to_do
                                   if self.is_new_orblib(i)]
                rows_to_do_ex_orblib=[i for i in rows_to_do
                                      if not self.is_new_orblib(i)]
                self.assign_model_directories(rows_ml=rows_to_do_ex_orblib,
                                              rows_orblib=rows_to_do_orblib)
                self.all_models.save() # save all_models table
                input_list = [i + (True,False)
                              for i in enumerate(rows_to_do_orblib)]
                self.logger.debug(f'{len(input_list)} unique new '
                                  f'orlibs: {input_list}.')
                if len(input_list) > 0:
                    with Pool(self.ncpus) as p:
                        output = p.map(self.create_and_run_model, input_list)
                    self.write_output_to_all_models_table(rows_to_do_orblib,
                                                          output)
                    self.all_models.save() # save all_models table
            if self.do_weights:
                # rows_to_do = np.where(self.all_models.table['orblib_done']
                #     & (self.all_models.table['weights_done']==False))
                rows_to_do = \
                    np.where(self.all_models.table['weights_done']==False)
                rows_to_do=rows_to_do[0]
                self.logger.debug(f'weight rows_to_do: {rows_to_do}.')
                self.n_to_do = len(rows_to_do)
                input_list = [i + (False,True)
                              for i in enumerate(rows_to_do)]
                self.logger.debug(f'{len(input_list)} weight solves: '
                                  f'{input_list}.')
                if len(input_list) > 0:
                    # model directory already assigned if it is a 'new' orblib
                    no_dir = ''
                    new_dir_idx = [i for i in rows_to_do
                        if self.all_models.table['directory'][i] == no_dir]
                    if len(new_dir_idx) > 0:
                        self.assign_model_directories(rows_ml=new_dir_idx)
                        self.all_models.save() # save all_models table
                    with Pool(self.ncpus_weights) as p:
                        output = p.map(self.create_and_run_model, input_list)
                    self.write_output_to_all_models_table(rows_to_do, output)
                    self.all_models.save() # save all_models table
            else:
                self.logger.debug('Nothing to do...')
        return self.par_generator.status

# end<|MERGE_RESOLUTION|>--- conflicted
+++ resolved
@@ -144,7 +144,7 @@
     config : a ``dyn.config_reader.Configuration`` object
     par_generator : a ``dyn.parameter_space.ParameterGenerator`` child object
     do_dummy_run : Bool
-        whether this is a dummy run - if so, dummy_chi2_funciton is executed
+        whether this is a dummy run - if so, dummy_chi2_function is executed
         instead of the model (for testing!)
     dummy_chi2_function : function
         a function of model parameters to be executed instead of the real model
@@ -369,8 +369,8 @@
         if self.do_dummy_run:
             parset = self.all_models.get_parset_from_row(row)
             mod.chi2 = self.dummy_chi2_function(parset)
-            mod.kinchi2 = 0.
-            mod.kinmapchi2 = 0.
+            mod.kinchi2 = np.nan
+            mod.kinmapchi2 = np.nan
         else:
             if not (get_orblib or get_weights):
                 msg = 'Nothing to run, specify get_orblib and/or get_weights'
@@ -383,7 +383,6 @@
                       'Will calculate it (beware of multiprocessing - use ' \
                       'the restart feature or ncpus=1 in case of problems)...'
                 self.logger.warning(msg)
-<<<<<<< HEAD
             cwd = os.getcwd()
             try:
                 orblib = mod.get_orblib()
@@ -392,24 +391,15 @@
                     weight_solver = mod.get_weights(orblib)
                     wts_done = True
                 else:
-                    mod.chi2, mod.kinchi2 = np.nan, np.nan
+                mod.chi2, mod.kinchi2, mod.kinmapchi2 = np.nan, np.nan, np.nan
             except RuntimeError:
                 os.chdir(cwd)
-                mod.chi2, mod.kinchi2 = np.nan, np.nan
+                mod.chi2, mod.kinchi2, mod.kinmapchi2 = np.nan, np.nan, np.nan
                 w_txt = f'Model {i+1} (row {row}): get_orblib ' \
                         + ('or get_weights ' if get_weights else '')+'failed.'\
-                        + (' chi2 and kinchi2 set to nan!' \
+                        + (' all chi2 values set to nan!' \
                            if get_weights else '')
                 self.logger.warning(w_txt)
-=======
-            orblib = mod.get_orblib()
-            orb_done = True
-            if get_weights:
-                weight_solver = mod.get_weights(orblib)
-                wts_done = True
-            else:
-                mod.chi2, mod.kinchi2, mod.kinmapchi2 = 0, 0, 0
->>>>>>> 0634b67e
         all_done = orb_done and wts_done
         time = str(np.datetime64('now', 'ms'))
         # Build and write model_done_staging.ecsv
