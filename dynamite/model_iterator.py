import os
import numpy as np
from astropy import table
import logging
from pathos.multiprocessing import Pool
import matplotlib.pyplot as plt

from dynamite import parameter_space
from dynamite import plotter

class ModelIterator(object):
    """Iterator for models

    Creating this ``ModelIterator`` object will (i) generate parameters sets,
    (ii) run models for those parameters, (iii) check stopping criteria, and
    iterate this procedure till a stopping criterion is met. This is implemented
    by created a ``ModelInnerIterator`` object whose ``run_iteration`` method is
    called a number of times.

    Parameters
    ----------
    config : a ``dyn.config_reader.Configuration`` object
    model_kwargs : dict
        other kewyord argument required for this model
    do_dummy_run : Bool
        whether this is a dummy run - if so, dummy_chi2_funciton is executed
        instead of the model (for testing!)
    dummy_chi2_function : function
        a function of model parameters to be executed instead of the real model
    plots : bool
        whether or not to make plots

    """
    def __init__(self,
                 config=None,
                 model_kwargs={},
                 do_dummy_run=None,
                 dummy_chi2_function=None,
                 plots=True):
        self.logger = logging.getLogger(f'{__name__}.{__class__.__name__}')
        if config is None:
            text = f'{__class__.__name__} needs configuration object, ' \
                   'None provided.'
            self.logger.error(text)
            raise ValueError(text)
        self.config = config
        parameter_space_settings = config.settings.parameter_space_settings
        stopping_crit = parameter_space_settings['stopping_criteria']
        # get specified parameter generator
        par_generator_type = parameter_space_settings['generator_type']
        kwargs = {'parspace_settings':parameter_space_settings}
        par_generator = getattr(parameter_space,
                                par_generator_type)(config.parspace, **kwargs)

        if plots:
            the_plotter = plotter.Plotter(config)

        iterator = config.settings.multiprocessing_settings['modeliterator']
        model_inner_iterator = globals()[iterator](
            config=config,
            par_generator=par_generator,
            do_dummy_run=do_dummy_run,
            dummy_chi2_function=dummy_chi2_function)
        if len(config.all_models.table)>0:
            previous_iter = np.max(config.all_models.table['which_iter'])+1
        else:
            previous_iter = 0
        status = {}
        status['stop'] = False
        # if configured, re-calculate weights for past models where weight
        # calculation failed
        if config.settings.weight_solver_settings['reattempt_failures']:
            self.reattempt_failed_weights()
        for iteration in range(stopping_crit['n_max_iter']):
            total_iter_count = previous_iter + iteration
            n_models_done = np.sum(config.all_models.table['all_done'])
            if n_models_done >= stopping_crit['n_max_mods']:
                status['n_max_mods_reached'] = True
                status['stop'] = True
            if status['stop'] is True:
                self.logger.info(f'Stopping at iteration {total_iter_count}')
                self.logger.debug(status)
                break
            self.logger.info(f'{par_generator_type}: "iteration '
                        f'{total_iter_count}"')
            status = model_inner_iterator.run_iteration()
            if plots:
<<<<<<< HEAD
                try:
                    the_plotter.make_chi2_vs_model_id_plot()
                    the_plotter.make_chi2_plot()
                    the_plotter.plot_kinematic_maps(kin_set='all',
                                                    cbar_lims='data')
                    plt.close('all') # just to make sure...
                except ValueError:
                    self.logger.warning(f'Iteration {total_iter_count}: '
                                        'plotting failed!')
=======
                the_plotter.make_chi2_vs_model_id_plot()
                the_plotter.make_chi2_plot()
                the_plotter.plot_kinematic_maps(kin_set='all',
                                                cbar_lims='default')
                plt.close('all') # just to make sure...
>>>>>>> ba3e17e0

    def reattempt_failed_weights(self):
        config = self.config
        rows_with_orbits_but_no_weights = \
            [i for i,t in enumerate(config.all_models.table) \
             if t['orblib_done'] and not t['weights_done']]
        n_to_do = len(rows_with_orbits_but_no_weights)
        if n_to_do>0:
            self.logger.info('Reattempting weight solving for models in '
                             f'rows {rows_with_orbits_but_no_weights}.')
            n_proc = config.settings.multiprocessing_settings['ncpus_weights']
            with Pool(n_proc) as p:
                output = p.map(self.get_missing_weights,
                               rows_with_orbits_but_no_weights)
            for i, row in enumerate(rows_with_orbits_but_no_weights):
                chi2, kinchi2, time = output[i]
                config.all_models.table[row]['chi2'] = chi2
                config.all_models.table[row]['kinchi2'] = kinchi2
                config.all_models.table[row]['time_modified'] = time
                config.all_models.table[row]['weights_done'] = True
                config.all_models.table[row]['all_done'] = True
            config.all_models.save()
            self.logger.debug('Reattempted weight solving for models in in rows'
                             f' {rows_with_orbits_but_no_weights} successful.')

    def get_missing_weights(self, row):
        self.logger.debug(f'Reattempting weight solving for model {row}.')
        mod = self.config.all_models.get_model_from_row(row)
        orblib = mod.get_orblib()
        weight_solver = mod.get_weights(orblib)
        time = np.datetime64('now', 'ms')
        return mod.chi2, mod.kinchi2, time

class ModelInnerIterator(object):
    """Class to run all models in a single iteration.

    Uses ``pathos.multiprocessing.Pool`` to execute the models

    Parameters
    ----------
    config : a ``dyn.config_reader.Configuration`` object
    par_generator : a ``dyn.parameter_space.ParameterGenerator`` child object
    do_dummy_run : Bool
        whether this is a dummy run - if so, dummy_chi2_funciton is executed
        instead of the model (for testing!)
    dummy_chi2_function : function
        a function of model parameters to be executed instead of the real model

    """
    def __init__(self,
                 config=None,
                 par_generator=None,
                 do_dummy_run=False,
                 dummy_chi2_function=None):
        self.logger = logging.getLogger(f'{__name__}.{__class__.__name__}')
        self.config = config
        self.system = config.system
        self.all_models = config.all_models
        self.orblib_parameters = config.parspace.par_names[:]
        ml = 'ml'
        try:
            self.orblib_parameters.remove(ml)
        except:
            self.logger.error(f"Parameter '{ml}' not found - check "
                              "implementation")
            raise
        self.logger.debug(f'orblib_parameters: {self.orblib_parameters}')
        self.par_generator = par_generator
        self.do_dummy_run = do_dummy_run
        if self.do_dummy_run:
            assert dummy_chi2_function is not None
            # TODO: assert dummy_chi2_function is a valid function of parset
        self.dummy_chi2_function = dummy_chi2_function
        self.ncpus = config.settings.multiprocessing_settings['ncpus']
        self.n_to_do = 0

    def run_iteration(self):
        """run one iteration step

        Executes one iteration step: run all models in self.all_models.table
        for which all_done == False. The model runs (1) build the orbit
        library and (2) execute weight_solver. The models are run in parallel
        threads as defined in the ncpus parameter in the configuration file.
        In case multiple models comprise the same (new) orbit library it is
        ensured that they are calculated only once, avoiding conflicting
        threads.

        Returns
        -------
        dict
            ParameterGenerator.status.

        """

        self.par_generator.generate(current_models=self.all_models)
        self.all_models.save() # save all_models table once parameters are added
        # generate parameter sets for this iteration
        if self.par_generator.status['stop'] is False:
            # find models not yet done
            rows_to_do = np.where(self.all_models.table['all_done'] == False)
            rows_to_do = rows_to_do[0]
            self.logger.debug(f'rows_to_do: {rows_to_do}.')
            self.n_to_do = len(rows_to_do)
            # rows_to_do_orblib are the rows that need orblib and weight_solver
            rows_to_do_orblib=[i for i in rows_to_do if self.is_new_orblib(i)]
            n_orblib = len(rows_to_do_orblib)
            # rows_to_do_ml are the rows that need weight_solver only
            rows_to_do_ml=[i for i in rows_to_do if i not in rows_to_do_orblib]
            # input_list_orblib = [i for i in enumerate(rows_to_do_orblib)]
            # input_list_ml=[i for i in enumerate(rows_to_do_ml, start=n_orblib)]
            input_list_orblib = list(enumerate(rows_to_do_orblib))
            input_list_ml = list(enumerate(rows_to_do_ml, start=n_orblib))
            self.logger.debug(f'input_list_orblib: {input_list_orblib}, '
                              f'input_list_ml: {input_list_ml}.')
            self.assign_model_directories(rows_to_do_orblib, rows_to_do_ml)
            # save all_models here - as is useful to have directories saved
            # now, even if the run fails and we don't reach next save
            self.all_models.save()
            with Pool(self.ncpus) as p:
                output_orblib = \
                    p.map(self.create_and_run_model, input_list_orblib)
                output_ml = p.map(self.create_and_run_model, input_list_ml)
            # save the output
            self.write_output_to_all_models_table(rows_to_do_orblib,
                                                  output_orblib)
            self.write_output_to_all_models_table(rows_to_do_ml, output_ml)
            self.all_models.save() # save all_models table once models are run
            # delete all staging files
            for row in rows_to_do:
                f_name = self.all_models.get_model_from_row(row).directory + \
                    'model_done_staging.ecsv'
                if os.path.isfile(f_name):
                    os.remove(f_name)
                else:
                    self.logger.warning(f'Strange: {f_name} does not exist.')
            self.logger.info('Iteration done, staging files deleted.')
        return self.par_generator.status

    def is_new_orblib(self, row_idx):
        """
        Checks whether the orbit library characterized by the parameters in
        row number row_idx exists in earlier rows of self.all_models.table.

        Parameters
        ----------
        row_idx : int
            Row index of the model entry to be checked.

        Returns
        -------
        is_new : bool
            True if no earlier row contains the orbit library, False otherwise.

        """
        all_data = self.all_models.table[self.orblib_parameters]
        row_data = all_data[row_idx]
        previous_data = all_data[:row_idx]
        if any(np.allclose(tuple(row_data), tuple(r)) for r in previous_data):
            self.logger.debug('Orblib exists above in table: '
                              f'{row_data}.')
            is_new = False
        else:
            self.logger.debug(f'New orblib: {row_data}.')
            is_new = True
        return is_new

    def assign_model_directories(self, rows_orblib=[], rows_ml=[]):
        """
        Assigns model directories in all_models.table.

        Models indexed by rows_orblib:
        The model directories follow the pattern orblib_xxx_yyy/mlz.zz where
        xxx is the iteration number, yyy a consecutive number of that
        iteration's orbit library, and z.zz is the value of the models'
        ml parameter in the 01.2f format (the sformat set in the System class).

        Models indexed by rows_ml:
        These models re-use an existing orbit library. Hence, their directory
        strings re-use an existing orblib_xxx_yyy part and get augmented with
        the appropriate /mlz.zz.

        Parameters
        ----------
        rows_orblib : list, optional
            Indices of models with new orbit libraries. The default is None.
        rows_ml : list, optional
            Indices of models with existing orbit libraries.
            The default is None.

        Raises
        ------
        ValueError
            If the orbit library of a model in rows_ml cannot be found in
            all_models.table.

        Returns
        -------
        None.

        """
        iteration = self.all_models.table['which_iter'][-1]
        # new orblib model directories
        nodir = np.dtype(self.all_models.table['directory'].dtype).type(None)
        for row in rows_orblib:
            t = self.all_models.table[:row]
            n = np.sum((t['which_iter']==iteration) & (t['directory']!=nodir))
            orblib_dir = f'orblib_{iteration:03d}_{n:03d}'
            self.all_models.table[row]['directory'] = orblib_dir
        # existing orblib directories
        orblib_data = self.all_models.table[self.orblib_parameters]
        for row in rows_ml:
            row_data = orblib_data[row]
            for idx, orblib in enumerate(orblib_data[:row]):
                if np.allclose(tuple(row_data), tuple(orblib)):
                    orblib_dir = self.all_models.table[idx]['directory']
                    if orblib_dir[-1] == '/': # need to strip ml subdirectory?
                        orblib_dir = orblib_dir[:orblib_dir[:-1].rindex('/')]
                    break
            else:
                text = f'Unexpected: cannot find orblib {dict(row_data)}.'
                self.logger.error(text)
                raise ValueError(text)
            self.all_models.table[row]['directory'] = orblib_dir
        # ml directories
        sformat = self.system.parameters[0].sformat # this is ml's format
        for row in rows_orblib+rows_ml:
            ml_dir = f"/ml{self.all_models.table['ml'][row]:{sformat}}/"
            self.all_models.table[row]['directory'] += ml_dir
            self.logger.debug(f"New model directory "
                f"{self.all_models.table[row]['directory']} assigned.")

    def create_and_run_model(self, data_input):
        """Main method to create and run a model

        Parameters
        ----------
        data_input : tuple of length 2 or 4
            len(input)==2:
            (i, row) where i is the index of a model in this iteration, and row
            is the row index of the all_models table for this model
            Both the orblib and the weights will be computed.
            len(input==4):
            (i, row, get_orblib, get_weights) where i and row are as above,
            get_orblib==True if the orblib needs to be computed
            get_weights==True if the weights need to be computed

        Returns
        -------
        tuple
            all the output for this model, bundles up in a tuple

        """
        if len(data_input) == 2:
            i, row = data_input
            get_orblib, get_weights = True, True
        elif len(data_input) == 4:
            i, row, get_orblib, get_weights = data_input
        else:
            msg = 'Unexpected input, need a tuple of length 2 or 4.'
            self.logger.error(msg)
            raise ValueError(msg)
        self.logger.info(f'... running model {i+1} out of {self.n_to_do}')
        mod = self.all_models.get_model_from_row(row)
        orb_done = False
        wts_done = False
        if self.do_dummy_run:
            parset = self.all_models.get_parset_from_row(row)
            mod.chi2 = self.dummy_chi2_function(parset)
            mod.kinchi2 = 0.
        else:
            if not (get_orblib or get_weights):
                msg = 'Nothing to run, specify get_orblib and/or get_weights'
                self.logger.error(msg)
                raise ValueError(msg)
            mod.setup_directories()
            if not get_orblib and self.is_new_orblib(row) and \
                              not self.all_models.table['orblib_done'][row]:
                msg = f'Unexpected: orbit library in row {row} not existing! ' \
                      'Will calculate it...'
                self.logger.warning(msg)
            cwd = os.getcwd()
            try:
                orblib = mod.get_orblib()
                orb_done = True
                if get_weights:
                    weight_solver = mod.get_weights(orblib)
                    wts_done = True
                else:
                    mod.chi2, mod.kinchi2 = np.nan, np.nan
            except RuntimeError:
                os.chdir(cwd)
                mod.chi2, mod.kinchi2 = np.nan, np.nan
                w_txt = f'Model {i+1} (row {row}): get_orblib ' \
                        + ('or get_weights ' if get_weights else '')+'failed.'\
                        + (' chi2 and kinchi2 set to nan!' \
                           if get_weights else '')
                self.logger.warning(w_txt)
        all_done = orb_done and wts_done
        time = np.datetime64('now', 'ms')
        # Build and write model_done_staging.ecsv
        current_model_row = table.Table(self.all_models.table[row])
        for name, value in zip(
                ['orblib_done','weights_done','chi2',
                 'kinchi2','all_done','time_modified'],
                [orb_done, wts_done, mod.chi2, mod.kinchi2, all_done, time]):
            current_model_row[name][0] = value
        file_name = mod.directory + 'model_done_staging.ecsv'
        current_model_row.write(file_name, format='ascii.ecsv', overwrite=True)
        self.logger.info(f'Model {i+1}: {file_name} written.')
        output = orb_done, wts_done, mod.chi2, mod.kinchi2, all_done, time
        return output

    def write_output_to_all_models_table(self, rows_to_do, output):
        """write_output_to_all_models_table

        Parameters
        ----------
        rows_to_do : list of ints
            which rows of all models table to fill with output
        output : list
            output returned by Pool.map

        Returns
        -------
        Fills output into the all_models table

        """
        for i, row in enumerate(rows_to_do):
            orb_done, wts_done, chi2, kinchi2, all_done, time = output[i]
            self.all_models.table['orblib_done'][row] = orb_done
            self.all_models.table['weights_done'][row] = wts_done
            self.all_models.table['chi2'][row] = chi2
            self.all_models.table['kinchi2'][row] = kinchi2
            self.all_models.table['all_done'][row] = all_done
            self.all_models.table['time_modified'][row] = time


class SplitModelIterator(ModelInnerIterator):
    """Class to run all models in a single iteration.

    First calculates the orbit libraries and then runs weight solving. Both
    orbit integration and weight solving can be switched on and off.
    Uses ``pathos.multiprocessing.Pool`` to execute the models.
    Orbit integration uses a pool of ncpus parallel processes, weight
    solving uses ncpus_weights from the Configuration object.

    Parameters
    ----------
    do_orblib : Bool
        If True, calculate orbit libraries for models with orblib_done==False.
    do_weights : Bool
        If True, run weight solving for models with weights_done == False.
        Orblibs will be read from disk or computed if not existing.
    config : a ``dyn.config_reader.Configuration`` object
    par_generator : a ``dyn.parameter_space.ParameterGenerator`` child object
    do_dummy_run : Bool
        whether this is a dummy run - if so, dummy_chi2_funciton is executed
        instead of the model (for testing!)
    dummy_chi2_function : function
        a function of model parameters to be executed instead of the real model

    """
    def __init__(self, do_orblib=True, do_weights=True, **kwargs):
        super().__init__(**kwargs)
        self.logger = logging.getLogger(f'{__name__}.{__class__.__name__}')
        self.do_orblib, self.do_weights = do_orblib, do_weights
        self.ncpus_weights = \
            self.config.settings.multiprocessing_settings['ncpus_weights']

    def run_iteration(self):
        """Execute one iteration step

        Calls the parameter generator and (a) calculates all new orbit
        libraries and consecutively (b) does the weight solving.
        (a) and (b) are run in their respective parallel pools
        as defined by the ncpus and ncpus_weights parameters, respectively.

        Returns
        -------
        dict
            ParameterGenerator.status.

        """

        self.par_generator.generate(current_models=self.all_models)
        self.all_models.save() # save all_models table once parameters are added
        # generate parameter sets for this iteration
        if not self.par_generator.status['stop'] and (self.do_orblib or
                                                      self.do_weights):
            if self.do_orblib:
                rows_to_do=np.where(self.all_models.table['orblib_done']==False)
                rows_to_do=rows_to_do[0]
                self.logger.debug(f'orblib rows_to_do: {rows_to_do}.')
                self.n_to_do = len(rows_to_do)
                rows_to_do_orblib=[i for i in rows_to_do
                                   if self.is_new_orblib(i)]
                rows_to_do_ex_orblib=[i for i in rows_to_do
                                      if not self.is_new_orblib(i)]
                self.assign_model_directories(rows_ml=rows_to_do_ex_orblib)
                self.all_models.save() # save all_models table
                input_list = [i + (True,False)
                              for i in enumerate(rows_to_do_orblib)]
                self.logger.debug(f'{len(input_list)} unique new '
                                  f'orlibs: {input_list}.')
                if len(input_list) > 0:
                    self.assign_model_directories(rows_orblib=rows_to_do_orblib)
                    self.all_models.save() # save all_models table
                    with Pool(self.ncpus) as p:
                        output = p.map(self.create_and_run_model, input_list)
                    self.write_output_to_all_models_table(rows_to_do_orblib,
                                                          output)
                    self.all_models.save() # save all_models table
            if self.do_weights:
                # rows_to_do = np.where(self.all_models.table['orblib_done']
                #     & (self.all_models.table['weights_done']==False))
                rows_to_do = \
                    np.where(self.all_models.table['weights_done']==False)
                rows_to_do=rows_to_do[0]
                self.logger.debug(f'weight rows_to_do: {rows_to_do}.')
                self.n_to_do = len(rows_to_do)
                input_list = [i + (False,True)
                              for i in enumerate(rows_to_do)]
                self.logger.debug(f'{len(input_list)} weight solves: '
                                  f'{input_list}.')
                if len(input_list) > 0:
                    # model directory already assigned if it is a 'new' orblib
                    no_dir = \
                      np.dtype(self.all_models.table['directory'].dtype).type(None)
                    new_dir_idx = [i for i in rows_to_do
                        if self.all_models.table['directory'][i] == no_dir]
                    if len(new_dir_idx) > 0:
                        self.assign_model_directories(rows_ml=new_dir_idx)
                        self.all_models.save() # save all_models table
                    with Pool(self.ncpus_weights) as p:
                        output = p.map(self.create_and_run_model, input_list)
                    self.write_output_to_all_models_table(rows_to_do, output)
                    self.all_models.save() # save all_models table
            else:
                self.logger.debug('Nothing to do...')
        return self.par_generator.status

# end<|MERGE_RESOLUTION|>--- conflicted
+++ resolved
@@ -85,23 +85,15 @@
                         f'{total_iter_count}"')
             status = model_inner_iterator.run_iteration()
             if plots:
-<<<<<<< HEAD
                 try:
                     the_plotter.make_chi2_vs_model_id_plot()
                     the_plotter.make_chi2_plot()
                     the_plotter.plot_kinematic_maps(kin_set='all',
-                                                    cbar_lims='data')
+                                                    cbar_lims='default')
                     plt.close('all') # just to make sure...
                 except ValueError:
                     self.logger.warning(f'Iteration {total_iter_count}: '
                                         'plotting failed!')
-=======
-                the_plotter.make_chi2_vs_model_id_plot()
-                the_plotter.make_chi2_plot()
-                the_plotter.plot_kinematic_maps(kin_set='all',
-                                                cbar_lims='default')
-                plt.close('all') # just to make sure...
->>>>>>> ba3e17e0
 
     def reattempt_failed_weights(self):
         config = self.config
