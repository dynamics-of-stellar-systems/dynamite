import os
import logging
import numpy as np
from astropy.io import ascii
from pathos.multiprocessing import Pool
import matplotlib.pyplot as plt

from dynamite import parameter_space
from dynamite import weight_solvers as ws
from dynamite import plotter

class ModelIterator(object):
    """Iterator for models

    Creating this ``ModelIterator`` object will (i) generate parameters sets,
    (ii) run models for those parameters, (iii) check stopping criteria, and
    iterate this procedure till a stopping criterion is met. This is implemented
    by creating a ``ModelInnerIterator`` object whose ``run_iteration`` method
    is called a number of times.

    Parameters
    ----------
    config : a ``dyn.config_reader.Configuration`` object
    model_kwargs : dict
        other kewyord argument required for this model
    do_dummy_run : Bool
        whether this is a dummy run - if so, dummy_chi2_funciton is executed
        instead of the model (for testing!)
    dummy_chi2_function : function
        a function of model parameters to be executed instead of the real model
    plots : bool
        whether or not to make plots

    """
    def __init__(self,
                 config=None,
                 model_kwargs={},
                 do_dummy_run=None,
                 dummy_chi2_function=None,
                 plots=True):
        self.logger = logging.getLogger(f'{__name__}.{__class__.__name__}')
        if config is None:
            text = f'{__class__.__name__} needs configuration object, ' \
                   'None provided.'
            self.logger.error(text)
            raise ValueError(text)
        self.config = config
        parameter_space_settings = config.settings.parameter_space_settings
        stopping_crit = parameter_space_settings['stopping_criteria']
        # get specified parameter generator
        par_generator_type = parameter_space_settings['generator_type']
        kwargs = {'parspace_settings':parameter_space_settings}
        par_generator = getattr(parameter_space,
                                par_generator_type)(config.parspace, **kwargs)

        if plots:
            the_plotter = plotter.Plotter(config)

        iterator = config.settings.multiprocessing_settings['modeliterator']
        model_inner_iterator = globals()[iterator](
            config=config,
            par_generator=par_generator,
            do_dummy_run=do_dummy_run,
            dummy_chi2_function=dummy_chi2_function)
        if len(config.all_models.table)>0:
            previous_iter = np.max(config.all_models.table['which_iter'])
        else:
            previous_iter = -1
        status = {}
        status['stop'] = False
        # if configured, re-calculate weights for past models where weight
        # calculation failed, include chi2_ext if applicable
        if config.settings.weight_solver_settings['reattempt_failures']:
            self.reattempt_failed_weights()
        iteration = 1
        while iteration <= stopping_crit['n_max_iter']:
            total_iter = previous_iter + iteration
            n_models_done = np.sum(config.all_models.table['all_done'])
            if n_models_done >= stopping_crit['n_max_mods']:
                status['n_max_mods_reached'] = True
                status['stop'] = True
            if status['stop'] is True:
                self.logger.info(f'Stopping after iteration {total_iter - 1} '
                                 f'because {status}.')
                break
            if total_iter > 0:
                self.logger.info(f'{par_generator_type}: iteration '
                                 f'{total_iter}')
                iteration += 1
            else:
                self.logger.info(f'{par_generator_type}: iterations 0 and 1')
                iteration += 2
            status = model_inner_iterator.run_iteration()
            if plots and not status['last_iter_added_no_new_models']:
                try:
                    self.chi2_vs_model_id_plot = \
                        the_plotter.make_chi2_vs_model_id_plot()
                    self.chi2_plot = the_plotter.make_chi2_plot()
                    self.kinematic_maps = \
                        the_plotter.plot_kinematic_maps(kin_set='all',
                                                        cbar_lims='default')
                    plt.close('all')  # just to make sure...
                except:
                    self.logger.warning(f'Iteration {total_iter}: '
                                        'plotting failed!')

    def get_plots(self):
        """
        Returns the latest iteration's plots as figure objects.

        Returns
        -------
        tuple of matplotlib.pyplot.figure:
            matplotlib.pyplot.figure: chi2 vs. model id plot
            matplotlib.pyplot.figure: chisquare plot
            (matplotlib.pyplot.figure, str): kinematic maps of best model so
            far, kinematics name

        """
        chi2_vs_model_id_plot = self.chi2_vs_model_id_plot \
            if hasattr(self, 'chi2_vs_model_id_plot') else None
        chi2_plot = self.chi2_plot if hasattr(self, 'chi2_plot') else None
        kinematic_maps = self.kinematic_maps \
            if hasattr(self, 'kinematic_maps') else None
        return chi2_vs_model_id_plot, chi2_plot, kinematic_maps

    def reattempt_failed_weights(self):
        """Recalculates weights and - if applicable - chi2_ext for failed models

        Returns
        -------
        Updates the all_models table

        """
        config = self.config
        system = self.config.system
        all_models = self.config.all_models
        rows_with_orbits_but_no_weights = \
            [i for i, t in enumerate(all_models.table) \
                if t['orblib_done'] \
                    and not t['weights_done'] \
                    and not t['all_done']]
        # don't do weight solving for models that just differ in chi2_ext pars
        if system.has_chi2_ext:
            for row in all_models.get_chi2_ext_duplicates(
                                            rows_with_orbits_but_no_weights):
                rows_with_orbits_but_no_weights.remove(row)
        if len(rows_with_orbits_but_no_weights) > 0:
<<<<<<< HEAD
            to_do = config.all_models.table[rows_with_orbits_but_no_weights]
            to_do = list(to_do['directory'])
=======
            to_do = all_models.table[rows_with_orbits_but_no_weights]
            to_do = to_do['directory']
>>>>>>> d731ef04
            self.logger.info(f'Reattempting weight solving: models {to_do}.')
            n_proc = config.settings.multiprocessing_settings['ncpus_weights']
            with Pool(n_proc) as p:
                output = p.map(self.get_missing_weights,
                               rows_with_orbits_but_no_weights)
            for i, row in enumerate(rows_with_orbits_but_no_weights):
                chi2, kinchi2, kinmapchi2, time = output[i]
                all_models.table[row]['chi2'] = chi2
                all_models.table[row]['kinchi2'] = kinchi2
                all_models.table[row]['kinmapchi2'] = kinmapchi2
                all_models.table[row]['time_modified'] = time
                directory = all_models.table[row]['directory']
                if not all(np.isnan([chi2, kinchi2, kinmapchi2])):
                    all_models.table[row]['weights_done'] = True
                    all_models.table[row]['all_done'] = True
                    self.logger.info('Reattempting weight solving for model '
                                     f'in row {i}, {directory=} successful.')
                else:
                    self.logger.info('Reattempting weight solving for model '
                                     f'in row {i}, {directory=} failed.')
            all_models.save()
        if system.has_chi2_ext:
            rows_with_no_chi2_ext = [i for i, t in enumerate(all_models.table)\
                                     if np.isnan(t['chi2_ext_added'])]
            if len(rows_with_no_chi2_ext) > 0:
                to_do = all_models.table[rows_with_no_chi2_ext]
                to_do = list(zip(rows_with_no_chi2_ext, to_do['directory']))
                self.logger.info(f'Reattempting chi2_ext: models {to_do}.')
                n_proc = config.settings.multiprocessing_settings['ncpus_ext']
                with Pool(n_proc) as p:
                    output = p.map(self.get_missing_chi2_ext,
                                   rows_with_no_chi2_ext)
                for i, row in enumerate(rows_with_no_chi2_ext):
                    chi2, kinchi2, kinmapchi2, chi2_ext, time = output[i]
                    all_models.table[row]['chi2'] += chi2
                    all_models.table[row]['kinchi2'] += kinchi2
                    all_models.table[row]['kinmapchi2'] += kinmapchi2
                    all_models.table[row]['chi2_ext_added'] = chi2_ext
                    all_models.table[row]['time_modified'] = time
                    directory = all_models.table[row]['directory']
                    if not np.isnan(chi2_ext):
                        self.logger.info('Reattempting chi2_ext for model '
                                        f'in row {i}, {directory=} successful.')
                    else:
                        self.logger.info('Reattempting chi2_ext for model '
                                        f'in row {i}, {directory=} failed.')
                all_models.save()

    def get_missing_weights(self, row):
        """Recalculate weights for the model in a row of the all_models table

        Returns
        -------
        tuple (float, float, float, float, time object)
            The model's chi2, kinchi2, kinmapchi2, chi2_ext_added, time_modified

        """
        mod = self.config.all_models.get_model_from_row(row)
        mod.setup_directories()
        self.logger.debug(f'Reattempting weight solving for model {row}, '
                          f'directory={mod.directory}.')
        orblib = mod.get_orblib()
        _ = mod.get_weights(orblib)
        time = str(np.datetime64('now', 'ms'))
        return mod.chi2, mod.kinchi2, mod.kinmapchi2, time

    def get_missing_chi2_ext(self, row):
        """Recalculate chi2_ext for the model in a row of the all_models table

        Returns
        -------
        tuple (float, float, float, float, time object)
            The model's chi2, kinchi2, kinmapchi2, chi2_ext_added, time_modified

        """
        mod = self.config.all_models.get_model_from_row(row)
        self.logger.debug(f'Reattempting chi2_ext calculation for model {row}, '
                          f'directory={mod.directory}.')
        orblib = mod.get_orblib()
        _ = mod.get_weights(orblib)
        ext_chi2_comp=self.config.system.get_unique_ext_chi2_component()
        parset = self.config.all_models.get_parset_from_row(row)
        chi2_ext = ext_chi2_comp.get_chi2(dict(parset))
        mod.chi2 += chi2_ext
        mod.kinchi2 += chi2_ext
        mod.kinmapchi2 += chi2_ext
        mod.chi2_ext = chi2_ext
        time = str(np.datetime64('now', 'ms'))
        return mod.chi2, mod.kinchi2, mod.kinmapchi2, mod.chi2_ext, time


class ModelInnerIterator(object):
    """Class to run all models in a single iteration.

    Uses ``pathos.multiprocessing.Pool`` to execute the models

    Parameters
    ----------
    config : a ``dyn.config_reader.Configuration`` object
    par_generator : a ``dyn.parameter_space.ParameterGenerator`` child object
    do_dummy_run : Bool
        whether this is a dummy run - if so, dummy_chi2_function is executed
        instead of the model (for testing!)
    dummy_chi2_function : function
        a function of model parameters to be executed instead of the real model

    """
    def __init__(self,
                 config=None,
                 par_generator=None,
                 do_dummy_run=False,
                 dummy_chi2_function=None):
        self.logger = logging.getLogger(f'{__name__}.{__class__.__name__}')
        self.settings = config.settings
        self.all_models = config.all_models
        self.has_chi2_ext = self.system.has_chi2_ext  # for performance
        self.orblib_parameters = config.parspace.par_names[:]
        if self.has_chi2_ext:
            ext_chi2_component = self.system.get_unique_ext_chi2_component()
            non_orblib_pars = [p.name for p in ext_chi2_component.parameters]
        else:
            non_orblib_pars = []
        non_orblib_pars.append('ml')
        for par_name in non_orblib_pars:
            try:
                self.orblib_parameters.remove(par_name)
            except:
                self.logger.error(f"Parameter '{par_name}' not found - check "
                                "implementation")
                raise
        self.logger.debug(f'orblib_parameters: {self.orblib_parameters}')
        # get ml's format for the model directory names
        self.sformat_ml = config.system.get_par_by_name(ml).sformat
        self.par_generator = par_generator
        self.do_dummy_run = do_dummy_run
        if self.do_dummy_run:
            assert dummy_chi2_function is not None
            # TODO: assert dummy_chi2_function is a valid function of parset
        self.dummy_chi2_function = dummy_chi2_function
<<<<<<< HEAD
        self.ncpus = self.settings.multiprocessing_settings['ncpus']
=======
        self.ncpus = config.settings.multiprocessing_settings['ncpus']
        self.ncpus_ext = config.settings.multiprocessing_settings['ncpus_ext']
>>>>>>> d731ef04
        self.n_to_do = 0

    def run_iteration(self, split_orblib_weights=False):
        """Run one iteration step

        Executes one iteration step: run all models in self.all_models.table
        for which all_done == False. The model runs (1) build the orbit
        library and (2) execute weight_solver. The models are run in parallel
        threads as defined in the ncpus parameter in the configuration file.
        In case multiple models comprise the same (new) orbit library it is
        ensured that it is calculated only once, avoiding conflicting
        threads and saving resources. If a method that calculates an external
        chi2 exists, the resulting chi2 value will be added to the DYNAMITE
        chi2 values.

        Parameters
        ----------
        split_orblib_weights : bool, optional
            If True, first the orbit libraries are calculated in self.ncpus
            parallel pools, then the weights in self.ncpus_weights parallel
            pools, and finally the external chi2 values in self.ncpus_ext
            parallel pools. The default is False.

        Returns
        -------
        dict
            ParameterGenerator.status.

        """

        self.par_generator.generate(current_models=self.all_models)
        self.all_models.save() # save all_models table once parameters are added
        if not self.par_generator.status['stop']:
            # find new models which are those with an empty directory string
            # and always correspond to either iteration 0+1 or
            # the current iteration if iteration > 1
            rows_to_do = np.where(self.all_models.table['directory'] == '')
            rows_to_do = rows_to_do[0]
            self.logger.debug(f'rows_to_do: {rows_to_do}.')
            self.n_to_do = len(rows_to_do)
            # rows_to_do_orblib are the rows that need orblib and weight_solver
            rows_to_do_orblib=[i for i in rows_to_do if self.is_new_orblib(i)]
            n_orblib = len(rows_to_do_orblib)
            # rows_to_do_ml are the rows that need weight_solver only
            rows_to_do_ml=[i for i in rows_to_do if i not in rows_to_do_orblib]
            self.assign_model_directories(rows_to_do_orblib, rows_to_do_ml)
            # don't do weight solving for models that just differ in chi2_ext
            # parameters
            if self.has_chi2_ext:
                for row in self.all_models.get_chi2_ext_duplicates(rows_to_do_ml):
                    rows_to_do_ml.remove(row)
            # save all_models here - as it is useful to have directories saved
            # even if the run fails and we don't reach the next save
            self.all_models.save()
            if split_orblib_weights:  # first the orblibs, then all weights
                do_orblib, do_weights, do_chi2_ext = True, False, False
                input_list_orblib = [i + (do_orblib, do_weights, do_chi2_ext)
                                     for i in enumerate(rows_to_do_orblib)]
                if len(input_list_orblib) > 0:
                    with Pool(self.ncpus) as p:
                        output = p.map(self.create_and_run_model,
                                       input_list_orblib)
                    self.write_output_to_all_models_table(rows_to_do_orblib,
                                                          output)
                    self.all_models.save()
                do_orblib, do_weights, do_chi2_ext = False, True, False
                input_list_ml = [i + (do_orblib, do_weights, do_chi2_ext)
                        for i in enumerate(rows_to_do_orblib + rows_to_do_ml)]
                if len(rows_to_do_orblib + rows_to_do_ml) > 0:
                    with Pool(self.ncpus_weights) as p:
                        output = p.map(self.create_and_run_model, input_list_ml)
                    self.write_output_to_all_models_table(
                        rows_to_do_orblib + rows_to_do_ml, output)
            else:  # first the orblibs incl. weights, then remaining weights
                input_list_orblib = list(enumerate(rows_to_do_orblib))
                input_list_ml = list(enumerate(rows_to_do_ml, start=n_orblib))
                if len(input_list_orblib) + len(input_list_ml) > 0:
                    with Pool(self.ncpus) as p:
                        if len(input_list_orblib) > 0:
                            output_orblib = p.map(self.create_and_run_model,
                                                  input_list_orblib)
                        if len(input_list_ml) > 0:
                            output_ml = p.map(self.create_and_run_model,
                                              input_list_ml)
                    if len(input_list_orblib) > 0:
                        self.write_output_to_all_models_table(rows_to_do_orblib,
                                                              output_orblib)
                    if len(input_list_ml) > 0:
                        self.write_output_to_all_models_table(rows_to_do_ml,
                                                              output_ml)
            # add ext_chi2
            if self.has_chi2_ext:
                do_orblib, do_weights, do_chi2_ext = False, False, True
                input_list = [i + (do_orblib, do_weights, do_chi2_ext)
                              for i in enumerate(rows_to_do)]
                with Pool(self.ncpus_ext) as p:
                    output = p.map(self.create_and_run_model, input_list)
                self.write_output_to_all_models_table(rows_to_do, output)
            self.all_models.save()  # save all_models table once models are run
            self.logger.info('Iteration done, '
                             f'{self.n_to_do} model(s) calculated.')
        return self.par_generator.status

    def is_new_orblib(self, row_idx):
        """
        Checks whether the orbit library characterized by the parameters in
        row number row_idx exists in earlier rows of self.all_models.table.

        Parameters
        ----------
        row_idx : int
            Row index of the model entry to be checked.

        Returns
        -------
        is_new : bool
            True if no earlier row contains the orbit library, False otherwise.

        """
        all_data = self.all_models.table[self.orblib_parameters]
        row_data = all_data[row_idx]
        previous_data = all_data[:row_idx]
        if any(np.allclose(tuple(row_data), tuple(r)) for r in previous_data):
            # self.logger.debug('Orblib exists above in table: '
            #                   f'{row_data}.')
            is_new = False
        else:
            # self.logger.debug(f'New orblib: {row_data}.')
            is_new = True
        return is_new

    def assign_model_directories(self, rows_orblib=[], rows_ml=[]):
        """
        Assigns model directories in all_models.table.

        Models indexed by rows_orblib:
        The model directories follow the pattern orblib_xxx_yyy/mlzz.zz/ where
        xxx is the iteration number, yyy a consecutive number of that
        iteration's orbit library, and zz.zz is the value of the models'
        ml parameter in the format given in its sformat attribute.

        Models indexed by rows_ml:
        These models re-use an existing orbit library. Hence, their directory
        strings re-use an existing orblib_xxx_yyy part and get augmented with
        the appropriate /mlzz.zz/.

        Parameters
        ----------
        rows_orblib : list, optional
            Indices of models with new orbit libraries. The default is None.
        rows_ml : list, optional
            Indices of models with existing orbit libraries.
            The default is None.

        Raises
        ------
        ValueError
            If the orbit library of a model in rows_ml cannot be found in
            all_models.table.

        Returns
        -------
        None.

        """
        # new orblib model directories
        nodir = ''
        for row in rows_orblib:
            iteration = self.all_models.table[row]['which_iter']
            t = self.all_models.table[:row]
            n = np.sum((t['which_iter']==iteration) & (t['directory']!=nodir))
            orblib_dir = f'orblib_{iteration:03d}_{n:03d}'
            self.all_models.table[row]['directory'] = orblib_dir
        # existing orblib directories
        orblib_data = self.all_models.table[self.orblib_parameters]
        for row in rows_ml:
            row_data = orblib_data[row]
            for idx, orblib in enumerate(orblib_data[:row]):
                if np.allclose(tuple(row_data), tuple(orblib)):
                    orblib_dir = self.all_models.table[idx]['directory']
                    if orblib_dir[-1] == '/': # need to strip ml subdirectory?
                        orblib_dir = orblib_dir[:orblib_dir[:-1].rindex('/')]
                    break
            else:
                text = f'Unexpected: cannot find orblib {dict(row_data)}.'
                self.logger.error(text)
                raise ValueError(text)
            self.all_models.table[row]['directory'] = orblib_dir
        # ml directories
        for row in rows_orblib+rows_ml:
            ml_dir = f"/ml{self.all_models.table['ml'][row]:{self.sformat_ml}}/"
            self.all_models.table[row]['directory'] += ml_dir
            self.logger.debug(f"New model directory "
                f"{self.all_models.table[row]['directory']} assigned.")

    def create_and_run_model(self, data_input):
        """Main method to create and run a model

        Parameters
        ----------
        data_input : tuple of length 2 or 5
            len(input)==2:
            (i, row) where i is the index of a model in this iteration, and row
            is the row index of the all_models table for this model. Both the
            orblib and the weights will be computed, but no external chi2.
            len(input)==5:
            (i, row, get_orblib, get_weights, get_chi2_ext) where i and row
            are as above,
            get_orblib==True if the orblib needs to be computed
            get_weights==True if the weights need to be computed
            get_chi2_ext==True if the external chi2 needs to be computed and
            added to all DYNAMITE chi2 values (incompatible with
            get_orblib==True or get_weights==True)

        Returns
        -------
        tuple
            all the output for this model, bundled up in a tuple

        """
        if len(data_input) == 2:
            i, row = data_input
            get_orblib, get_weights, get_chi2_ext = True, True, False
        elif len(data_input) == 5:
            i, row, get_orblib, get_weights, get_chi2_ext = data_input
        else:
            msg = 'Unexpected input, need a tuple of length 2 or 5.'
            self.logger.error(msg)
            raise ValueError(msg)
        if not (get_orblib or get_weights or get_chi2_ext):
            msg = 'Specify get_orblib and/or get_weights or get_chi2_ext'
            self.logger.error(msg)
            raise ValueError(msg)
        if get_chi2_ext and (get_orblib or get_weights):
            msg = 'get_chi2_ext cannot be used with get_orblib or get_weights.'
            self.logger.error(msg)
            raise ValueError(msg)
        mod = self.all_models.get_model_from_row(row)
        msg = 'get_orblib' if get_orblib else ''
        msg += ' get_weights' if get_weights else ''
        msg += ' get_chi2_ext' if get_chi2_ext else ''
        self.logger.info(f'... running {msg} for model {i+1} out of '
                         f'{self.n_to_do}: {mod.directory}.')
        orb_done = False
        wts_done = False
        if self.do_dummy_run:
            parset = self.all_models.get_parset_from_row(row)
            mod.chi2 = self.dummy_chi2_function(parset)
            mod.kinchi2 = np.nan
            mod.kinmapchi2 = np.nan
        else:
            mod.setup_directories()
            if not get_orblib and self.is_new_orblib(row) and \
                              not self.all_models.table['orblib_done'][row]:
                msg = f'Unexpected: orbit library in row {row}, ' \
                      f'directory {mod.directory} not existing! ' \
                      'Will calculate it (beware of multiprocessing - use ' \
                      'the restart feature or ncpus=1 in case of problems)...'
                self.logger.warning(msg)
            cwd = os.getcwd()
            try:
                orblib = mod.get_orblib()
                orb_done = True
                if self.has_chi2_ext:
                    mod.chi2_ext = np.nan
                if get_weights:
                    _ = mod.get_weights(orblib)
                    if not np.isnan(mod.weights[0]):
                        wts_done = True
                elif get_chi2_ext:  # here, orblib and weights already exist
                    wts_done = True  # hopefully...
                    ext_chi2_comp=self.system.get_unique_ext_chi2_component()
                    parset = self.all_models.get_parset_from_row(row)
                    chi2_ext = ext_chi2_comp.get_chi2(dict(parset))
                    w_solver = ws.WeightSolver(self.config, mod)
                    mod_chi2_dict = ascii.read(w_solver.weight_file).meta
                    mod.chi2 = mod_chi2_dict['chi2_tot'] + chi2_ext
                    mod.kinchi2 = mod_chi2_dict['chi2_kin'] + chi2_ext
                    mod.kinmapchi2 = mod_chi2_dict['chi2_kinmap'] + chi2_ext
                    mod.chi2_ext = chi2_ext
                else:
                    mod.chi2, mod.kinchi2, mod.kinmapchi2 \
                        = np.nan, np.nan, np.nan
            except RuntimeError:
                os.chdir(cwd)
                mod.chi2, mod.kinchi2, mod.kinmapchi2 = np.nan, np.nan, np.nan
                w_txt = f'Model {i+1} (row {row}, ' \
                        f'directory {mod.directory}): get_orblib ' \
                        + ('or get_weights ' if get_weights else '') \
                        + ('or get_chi2_ext' if get_chi2_ext else '') \
                        + 'failed.' \
                        + (' all chi2 values set to nan!' \
                           if get_weights else '')
                self.logger.warning(w_txt)
        all_done = orb_done and wts_done
        time = str(np.datetime64('now', 'ms'))
        if self.has_chi2_ext:
            output = orb_done, wts_done, mod.chi2, \
                     mod.kinchi2, mod.kinmapchi2, mod.chi2_ext, all_done, time
        else:
            output = orb_done, wts_done, mod.chi2, \
                     mod.kinchi2, mod.kinmapchi2, all_done, time
        return output

    def write_output_to_all_models_table(self, rows_to_do, output):
        """write_output_to_all_models_table

        Parameters
        ----------
        rows_to_do : list of ints
            which rows of all models table to fill with output
        output : list
            output returned by Pool.map

        Returns
        -------
        Fills output into the all_models table

        """
        for i, row in enumerate(rows_to_do):
            if self.has_chi2_ext:
                orb_done, wts_done, chi2, kinchi2, kinmapchi2, chi2_ext, \
                    all_done, time = output[i]
                self.all_models.table['chi2_ext_added'] = chi2_ext
            else:
                orb_done, wts_done, \
                    chi2, kinchi2, kinmapchi2, all_done, time = output[i]
            self.all_models.table['orblib_done'][row] = orb_done
            self.all_models.table['weights_done'][row] = wts_done
            self.all_models.table['chi2'][row] = chi2
            self.all_models.table['kinchi2'][row] = kinchi2
            self.all_models.table['kinmapchi2'][row] = kinmapchi2
            self.all_models.table['all_done'][row] = all_done
            self.all_models.table['time_modified'][row] = time


class SplitModelIterator(ModelInnerIterator):
    """Class to run all models in a single iteration.

    First calculates the orbit libraries and then runs weight solving.
    Uses ``pathos.multiprocessing.Pool`` to execute the models.
    Orbit integration uses a pool of ncpus parallel processes, weight
    solving uses ncpus_weights from the Configuration object.

    Parameters
    ----------
    config : a ``dyn.config_reader.Configuration`` object
    par_generator : a ``dyn.parameter_space.ParameterGenerator`` child object
    do_dummy_run : Bool
        whether this is a dummy run - if so, dummy_chi2_funciton is executed
        instead of the model (for testing!)
    dummy_chi2_function : function
        a function of model parameters to be executed instead of the real model

    """
    def __init__(self, **kwargs):
        super().__init__(**kwargs)
        self.logger = logging.getLogger(f'{__name__}.{__class__.__name__}')
        self.ncpus_weights = \
            self.settings.multiprocessing_settings['ncpus_weights']

    def run_iteration(self):
        """Execute one iteration step

        Calls the parameter generator and (a) calculates all new orbit
        libraries and consecutively (b) does the weight solving.
        (a) and (b) are run in their respective parallel pools
        as defined by the ncpus and ncpus_weights parameters, respectively.

        Returns
        -------
        dict
            ParameterGenerator.status.

        """
        return super().run_iteration(split_orblib_weights=True)

# end<|MERGE_RESOLUTION|>--- conflicted
+++ resolved
@@ -146,13 +146,8 @@
                                             rows_with_orbits_but_no_weights):
                 rows_with_orbits_but_no_weights.remove(row)
         if len(rows_with_orbits_but_no_weights) > 0:
-<<<<<<< HEAD
-            to_do = config.all_models.table[rows_with_orbits_but_no_weights]
+            to_do = all_models.table[rows_with_orbits_but_no_weights]
             to_do = list(to_do['directory'])
-=======
-            to_do = all_models.table[rows_with_orbits_but_no_weights]
-            to_do = to_do['directory']
->>>>>>> d731ef04
             self.logger.info(f'Reattempting weight solving: models {to_do}.')
             n_proc = config.settings.multiprocessing_settings['ncpus_weights']
             with Pool(n_proc) as p:
@@ -266,7 +261,8 @@
                  do_dummy_run=False,
                  dummy_chi2_function=None):
         self.logger = logging.getLogger(f'{__name__}.{__class__.__name__}')
-        self.settings = config.settings
+        self.config = config
+        self.system = config.system
         self.all_models = config.all_models
         self.has_chi2_ext = self.system.has_chi2_ext  # for performance
         self.orblib_parameters = config.parspace.par_names[:]
@@ -284,20 +280,14 @@
                                 "implementation")
                 raise
         self.logger.debug(f'orblib_parameters: {self.orblib_parameters}')
-        # get ml's format for the model directory names
-        self.sformat_ml = config.system.get_par_by_name(ml).sformat
         self.par_generator = par_generator
         self.do_dummy_run = do_dummy_run
         if self.do_dummy_run:
             assert dummy_chi2_function is not None
             # TODO: assert dummy_chi2_function is a valid function of parset
         self.dummy_chi2_function = dummy_chi2_function
-<<<<<<< HEAD
-        self.ncpus = self.settings.multiprocessing_settings['ncpus']
-=======
         self.ncpus = config.settings.multiprocessing_settings['ncpus']
         self.ncpus_ext = config.settings.multiprocessing_settings['ncpus_ext']
->>>>>>> d731ef04
         self.n_to_do = 0
 
     def run_iteration(self, split_orblib_weights=False):
@@ -487,8 +477,9 @@
                 raise ValueError(text)
             self.all_models.table[row]['directory'] = orblib_dir
         # ml directories
+        sformat = self.system.parameters[0].sformat # this is ml's format
         for row in rows_orblib+rows_ml:
-            ml_dir = f"/ml{self.all_models.table['ml'][row]:{self.sformat_ml}}/"
+            ml_dir = f"/ml{self.all_models.table['ml'][row]:{sformat}}/"
             self.all_models.table[row]['directory'] += ml_dir
             self.logger.debug(f"New model directory "
                 f"{self.all_models.table[row]['directory']} assigned.")
@@ -657,7 +648,7 @@
         super().__init__(**kwargs)
         self.logger = logging.getLogger(f'{__name__}.{__class__.__name__}')
         self.ncpus_weights = \
-            self.settings.multiprocessing_settings['ncpus_weights']
+            self.config.settings.multiprocessing_settings['ncpus_weights']
 
     def run_iteration(self):
         """Execute one iteration step
