--- conflicted
+++ resolved
@@ -1,7 +1,6 @@
 import os
 import logging
 import numpy as np
-from astropy import table
 from astropy.io import ascii
 from pathos.multiprocessing import Pool
 import matplotlib.pyplot as plt
@@ -390,11 +389,6 @@
             self.all_models.save()  # save all_models table once models are run
             self.logger.info('Iteration done, '
                              f'{self.n_to_do} model(s) calculated.')
-<<<<<<< HEAD
-            if not self.has_chi2_ext:  # no staging files for chi2_ext
-                self.delete_staging_files(rows_to_do) # delete staging files
-=======
->>>>>>> 12d9c533
         return self.par_generator.status
 
     def is_new_orblib(self, row_idx):
@@ -533,20 +527,11 @@
             self.logger.error(msg)
             raise ValueError(msg)
         mod = self.all_models.get_model_from_row(row)
-<<<<<<< HEAD
         msg = 'get_orblib' if get_orblib else ''
         msg += ' get_weights' if get_weights else ''
         msg += ' get_chi2_ext' if get_chi2_ext else ''
         self.logger.info(f'... running {msg} for model {i+1} out of '
                          f'{self.n_to_do}: {mod.directory}.')
-=======
-        txt = 'Getting '
-        txt += 'orblib' if get_orblib else ''
-        txt += ' and ' if get_orblib and get_weights else ''
-        txt += 'weights' if get_weights else ''
-        self.logger.info(f'{txt} for model {i+1} out of {self.n_to_do}: '
-                         f'{mod.directory}.')
->>>>>>> 12d9c533
         orb_done = False
         wts_done = False
         if self.do_dummy_run:
@@ -600,30 +585,12 @@
                 self.logger.warning(w_txt)
         all_done = orb_done and wts_done
         time = str(np.datetime64('now', 'ms'))
-<<<<<<< HEAD
-        # Build and write model_done_staging.ecsv
-        # not available when there is an external chi2 method
-        if not self.has_chi2_ext:
-            current_model_row = table.Table(self.all_models.table[row])
-            for name, value in zip(
-                    ['orblib_done','weights_done','chi2',
-                    'kinchi2','kinmapchi2','all_done','time_modified'],
-                    [orb_done, wts_done, mod.chi2,
-                    mod.kinchi2, mod.kinmapchi2, all_done, time]):
-                current_model_row[name][0] = value
-            file_name = mod.directory + 'model_done_staging.ecsv'
-            current_model_row.write(file_name, format='ascii.ecsv',
-                                    overwrite=True)
-            self.logger.info(f'Model {i+1}: {file_name} written.')
+        if self.has_chi2_ext:
             output = orb_done, wts_done, mod.chi2, \
-                    mod.kinchi2, mod.kinmapchi2, all_done, time
+                     mod.kinchi2, mod.kinmapchi2, mod.chi2_ext, all_done, time
         else:
             output = orb_done, wts_done, mod.chi2, \
-                    mod.kinchi2, mod.kinmapchi2, mod.chi2_ext, all_done, time
-=======
-        output = orb_done, wts_done, mod.chi2, \
-                 mod.kinchi2, mod.kinmapchi2, all_done, time
->>>>>>> 12d9c533
+                     mod.kinchi2, mod.kinmapchi2, all_done, time
         return output
 
     def write_output_to_all_models_table(self, rows_to_do, output):
