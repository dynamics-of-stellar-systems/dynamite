--- conflicted
+++ resolved
@@ -24,30 +24,15 @@
     hdu = fits.open(file[0])
     spectrum = hdu[0].data
     table = hdu[2].data
-<<<<<<< HEAD
     #hdr = hdu[2].header #unused
-    
-    x = table["A"] # Coordinates of the original spaxels in arcsec 
-    y = table["D"]
-    flux = np.mean(spectrum, 1)  #surface brightness
-    
-    hdu = fits.open(file[1])
-    table = hdu[1].data 
-    #kin_hdr=hdu[1].header #unused
-=======
-    hdr = hdu[2].header
-
-    #print(hdr)
 
     x = table["A"] # Coordinates of the original spaxels in arcsec
     y = table["D"]
     flux = np.mean(spectrum, 1)  #surface brightness
 
-
     hdu = fits.open(file[1])
     table = hdu[1].data
-    kin_hdr=hdu[1].header
->>>>>>> 9ed1bcf1
+    #kin_hdr=hdu[1].header #unused
 
     xgen = table['XS'] # Voronoi generators
     ygen = table['YS']
@@ -59,62 +44,36 @@
     dsig=table['ESPXF']
     dh3=table['EH3PXF']
     dh4=table['EH4PXF']
-<<<<<<< HEAD
-    
-    #perform Voronoi tesselation starting from the nodes values, adapted from axisymm Schwarzschild code
-    npixels=len(x)
-    binNum=np.zeros((npixels), dtype=int)  
-=======
-
 
     #perform Voronoi tesselation starting from the nodes values, adapted from axisymm Schwarzschild code
     npixels=len(x)
     binNum=np.zeros((npixels), dtype=int)
-
->>>>>>> 9ed1bcf1
     for j, (xj, yj) in enumerate(zip(x, y)):
         binNum[j] = np.argmin(((xj - xgen)**2 + (yj - ygen)**2))
 
     return binNum,x,y,flux,vel,sig,h3,h4,dvel,dsig,dh3,dh4,xgen,ygen
-<<<<<<< HEAD
-    
+    #can be switched on for a check. They should show the same. If not, something went wrong with the V. tesselation
+    #plt.figure()
+    #im1=dbg.display_bins_generators(xgen,ygen,vel,x,y,label='Velocity (km/s)')
+    #plt.figure()
+    #im1=dp.display_pixels(x,y,vel[binNum],label='Velocity (km/s)')
+
 def read_califa(file):
     hdulist = fits.open(file)
     kin_tab = hdulist[1].data
     #kin_hdr = hdulist[1].header #unused
+
     s = kin_tab.BIN_ID > 0
+
     binNum = (kin_tab[s].BIN_ID).astype(int)
-=======
-    #can be switched on for a check. They should show the same. If not, something went wrong with the V. tesselation
-    #plt.figure()
-    #im1=dbg.display_bins_generators(xgen,ygen,vel,x,y,label='Velocity (km/s)')
-
-    #plt.figure()
-    #im1=dp.display_pixels(x,y,vel[binNum],label='Velocity (km/s)')
-
-
-
-
-def read_califa(file):
-    hdulist = fits.open(file)
-    kin_tab = hdulist[1].data
-    kin_hdr = hdulist[1].header
-
-    s = kin_tab.BIN_ID > 0
-
-    binNum = (kin_tab[s].BIN_ID).astype(int)
-
->>>>>>> 9ed1bcf1
+
     xp = kin_tab[s].X
     yp = kin_tab[s].Y
     flux=kin_tab[s].FLUX
 
     #check where each bin appears the first time
     ubins, indices = np.unique(binNum, return_index=True)
-<<<<<<< HEAD
-=======
-
->>>>>>> 9ed1bcf1
+
     vel = kin_tab[s].VPXF[indices]
     sig = kin_tab[s].SPXF[indices]
     h3 = kin_tab[s].H3PXF[indices]
@@ -140,11 +99,7 @@
         mask = sig < 0
         sig[mask] = np.median(sig[sig >= 0])
         dsig[mask] = 1e5
-<<<<<<< HEAD
-=======
-
-
->>>>>>> 9ed1bcf1
+
     nbin = int(np.max(kin_tab.BIN_ID))
     xbin = np.zeros(nbin)
     ybin = np.zeros(nbin)
@@ -166,10 +121,6 @@
     aperture_file.write('\t{0}\t{1} \n'.format(int(nx), int(ny)))
     aperture_file.close()
 
-<<<<<<< HEAD
-=======
-
->>>>>>> 9ed1bcf1
 def create_bins_file(dir,expr,grid):
     #adapted from schwpy. Not very beautiful
 
@@ -196,21 +147,12 @@
     last_line += '\n'
     bins_file.write(last_line)
     bins_file.close()
-<<<<<<< HEAD
 
 def kin_file(dir,expr,data):
     data.write(dir+'gauss_hermite_kins'+expr +'.ecsv', format='ascii.ecsv', overwrite=True)
-    
-def create_kin_input(object, file, dyn_model_dir, expr='', angle_deg=0, ngh=4, 
-=======
-
-
-def kin_file(dir,expr,data):
-    data.write(dir+'gauss_hermite_kins'+expr +'.ecsv', format='ascii.ecsv', overwrite=True)
 
 #### main routine ######
 def create_kin_input(object, file, dyn_model_dir, expr='', angle_deg=0, ngh=4,
->>>>>>> 9ed1bcf1
                      pointsym=0, bisym=0, xoffset=0, yoffset=0, voffset=0, fit_PA=False, kin_input=0, files=True,plot=True):
 
     """
@@ -244,24 +186,11 @@
 
     vel = vel - np.median(vel)
     if fit_PA:
-<<<<<<< HEAD
         angle_deg,_,vel_syst = pa.fit_kinematic_pa(xp,yp,vel[binNum],cmap=map2) 
         plt.savefig(dyn_model_dir+'pafit.pdf')
         vel=vel - vel_syst
-    vel = vel+ voffset
-    
-=======
-        angle_deg,_,vel_syst=pa.fit_kinematic_pa(xp,yp,vel[binNum])
-        plt.savefig(dyn_model_dir+'pafit.pdf')
-
-
-        vel=vel - vel_syst
-
-
-    vel = vel+ voffset
-
-
->>>>>>> 9ed1bcf1
+    vel = vel + voffset
+
     # Determination of the pixel size
     npixels = len(xp)
     dx = 1e30
@@ -291,60 +220,31 @@
 
 
     if plot is True:
-<<<<<<< HEAD
-=======
-
->>>>>>> 9ed1bcf1
         vmax = np.percentile(np.abs(vel), 98)
         smax = np.percentile(sig, 98)
         smin = np.percentile(sig, 2)
         print('Vels plot: {0}, {1}, {2}'.format(vmax, smin, smax))
-<<<<<<< HEAD
-        
+
         fig, axs = plt.subplots(1, 4, figsize=(18,4))
         plt.subplot(1,4,1)
         plt.title('Velocity [km/s]')
         dp.display_pixels(xp,yp,vel[binNum],angle=angle_deg,vmin=-vmax,vmax=vmax,cmap=map2)
-        
+
         plt.subplot(1,4,2)
         plt.title('Velocity dispersion [km/s]')
         dp.display_pixels(xp,yp,sig[binNum],angle=angle_deg,vmin=smin,vmax=smax,cmap=map1)
-        
+
         plt.subplot(1,4,3)
         plt.title(r'$h_{3}$ moment')
         dp.display_pixels(xp,yp,h3[binNum],angle=angle_deg,vmin=-0.15,vmax=0.15,cmap=map2)
-        
+
         plt.subplot(1,4,4)
         plt.title(r'$h_{4}$ moment')
         dp.display_pixels(xp,yp,h4[binNum],angle=angle_deg,vmin=-0.15,vmax=0.15,cmap=map2)
-        
+
         fig.subplots_adjust(left=0.04, wspace=0.3, hspace=0.01, right=0.97)
         fig.savefig(dyn_model_dir+'kinmaps.pdf')
-    
-=======
-
-        fig, axs = plt.subplots(1, 4, figsize=(20,5))
-        plt.subplot(1,4,1)
-        plt.title('Velocity (km/s)')
-        dp.display_pixels(xp,yp,vel[binNum],angle=angle_deg,vmin=-vmax,vmax=vmax)
-
-        plt.subplot(1,4,2)
-        plt.title('Velocity dispersion (km/s)')
-        dp.display_pixels(xp,yp,sig[binNum],angle=angle_deg,vmin=smin,vmax=smax)
-
-        plt.subplot(1,4,3)
-        plt.title(r'$h_{3}$ moment')
-        dp.display_pixels(xp,yp,h3[binNum],angle=angle_deg,vmin=-0.15,vmax=0.15)
-
-
-        plt.subplot(1,4,4)
-        plt.title(r'$h_{4}$ moment')
-        dp.display_pixels(xp,yp,h4[binNum],angle=angle_deg,vmin=-0.15,vmax=0.15)
-
-        fig.savefig(dyn_model_dir+'kinmaps.pdf')
-
-
->>>>>>> 9ed1bcf1
+
     data = table.Table()
     data['vbin_id']=np.arange(1,nbins+1)
     data['v']=np.round(vel,decimals=4)
@@ -360,29 +260,14 @@
         if (kin_input=='CALIFA') or ((kin_input=='ATLAS3D')):
             h5=np.full_like(h4, 0)
             h6=np.full_like(h4, 0)
-<<<<<<< HEAD
             dh5=np.full_like(h4, 0.3)
             dh6=np.full_like(h4, 0.3)
-=======
-
-            dh5=np.full_like(h4, 0.3)
-            dh6=np.full_like(h4, 0.3)
-
->>>>>>> 9ed1bcf1
         data['h5']=np.round(h5,decimals=4)
         data['dh5']=dh5
         data['h6']=np.round(h6,decimals=4)
         data['dh6']=dh6
 
     if files is True:
-<<<<<<< HEAD
         create_aperture_file(dyn_model_dir,expr,minx,maxx,miny,maxy,angle_deg,nx,ny)
         create_bins_file(dyn_model_dir,expr,grid)
-        kin_file(dyn_model_dir,expr,data)
-=======
-
-        create_aperture_file(dyn_model_dir,expr,minx,maxx,miny,maxy,angle_deg,nx,ny)
-        create_bins_file(dyn_model_dir,expr,grid)
-        kin_file(dyn_model_dir,expr,data)
-
->>>>>>> 9ed1bcf1
+        kin_file(dyn_model_dir,expr,data)