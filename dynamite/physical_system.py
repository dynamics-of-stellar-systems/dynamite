# classes to hold the physical components of the system
# e.g. the stellar light, dark matter, black hole, globular clusters

import numpy as np
from scipy import special

# some tricks to add the current path to sys.path (so the imports below work)

import os.path
import sys
import logging

from dynamite import mges as mge

class System(object):
    """The physical system being modelled

    e.g. system is a galaxy. A system is composed of ``Components`` e.g. the
    galaxy is composed of stars, black hole, dark matter halo. This object is
    automatically created when the configuration file is read.
    """
    def __init__(self, *args):
        self.logger = logging.getLogger(f'{__name__}.{__class__.__name__}')
        self.n_cmp = 0
        self.cmp_list = []
        self.n_pot = 0
        self.n_kin = 0
        self.n_pop = 0
        self.parameters = None
        self.distMPc = None
        self.name = None
        self.position_angle = None
        for component in args:
            self.add_component(component)

    def add_component(self, cmp):
        """add a component to the system

        Parameters
        ----------
        cmp : a ``dyn.physical_system.Component`` object

        Returns
        -------
        None
            updated the system componenent attributes

        """
        self.cmp_list += [cmp]
        self.n_cmp += 1
        self.n_pot += cmp.contributes_to_potential
        self.n_kin += len(cmp.kinematic_data)
        self.n_pop += len(cmp.population_data)

    def validate(self):
        """
        Validate the system

        Ensures the System has the required attributes: at least one component,
        no duplicate component names, and the ml parameter, and that the
        sformat string for the ml parameter is set. Also validates
        the parameter generator settings' minstep value for ml if it is a
        non-fixed parameter.

        Raises
        ------
        ValueError : if required attributes or components are missing, or if
                     there is no ml parameter

        Returns
        -------
        None.

        """
        if len(self.cmp_list) != len(set(self.cmp_list)):
            raise ValueError('No duplicate component names allowed')
        if (self.distMPc is None) or (self.name is None) \
           or (self.position_angle is None):
            text = 'System needs distMPc, name, and position_angle attributes'
            self.logger.error(text)
            raise ValueError(text)
        if not self.cmp_list:
            text = 'System has no components'
            self.logger.error(text)
            raise ValueError(text)
        if len(self.parameters) != 1 and self.parameters[0].name != 'ml':
            text = 'System needs ml as its sole parameter'
            self.logger.error(text)
            raise ValueError(text)
<<<<<<< HEAD
        self.parameters[0].update(sformat = '05.2f') # sformat of ml parameter
=======
        ml = self.parameters[0]
        ml.update(sformat = '01.2f') # sformat of ml parameter
        if not ml.fixed and 'minstep' in ml.par_generator_settings:
            generator_settings = ml.par_generator_settings
            if generator_settings['minstep'] > generator_settings['step']:
                text = f"{self.__class__.__name__} parameter {ml.name}'s " \
                       "parameter generator settings have minstep > step, " \
                       f"setting minstep=step={generator_settings['step']}."
                self.logger.warning(text)
                generator_settings['minstep'] = generator_settings['step']
>>>>>>> 0634b67e

    def validate_parset(self, par):
        """
        Validates the system's parameter values

        Kept separate from the validate method to facilitate easy calling from
        the ``ParameterGenerator`` class. Returns `True` if all parameters are
        non-negative, except for logarithmic parameters which are not checked.

        Parameters
        ----------
        par : dict
            { "p":val, ... } where "p" are the system's parameters and
            val are their respective raw values

        Returns
        -------
        isvalid : bool
            True if the parameter set is valid, False otherwise

        """
        p_raw_values = [par[p.name]
                        for p in self.parameters if not p.logarithmic]
        isvalid = np.all(np.sign(p_raw_values) >= 0)
        if not isvalid:
            self.logger.debug(f'Invalid system parameters {par}: at least '
                              'one negative non-log parameter.')
        return bool(isvalid)

    def __repr__(self):
        return f'{self.__class__.__name__} with {self.__dict__}'

    def get_component_from_name(self, cmp_name):
        """get_component_from_name

        Parameters
        ----------
        cmp_name : string
            component name (as specified in the congi file)

        Returns
        -------
        a ``dyn.physical_system.Component`` object

        """
        cmp_list_list = np.array([cmp0.name for cmp0 in self.cmp_list])
        idx = np.where(cmp_list_list == cmp_name)
        self.logger.debug(f'Checking for 1 and only 1 component {cmp_name}...')
        error_msg = f"There should be 1 and only 1 component named {cmp_name}"
        assert len(idx[0]) == 1, error_msg
        self.logger.debug('...check ok.')
        component = self.cmp_list[idx[0][0]]
        return component

    def get_component_from_class(self, cmp_class):
        """get_component_from_class

        Parameters
        ----------
        cmp_class : string
            name of the component type/class

        Raises
        -------
        ValueError : if there are more than one component of the same class.
            # TODO: remove this limit, e.g. if we had two MGE-based components
            one for stars, one for gas

        Returns
        -------
        a ``dyn.physical_system.Component`` object

        """
        self.logger.debug('Checking for 1 and only 1 component of class '
                          f'{cmp_class}...')
        components = filter(lambda c: isinstance(c,cmp_class), self.cmp_list)
        component = next(components, False)
        if component is False or next(components, False) is not False:
            error_msg = 'Actually... there should be 1 and only 1 ' \
                        f'component of class {cmp_class}'
            self.logger.error(error_msg)
            raise ValueError(error_msg)
        self.logger.debug('...check ok.')
        return component

    def get_all_dark_components(self):
        """Get all components which are Dark

        Returns
        -------
        list
            a list of Component objects, keeping only the dark components

        """
        dark_cmp = [c for c in self.cmp_list if isinstance(c, DarkComponent)]
        return dark_cmp

    def get_all_dark_non_plummer_components(self):
        """Get all Dark components which are not plummer

        Useful in legacy orbit libraries for finding the dark halo component.
        For legacy models, the black hole is always a plummer, so any Dark but
        non plummer components must represent the dark halo.

        Returns
        -------
        list
            a list of Component objects, keeping only the dark components

        """
        dark_cmp = self.get_all_dark_components()
        dark_non_plum_cmp = [c for c in dark_cmp if not isinstance(c, Plummer)]
        return dark_non_plum_cmp

    def get_all_kinematic_data(self):
        """get_all_kinematic_data

        Loop over all components, extract their kinemtics into a list.

        Returns
        -------
        list
            all_kinematics in a list

        """
        all_kinematics = []
        for component in self.cmp_list:
            all_kinematics += component.kinematic_data
        return all_kinematics

class Component(object):
    """A component of the physical system

    e.g. the stellar component, black hole, or dark halo of a galaxy

    Parameters
    ----------
    name : string
        a short but descriptive name of the component
    visible : Bool
        whether this is visible <--> whether it has an associated MGE
    contributes_to_potential : Bool
        whether this contributes_to_potential **not currently used**
    symmetry : string
        one of 'spherical', 'axisymm', or 'triax' **not currently used**
    kinematic_data : list
        a list of ``dyn.kinemtics.Kinematic`` data for this component
    parameters  : list
        a list of ``dyn.parameter_space.Parameter`` objects for this component
    population_data : list
        a list of ``dyn.populations.Population`` data for this component **not
        currently used**

    """
    def __init__(self,
                 name = None,
                 visible=None,
                 contributes_to_potential=None,
                 symmetry=None,
                 kinematic_data=[],
                 population_data=[],
                 parameters=[]):
        self.logger = logging.getLogger(f'{__name__}.{__class__.__name__}')
        if name == None:
            self.name = self.__class__.__name__
        else:
            self.name = name
        self.visible = visible
        self.contributes_to_potential = contributes_to_potential
        self.symmetry = symmetry
        self.kinematic_data = kinematic_data
        self.population_data = population_data
        self.parameters = parameters

    def validate(self, par=None):
        """
        Validate the component

        Ensure it has the required attributes and parameters. Also validates
        the parameter generator settings' minstep value for non-fixed
        parameters.

        Parameters
        ----------
        par : a list with parameter names. Mandatory.

        Raises
        ------
        ValueError : if a required attribute is missing or the required
                     parameters do not exist

        Returns
        -------
        None.

        """
        errstr = f'Component {self.__class__.__name__} needs attribute '
        if self.visible is None:
            text = errstr + 'visible'
            self.logger.error(text)
            raise ValueError(text)
        if self.contributes_to_potential is None:
            text = errstr + 'contributes_to_potential'
            self.logger.error(text)
            raise ValueError(text)
        if not self.parameters:
            text = errstr + 'parameters'
            self.logger.error(text)
            raise ValueError(text)

        pars = [self.get_parname(p.name) for p in self.parameters]
        if set(pars) != set(par):
            text = f'{self.__class__.__name__} needs parameter(s) ' + \
                   f'{par}, not {pars}.'
            self.logger.error(text)
            raise ValueError(text)

        for p in [p for p in self.parameters
                  if not p.fixed and 'minstep' in p.par_generator_settings]:
            generator_settings = p.par_generator_settings
            if generator_settings['minstep'] > generator_settings['step']:
                text = f"{self.__class__.__name__} parameter {p.name}'s " \
                       "parameter generator settings have minstep > step, " \
                       f"setting minstep=step={generator_settings['step']}."
                self.logger.warning(text)
                generator_settings['minstep'] = generator_settings['step']

    def validate_parset(self, par):
        """
        Validates the component's parameter values.

        Kept separate from the
        validate method to facilitate easy calling from the parameter
        generator class. This is a `placeholder` method which returns
        `True` if all parameters are non-negative, except for logarithmic
        parameters which are not checked. Specific validation
        should be implemented for each component subclass.

        Parameters
        ----------
        par : dict
            { "p":val, ... } where "p" are the component's parameters and
            val are their respective raw values

        Returns
        -------
        isvalid : bool
            True if the parameter set is valid, False otherwise

        """
        p_raw_values = [par[self.get_parname(p.name)]
                    for p in self.parameters if not p.logarithmic]
        isvalid = np.all(np.sign(p_raw_values) >= 0)
        if not isvalid:
            self.logger.debug(f'Invalid parameters {par}: at least one '
                              'negative non-log parameter.')
        return isvalid

    def get_parname(self, par):
        """
        Strip the component name suffix from the parameter name.

        Parameters
        ----------
        par : str
            The full parameter name "parameter-component".

        Returns
        -------
        pure_parname : str
            The parameter name without the component name suffix.

        """
        try:
            pure_parname = par[:par.rindex(f'-{self.name}')]
        except:
            self.logger.error(f'Component name {self.name} not found in '
                              f'parameter string {par}')
            raise
        return pure_parname

    def __repr__(self):
        return (f'\n{self.__class__.__name__}({self.__dict__}\n)')


class VisibleComponent(Component):
    """Any visible component of the sytem, with an MGE

    Parameters
    ----------
    mge_pot : a ``dyn.mges.MGE`` object
        describing the (projected) surface-mass density
    mge_lum : a ``dyn.mges.MGE`` object
        describing the (projected) surface-luminosity density

    """
    def __init__(self,
                 mge_pot=None,
                 mge_lum=None,
                 **kwds):
         # visible components have MGE surface density
        self.mge_pot = mge_pot
        self.mge_lum = mge_lum
        super().__init__(visible=True, **kwds)
        self.logger = logging.getLogger(f'{__name__}.{__class__.__name__}')

    def get_M_stars_tot(self, distance, parset):
        """
        Calculates and returns the total stellar mass via the mge.

        Parameters
        ----------
        distance : float
            Distance of the system in MPc
        parset : astropy table row
            must contain mass-to-light ratio ml

        Returns
        -------
        float
            Total stellar mass

        """
        mgepar = self.mge_pot.data
        mgeI = mgepar['I']
        mgesigma = mgepar['sigma']
        mgeq = mgepar['q']

        arctpc = distance*np.pi/0.648
        sigobs_pc = mgesigma*arctpc

        return 2 * np.pi * np.sum(mgeI * mgeq * sigobs_pc ** 2) * parset['ml']

    def validate(self, **kwds):
        super().validate(**kwds)
        if not (isinstance(self.mge_pot, mge.MGE) and \
                isinstance(self.mge_lum, mge.MGE)):
            text = f'{self.__class__.__name__}.mge_pot and ' \
                   f'{self.__class__.__name__}.mge_lum ' \
                    'must be mges.MGE objects'
            self.logger.error(text)
            raise ValueError(text)


class AxisymmetricVisibleComponent(VisibleComponent):

    def __init__(self, **kwds):
        super().__init__(symmetry='axisymm', **kwds)

    def validate(self):
        par = ['par1', 'par2']
        super().validate(par=par)


class TriaxialVisibleComponent(VisibleComponent):
    """Triaxial component with a MGE projected density

    Has parameters (p,q,u) = (b/a, c/a, sigma_obs/sigma_intrinsic) used for
    deprojecting the MGE. A given (p,q,u) correspond to a fixed set of
    `viewing angles` for the triaxial ellipsoid.

    """
    def __init__(self, **kwds):
        super().__init__(symmetry='triax', **kwds)
        self.logger = logging.getLogger(f'{__name__}.{__class__.__name__}')
        self.qobs = np.nan

    def validate(self):
        """
        Validate the TriaxialVisibleComponent

        Validates parameter names and sets self.qobs
        (minimal flattening from mge data).

        Returns
        -------
        None.

        """
        par = ['q', 'p', 'u']
        super().validate(par=par)
        self.qobs = np.amin(self.mge_pot.data['q'])
        if self.qobs is np.nan:
            raise ValueError(f'{self.__class__.__name__}.qobs is np.nan')

    def validate_parset(self, par):
        """
        Validate the p, q, u parameters

        Validates the triaxial component's p, q, u parameters. Requires
        self.qobs to be set. A parameter set is valid if the resulting
        (theta, psi, phi) are not np.nan.

        Parameters
        ----------
        par : dict
            { "p":val, ... } where "p" are the component's parameters and
            val are their respective values

        Returns
        -------
        bool
            True if the parameter set is valid, False otherwise

        """
        tpp = self.triax_pqu2tpp(par['p'], par['q'], par['u'])
        return bool(not np.any(np.isnan(tpp)))

    def triax_pqu2tpp(self,p,q,u):
        """
        transform axis ratios to viewing angles

        transfer (p, q, u) to the three viewing angles (theta, psi, phi)
        with known flatting self.qobs.
        Taken from schw_basics, same as in vdB et al. 2008, MNRAS 385,2,647
        We should possibly revisit the expressions later

        """
        # avoid legacy_fortran's u=1 (rather, phi=psi=90deg) problem
        if u == 1:
            u *= (1-np.finfo(float).epsneg)  # same value as for np.double
        p2 = np.double(p) ** 2
        q2 = np.double(q) ** 2
        u2 = np.double(u) ** 2
        o2 = np.double(self.qobs) ** 2
        # Check for p=0
        if np.isclose(p, 0.):
            theta = phi = psi = np.nan
            self.logger.debug(f'DEPROJ FAIL: p=0')
        # Check for q=0
        if np.isclose(q, 0.):
            theta = phi = psi = np.nan
            self.logger.debug(f'DEPROJ FAIL: q=0')
        # Check for u=0
        if np.isclose(u, 0.):
            theta = phi = psi = np.nan
            self.logger.debug(f'DEPROJ FAIL: u=0')
        # Check for u>1
        if u>1:
            theta = phi = psi = np.nan
            self.logger.debug(f'DEPROJ FAIL: u>1')
        if np.isclose(u,p):
            u=p
        # Check for possible triaxial deprojection (v. d. Bosch 2004,
        # triaxpotent.f90 and v. d. Bosch et al. 2008, MNRAS 385, 2, 647)
        str = f'{q} <= {p} <= {1}, ' \
              f'{max((q/self.qobs,p))} < {u} <= {min((p/self.qobs),1)}, ' \
              f'q\'={self.qobs}'
        # 0<=t<=1, t = (1-p2)/(1-q2) and p,q>0 is the same as 0<q<=p<=1 and q<1
        t = (1-p2)/(1-q2)
        if not (0 <= t <= 1) or \
           not (max((q/self.qobs,p)) < u <= min((p/self.qobs),1)) :
            theta = phi = psi = np.nan
            self.logger.debug(f'DEPROJ FAIL: {str}')
        else:
            self.logger.debug(f'DEPROJ PASS: {str}')
            w1 = (u2 - q2) * (o2 * u2 - q2) / ((1.0 - q2) * (p2 - q2))
            w2 = (u2 - p2) * (p2 - o2 * u2) * (1.0 - q2) / ((1.0 - u2) * (1.0 - o2 * u2) * (p2 - q2))
            w3 = (1.0 - o2 * u2) * (p2 - o2 * u2) * (u2 - q2) / ((1.0 - u2) * (u2 - p2) * (o2 * u2 - q2))

            if w1 >=0.0 :
                theta = np.arccos(np.sqrt(w1)) * 180 /np.pi
            else:
                theta=np.nan

            if w2 >=0.0 :
                phi = np.arctan(np.sqrt(w2)) * 180 /np.pi
            else:
                phi=np.nan

            if w3 >=0.0 :
                psi = 180 - np.arctan(np.sqrt(w3)) * 180 /np.pi
            else:
                psi=np.nan
        self.logger.debug(f'theta={theta}, phi={phi}, psi={psi}')
        return theta,psi,phi

    def find_grid_of_valid_pqu(self, n_grid=200):
        """Find valid values of the parameters (p,q,u)

        Creates a grid of all values of 0<(p,q,u)<=1, and finds those which have
        a valid deprojection subject to the fulfilment of all three criteria:
        1. 0 < q <= p <=1
        2. max(q/qobs, p) < u
        3. u< min(p/qobs, 1)
        where qobs is the smallest value of q for the MGE.

        Parameters
        ----------
        n_grid : int
            grid size used for p,q,u

        Returns
        -------
        (p,q,u), valid
            3d grids of p,q,u values, and boolen array `valid` which is `True`
            for valid values

        """
        # make grid of possible p,q,u values
        p = np.linspace(0, 1, n_grid)[1:]
        q = np.linspace(0, 1, n_grid)[1:]
        u = np.linspace(0, 1, n_grid)[1:]
        p, q, u = np.meshgrid(p, q, u, indexing='ij')
        # check three conditions for whether (p,q,u) give a valid deprojection
        invalid_a = q>p
        invalid_b = np.maximum(q/self.qobs, p) >= u
        invalid_c = u >= np.minimum(p/self.qobs, 1.)
        # combine the conditions
        invalid_ab = np.logical_or(invalid_a, invalid_b)
        invalid_abc = np.logical_or(invalid_ab, invalid_c)
        valid = np.logical_not(invalid_abc)
        return (p,q,u), valid

    def suggest_parameter_values(self, target_u=0.9):
        """Suggest valid values of the parameters (p,q,u)

        Find valid values using the mehtod `find_grid_of_valid_pqu`. Then for
        each of (p,q,u), we suggest values:
        - lo/hi : the min/max of all valid values
        - value : u=target_u, and p/q = mean of all valid p/q values where u is
        close to target value
        - step/minstep : a fifth/twentieth of the range of valid values

        Parameters
        ----------
        target_u : float
            Desired value of the parameter u

        Returns
        -------
        string
            text to print out suggesting quantities for (p,q,u)
        """
        (p, q, u), valid = self.find_grid_of_valid_pqu()
        text = "No deprojection possible for the specificed values of (p,q,u)."
        text += "Here are some suggestions: \n"
        # take avg of valid p's and q's where u is close to targer value
        target_u = 0.9
        idx = np.where(np.abs(u[valid]-target_u)<0.005)
        if idx[0].shape==(0,):
            text = f"Cannot suggest valid (p,q,u) for a target u={target_u}"
            self.logger.error(text)
            raise ValueError(text)
        suggest_p = np.mean(p[valid][idx])
        suggest_q = np.mean(q[valid][idx])
        suggested_values = [suggest_p, suggest_q, target_u]
        for (symbol, array, val) in zip(['p', 'q', 'u'],
                                        [p[valid], q[valid], u[valid]],
                                        suggested_values):
            lo, hi = np.min(array), np.max(array)
            step = (hi-lo)/5.
            minstep = (hi-lo)/20.
            text += f'\t{symbol}:\n'
            text += f'\t\t lo : {lo:.2f}\n'
            text += f'\t\t hi : {hi:.2f}\n'
            text += f'\t\t step : {step:.2f}\n'
            text += f'\t\t minstep : {minstep:.2f}\n'
            text += f'\t\t value : {val:.2f}\n'
        return text


class DarkComponent(Component):
    """Any dark component of the sytem, with no observed MGE or kinemtics

    This is an abstract layer and none of the attributes/methods are currently
    used.

    """
    def __init__(self,
                 density=None,
                 **kwds):
        # these have no observed properties (MGE/kinematics/populations)
        # instead they are initialised with an input density function
        self.density = density
        # self.mge = 'self.fit_mge()'
        super().__init__(visible=False,
                         kinematic_data=[],
                         population_data=[],
                         **kwds)

    def fit_mge(self,
                density,
                parameters,
                xyz_grid=[]):
        # fit an MGE for a given set of parameters
        # will be used in potential calculation
        rho = self.density.evaluate(xyz_grid, parameters)
        # self.mge = MGES.intrinsic_MGE_from_xyz_grid(xyz_grid, rho)

    def get_dh_legacy_strings(self, parset):
        """
        Generates and returns two strings needed for the legacy Fortran files.

        This method only applies to dark halo components.

        Parameters
        ----------
        parset : astropy table row
            Holds the parameter set.

        Returns
        -------
        specs : str
            A string with the legacy code and the number of parameters, space
            separated.
        par_vals : str
            The parameter values in the sequence legacy Fortran expects them,
            space separated.

        """
        try:
            legacy_code = self.legacy_code
            specs = f'{legacy_code} {len(self.parameters)}'
            par_vals = ''
            for par in self.par_names:
                p = f'{par}-{self.name}'
                par_vals += f'{parset[p]} '
            par_vals = par_vals[:-1]
            self.logger.debug(f'DH {self.__class__.__name__} legacy strings: '
                              f'{specs} / {par_vals}.')
            return specs, par_vals
        except AttributeError: # Only dh has a legacy code, Plummer: do nothing
            pass


class Plummer(DarkComponent):
    """A Plummer sphere

    Defined with parameters: M [mass, Msol] and a [scale length, arcsec]

    """
    def __init__(self, **kwds):
        super().__init__(symmetry='spherical', **kwds)

    def density(x, y, z, pars):
        M, a = pars
        r = (x**2 + y**2 + z**2)**0.5
        rho = 3*M/4/np.pi/a**3 * (1. + (r/a)**2)**-2.5
        return rho

    def mass_enclosed(R, pars):
        M, a = pars
        Menc = M*R**3/a**3*(1 + R**2/a**2)**(-1.5)
        return Menc

    def validate(self):
        par = ['m', 'a']
        super().validate(par=par)


class NFW(DarkComponent):
    """An NFW halo

    Defined with parameters: c [concentration, R200/scale] and f
    [dm-fraction, M200/total-stellar-mass]

    """
    par_names = ['c', 'f'] # parameter names in legacy sequence

    def __init__(self, **kwds):
        self.legacy_code = 1
        super().__init__(symmetry='spherical', **kwds)

    def validate(self):
        super().validate(par=self.par_names)


class NFW_m200_c(DarkComponent):
    """An NFW halo with m200-c relation from Dutton & Maccio 14

    The relation: log10(c200) = 0.905 - 0.101 * log10(M200/(1e12/h)).
    Component defined with parameter f [dm-fraction, M200/total-stellar-mass]

    """
    par_names = ['f'] # parameter names in legacy sequence

    def __init__(self, **kwds):
        self.legacy_code = 1
        super().__init__(symmetry='spherical', **kwds)

    def validate(self):
        super().validate(par=self.par_names)

    def get_c200(self, system, parset):
        """
        Calculates and returns c200 (see Dutton & Maccio 2014).

        Parameters
        ----------
        system : a ``dyn.physical_system.System`` object
        parset : astropy table row
            Must contain dark matter fraction f-{self.name} and ml

        Returns
        -------
        float
            c200

        """
        stars = system.get_component_from_class(TriaxialVisibleComponent)
        M_stars_tot = stars.get_M_stars_tot(system.distMPc, parset)
        f = parset[f'f-{self.name}']
        h=0.671 #add paper
        #total mass of dark matter
        MvDM = f * M_stars_tot
        #dutton&maccio2014 (https://arxiv.org/pdf/1402.7073.pdf) Eq. (8)
        lc200 = 0.905 - 0.101*np.log10( MvDM/(1e12/h))

        return 10.**lc200

    def get_dh_legacy_strings(self, parset, system):
        """
        Generates and returns two strings needed for the legacy Fortran files.

        This method overrides the parent class' method because for legacy
        Fortran purposes, NFW_m200_c has two parameters. Note that NFW_m200_c
        needs an addiional parameter ``system``.

        Parameters
        ----------
        parset : astropy table row
            Holds the parameter set.

        Returns
        -------
        specs : str
            A string with the legacy code and the number of parameters, space
            separated.
        par_vals : str
            The parameter values in the sequence legacy Fortran expects them,
            space separated.

        """
        specs, par_vals = super().get_dh_legacy_strings(parset)
        c200 = self.get_c200(system, parset)
        specs = f'{self.legacy_code} 2'
        par_vals = f'{c200} {par_vals}'
        self.logger.debug(f'DH {self.__class__.__name__} legacy strings '
                          f'amended to {specs} / {par_vals}.')
        return specs, par_vals


    # c is concentration, f is dark mass fraction
    ## fixme: should derive rhocrit from (c,f) (?)
    rhocrit = 1
    def rhoc(c,f):
        return 200/3 * rhocrit * c**3 / (log(1 + c) - c/(1+c))
    def rc(c,f):
        return (3*M200(c,f)/(800*pi*rhocrit*c**3))**(1/3)
    def M200(c,f):
        return 800*pi/3*rhocrit*(rc*c)**3

    def potential(x, y, z, pars):
        c, f = pars
        d2 = x**2 + y**2 + z**2
        prefactor = 4*pi*G*rhoc(c,f)*(rc(c,f)**3)/sqrt(d2)
        if sqrt(d2)/rc >= 1:
            return prefactor * log(1 + sqrt(d2)/rc)
        else:
            return prefactor * 2 * atanh(sqrt(d2)/(2*rc(c,f) + sqrt(d2)))

    def density(x, y, z, pars):
        c, f = pars
        r = np.sqrt(x**2 + y**2 + z**2)
        rho = rc(c,f)**3*rhoc(c,f)/(r*(r+rc(c,f))**2)
        return rho

    def mass_enclosed(x, y, z, pars):
        c, f = pars
        r = np.sqrt(x**2 + y**2 + z**2)
        Menc = 4*np.pi*rc(c,f)**3*rhoc(c,f)*(np.log(1 + r/rc(c,f)) - (r/rc(c,f))/(1 + r/rc(c,f)))
        return Menc

class Hernquist(DarkComponent):
    """A Hernquist sphere

    Defined with parameters: rhoc [central density, Msun/km^3] and rc [scale
    length, km]

    """
    par_names = ['rhoc', 'rc'] # parameter names in legacy sequence

    def __init__(self, **kwds):
        self.legacy_code = 2
        super().__init__(symmetry='spherical', **kwds)

    def validate(self):
        super().validate(par=self.par_names)

    def potential(x, y, z, pars):
        rhoc, rc = pars
        r = np.sqrt(x**2 + y**2 + z**2)
        psi = 2*np.pi*G*rhoc*rc**2/(1 + r/rc)
        return psi

    def density(x, y, z, pars):
        rhoc, rc = pars
        r = np.sqrt(x**2 + y**2 + z**2)
        rho = rc**4*rhoc/(r*(r+rc)**3)
        return rho

    def mass_enclosed(x, y, z, pars):
        rhoc, rc = pars
        Menc = 2*np.pi*r**2*rc**3*rhoc/(r + rc)**2
        return Menc

class TriaxialCoredLogPotential(DarkComponent):
    """A TriaxialCoredLogPotential

    see e.g. Binney & Tremaine second edition p.171
    Defined with parameters: p [B/A], q [C/A], Rc [core radius, kpc], Vc
    [asympt. circular velovity, km/s]

    """
    par_names = ['Vc', 'Rc', 'p', 'q'] # parameter names in legacy sequence

    def __init__(self, **kwds):
        self.legacy_code = 3
        super().__init__(symmetry='triaxial', **kwds)

    def validate(self):
        super().validate(par=self.par_names)

    def potential(x, y, z, pars):
        rc, vc, p, q = pars
        m = x**2 + y**2/p**2 + z**2/q**2
        psi = -0.5*vc**2*np.log(rc**2 + m)
        return psi

    def density(x, y, z, pars):
        rc, vc, p, q = pars
        m = x**2 + y**2/p**2 + z**2/q**2
        rho = vc**2/(4*np.pi*G*(m+rc**2)**2)*( (m+rc**2)*(1 + 1/p**2 + 1/q**2) - 2*(x**2 + y**2/p**4 + z**2/q**4))
        return rho

    # this implementation assumes 1 > p > q
    def mass_enclosed(x, y, z, pars):
        rc, vc, p, q = pars
        r = np.sqrt(x**2 + y**2 + z**2)
        xx = r**2/(r**2/q**2 + rc**2)
        yy = r**2/(r**2/p**2 + rc**2)
        zz = r**2/(r**2 + rc**2)
        phi = np.arccos(np.sqrt(xx/zz))
        m = (zz-yy)/(zz-xx)
        Menc = r*vc**2/G * (1 - rc**2*r/np.sqrt((r**2+rc**2)*(r**2/p**2+rc**2)*(r**2/q**2+rc**2))*(zz-xx)**(-0.5)*special.ellipkinc(phi,m))


class GeneralisedNFW(DarkComponent):
    """A GeneralisedNFW halo

    from Zhao (1996)
    Defined with parameters: concentration [R200/NFW scale length], Mvir [Msol],
    inner_log_slope []

    """
    par_names = ['c', 'Mvir', 'gam'] # parameter names in legacy sequence

    def __init__(self, **kwds):
        self.legacy_code = 5
        super().__init__(symmetry='triaxial', **kwds)

    def validate(self):
        super().validate(par=self.par_names)

    def validate_parset(self, par):
        """
        Validates the GeneralisedNFW's parameters.

        Requires c and Mvir >0, and gam leq 1

        Parameters
        ----------
        par : dict
            { "p":val, ... } where "p" are the component's parameters and
            val are their respective values

        Returns
        -------
        bool
            True if the parameter set is valid, False otherwise

        """
        if (par['c']<0.) or (par['Mvir']<0.) or (par['gam']>1):
            is_valid = False
        else:
            is_valid = True
        return is_valid

    ## fixme: should actually derive (rhoc,rc) from (c,Mvir)
    def potential(x, y, z, pars):
        rhoc, rc, gamma = pars
        xi = r/(r + rc)
        psi = 4*np.pi*G*rhoc*rc**2*(rc/r*xi**(3-gamma)/(3-gamma)*special.hyp2f1(3-gamma,1,4-gamma,xi) + (1 - xi**(3-gamma))/(2-gamma))
        return psi

    def density(x, y, z, pars):
        rhoc, rc, gamma = pars
        rho = rhoc*rc**3*r**(-gamma)*(r + rc)**(gamma-3)
        return rho

    def mass_enclosed(x, y, z, pars):
        rhoc, rc, gamma = pars
        xi = r/(r + rc)
        Menc = 4*np.pi*rc**3*rhoc*xi**(3-gamma)/(3-gamma)*special.hyp2f1(3-gamma,1,4-gamma,xi)

# end<|MERGE_RESOLUTION|>--- conflicted
+++ resolved
@@ -87,11 +87,8 @@
             text = 'System needs ml as its sole parameter'
             self.logger.error(text)
             raise ValueError(text)
-<<<<<<< HEAD
-        self.parameters[0].update(sformat = '05.2f') # sformat of ml parameter
-=======
         ml = self.parameters[0]
-        ml.update(sformat = '01.2f') # sformat of ml parameter
+        ml.update(sformat = '05.2f') # sformat of ml parameter
         if not ml.fixed and 'minstep' in ml.par_generator_settings:
             generator_settings = ml.par_generator_settings
             if generator_settings['minstep'] > generator_settings['step']:
@@ -100,7 +97,6 @@
                        f"setting minstep=step={generator_settings['step']}."
                 self.logger.warning(text)
                 generator_settings['minstep'] = generator_settings['step']
->>>>>>> 0634b67e
 
     def validate_parset(self, par):
         """
