# classes to hold the physical components of the system
# e.g. the stellar light, dark matter, black hole, globular clusters

import numpy as np
import logging

from dynamite import mges as mge

class System(object):
    """The physical system being modelled

    e.g. system is a galaxy. A system is composed of ``Components`` e.g. the
    galaxy is composed of stars, black hole, dark matter halo. This object is
    automatically created when the configuration file is read.
    """
    def __init__(self, *args):
        self.logger = logging.getLogger(f'{__name__}.{__class__.__name__}')
        self.n_cmp = 0
        self.cmp_list = []
        self.n_pot = 0
        self.n_kin = 0
        self.n_pop = 0
        self.parameters = None
        self.distMPc = None
        self.name = None
        self.position_angle = None
        for component in args:
            self.add_component(component)

    def add_component(self, cmp):
        """add a component to the system

        Parameters
        ----------
        cmp : a ``dyn.physical_system.Component`` object

        Returns
        -------
        None
            updated the system componenent attributes

        """
        self.cmp_list += [cmp]
        self.n_cmp += 1
        self.n_pot += cmp.contributes_to_potential
        self.n_kin += len(cmp.kinematic_data)
        self.n_pop += len(cmp.population_data)

    def validate(self):
        """
        Validate the system

        Ensures the System has the required attributes: at least one component,
        no duplicate component names, and the ml parameter, and that the
        sformat string for the ml parameter is set.

        Raises
        ------
        ValueError : if required attributes or components are missing, or if
                     there is no ml parameter

        Returns
        -------
        None.

        """
        if len(self.cmp_list) != len(set(self.cmp_list)):
            raise ValueError('No duplicate component names allowed')
        if (self.distMPc is None) or (self.name is None) \
           or (self.position_angle is None):
            text = 'System needs distMPc, name, and position_angle attributes'
            self.logger.error(text)
            raise ValueError(text)
        if not self.cmp_list:
            text = 'System has no components'
            self.logger.error(text)
            raise ValueError(text)
        if len(self.parameters) != 1 and self.parameters[0].name != 'ml':
            text = 'System needs ml as its sole parameter'
            self.logger.error(text)
            raise ValueError(text)
        self.parameters[0].update(sformat = '01.2f') # sformat of ml parameter

    def validate_parset(self, par):
        """
        Validates the system's parameter values

        Kept separate from the validate method to facilitate easy calling from
        the ``ParameterGenerator`` class.

        Parameters
        ----------
        par : dict
            { "p":val, ... } where "p" are the system's parameters and
            val are their respective values

        Returns
        -------
        isvalid : bool
            True if the parameter set is valid, False otherwise

        """
        isvalid = np.all(np.sign(tuple(par.values())) >= 0)
        return bool(isvalid)

    def __repr__(self):
        return f'{self.__class__.__name__} with {self.__dict__}'

    def get_component_from_name(self, cmp_name):
        """get_component_from_name

        Parameters
        ----------
        cmp_name : string
            component name (as specified in the congi file)

        Returns
        -------
        a ``dyn.physical_system.Component`` object

        """
        cmp_list_list = np.array([cmp0.name for cmp0 in self.cmp_list])
        idx = np.where(cmp_list_list == cmp_name)
        self.logger.debug(f'Checking for 1 and only 1 component {cmp_name}...')
        error_msg = f"There should be 1 and only 1 component named {cmp_name}"
        assert len(idx[0]) == 1, error_msg
        self.logger.debug('...check ok.')
        component = self.cmp_list[idx[0][0]]
        return component

    def get_component_from_class(self, cmp_class):
        """get_component_from_class

        Parameters
        ----------
        cmp_class : string
            name of the component type/class

        Raises
        -------
        ValueError : if there are more than one component of the same class.
            # TODO: remove this limit, e.g. if we had two MGE-based components
            one for stars, one for gas

        Returns
        -------
        a ``dyn.physical_system.Component`` object

        """
        self.logger.debug('Checking for 1 and only 1 component of class '
                          f'{cmp_class}...')
        components = filter(lambda c: isinstance(c,cmp_class), self.cmp_list)
        component = next(components, False)
        if component is False or next(components, False) is not False:
            error_msg = 'Actually... there should be 1 and only 1 ' \
                        f'component of class {cmp_class}'
            self.logger.error(error_msg)
            raise ValueError(error_msg)
        self.logger.debug('...check ok.')
        return component

    def get_all_dark_components(self):
        """Get all components which are Dark

        Returns
        -------
        list
            a list of Component objects, keeping only the dark components

        """
        dark_cmp = [c for c in self.cmp_list if isinstance(c, DarkComponent)]
        return dark_cmp

    def get_all_dark_non_plummer_components(self):
        """Get all Dark components which are not plummer

        Useful in legacy orbit libraries for finding the dark halo component.
        For legacy models, the black hole is always a plummer, so any Dark but
        non plummer components must represent the dark halo.

        Returns
        -------
        list
            a list of Component objects, keeping only the dark components

        """
        dark_cmp = self.get_all_dark_components()
        dark_non_plum_cmp = [c for c in dark_cmp if not isinstance(c, Plummer)]
        return dark_non_plum_cmp

    def get_all_kinematic_data(self):
        """get_all_kinematic_data

        Loop over all components, extract their kinemtics into a list.

        Returns
        -------
        list
            all_kinematics in a list

        """
        all_kinematics = []
        for component in self.cmp_list:
            all_kinematics += component.kinematic_data
        return all_kinematics

class Component(object):
    """A component of the physical system

    e.g. the stellar component, black hole, or dark halo of a galaxy

    Parameters
    ----------
    name : string
        a short but descriptive name of the component
    visible : Bool
        whether this is visible <--> whether it has an associated MGE
    contributes_to_potential : Bool
        whether this contributes_to_potential **not currently used**
    symmetry : string
        one of 'spherical', 'axisymm', or 'triax' **not currently used**
    kinematic_data : list
        a list of ``dyn.kinemtics.Kinematic`` data for this component
    parameters  : list
        a list of ``dyn.parameter_space.Parameter`` objects for this component
    population_data : list
        a list of ``dyn.populations.Population`` data for this component **not
        currently used**

    """
    def __init__(self,
                 name = None,
                 visible=None,
                 contributes_to_potential=None,
                 symmetry=None,
                 kinematic_data=[],
                 population_data=[],
                 parameters=[]):
        self.logger = logging.getLogger(f'{__name__}.{__class__.__name__}')
        if name == None:
            self.name = self.__class__.__name__
        else:
            self.name = name
        self.visible = visible
        self.contributes_to_potential = contributes_to_potential
        self.symmetry = symmetry
        self.kinematic_data = kinematic_data
        self.population_data = population_data
        self.parameters = parameters

    def validate(self, par=None):
        """
<<<<<<< HEAD
        Ensures the Component has the required attributes and parameters.
=======
        Validate the component

        Ensure it has the required attributes and parameters.
        Additionally, the sformat strings for the parameters are set.
>>>>>>> 36937b8f

        Parameters
        ----------
        par : a list with parameter names. Mandatory.

        Raises
        ------
        ValueError : if a required attribute is missing or the required
                     parameters do not exist

        Returns
        -------
        None.

        """
        errstr = f'Component {self.__class__.__name__} needs attribute '
        if self.visible is None:
            text = errstr + 'visible'
            self.logger.error(text)
            raise ValueError(text)
        if self.contributes_to_potential is None:
            text = errstr + 'contributes_to_potential'
            self.logger.error(text)
            raise ValueError(text)
        if not self.parameters:
            text = errstr + 'parameters'
            self.logger.error(text)
            raise ValueError(text)

        pars = [self.get_parname(p.name) for p in self.parameters]
        if set(pars) != set(par):
            text = f'{self.__class__.__name__} needs parameters ' + \
                   f'{par}, not {pars}.'
            self.logger.error(text)
            raise ValueError(text)

    def validate_parset(self, par):
        """
        Validates the component's parameter values.

        Kept separate from the
        validate method to facilitate easy calling from the parameter
        generator class. This is a `placeholder` method which returns
        `True` if all parameters are non-negative. Specific validation
        should be implemented for each component subclass.

        Parameters
        ----------
        par : dict
            { "p":val, ... } where "p" are the component's parameters and
            val are their respective values

        Returns
        -------
        isvalid : bool
            True if the parameter set is valid, False otherwise

        """
        isvalid = np.all(np.sign(tuple(par.values())) >= 0)
        if not isvalid:
            self.logger.debug(f'Not a non-negative parset: {par}')
        return isvalid

    def get_parname(self, par):
        """
        Strip the component name suffix from the parameter name.

        Parameters
        ----------
        par : str
            The full parameter name "parameter-component".

        Returns
        -------
        pure_parname : str
            The parameter name without the component name suffix.

        """
        try:
            pure_parname = par[:par.rindex(f'-{self.name}')]
        except:
            self.logger.error(f'Component name {self.name} not found in '
                              f'parameter string {par}')
            raise
        return pure_parname

    def __repr__(self):
        return (f'\n{self.__class__.__name__}({self.__dict__}\n)')


class VisibleComponent(Component):
    """Any visible component of the sytem, with an MGE

    Parameters
    ----------
    mge_pot : a ``dyn.mges.MGE`` object
        describing the (projected) surface-mass density
    mge_lum : a ``dyn.mges.MGE`` object
        describing the (projected) surface-luminosity density

    """
    def __init__(self,
                 mge_pot=None,
                 mge_lum=None,
                 **kwds):
         # visible components have MGE surface density
        self.mge_pot = mge_pot
        self.mge_lum = mge_lum
        super().__init__(visible=True, **kwds)
        self.logger = logging.getLogger(f'{__name__}.{__class__.__name__}')

    def validate(self, **kwds):
        super().validate(**kwds)
        if not (isinstance(self.mge_pot, mge.MGE) and \
                isinstance(self.mge_lum, mge.MGE)):
            text = f'{self.__class__.__name__}.mge_pot and ' \
                   f'{self.__class__.__name__}.mge_lum ' \
                    'must be mges.MGE objects'
            self.logger.error(text)
            raise ValueError(text)
        if len(self.mge_pot.data) != len(self.mge_lum.data):
            text = f'{self.__class__.__name__}.mge_pot and ' \
                   f'{self.__class__.__name__}.mge_lum ' \
                    'must be of equal length'
            self.logger.error(text)
            raise ValueError(text)


class AxisymmetricVisibleComponent(VisibleComponent):

    def __init__(self, **kwds):
        super().__init__(symmetry='axisymm', **kwds)

    def validate(self):
        par = ['par1', 'par2']
        super().validate(par=par)


class TriaxialVisibleComponent(VisibleComponent):
    """Triaxial component with a MGE projected density

    Has parameters (p,q,u) = (b/a, c/a, sigma_obs/sigma_intrinsic) used for
    deprojecting the MGE. A given (p,q,u) correspond to a fixed set of
    `viewing angles` for the triaxial ellipsoid.

    """
    def __init__(self, **kwds):
        super().__init__(symmetry='triax', **kwds)
        self.logger = logging.getLogger(f'{__name__}.{__class__.__name__}')
        self.qobs = np.nan

    def validate(self):
        """
<<<<<<< HEAD
        In addition to validating parameter names,
        also set self.qobs (minimal flattening from mge data)
=======
        Validate the TriaxialVisibleComponent

        In addition to validating parameter names and setting their sformat
        strings, also set self.qobs (minimal flattening from mge data)
>>>>>>> 36937b8f

        Returns
        -------
        None.

        """
        par = ['q', 'p', 'u']
        super().validate(par=par)
        self.qobs = np.amin(self.mge_pot.data['q'])
        if self.qobs is np.nan:
            raise ValueError(f'{self.__class__.__name__}.qobs is np.nan')

    def validate_parset(self, par):
        """
        Validate the p, q, u parset

        Validates the triaxial component's p, q, u parameter set. Requires
        self.qobs to be set. A parameter set is valid if the resulting
        (theta, psi, phi) are not np.nan.

        Parameters
        ----------
        par : dict
            { "p":val, ... } where "p" are the component's parameters and
            val are their respective values

        Returns
        -------
        bool
            True if the parameter set is valid, False otherwise

        """
        tpp = self.triax_pqu2tpp(par['p'], par['q'], par['u'])
        return bool(not np.any(np.isnan(tpp)))

    def triax_pqu2tpp(self,p,q,u):
        """
        transform axis ratios to viewing angles

        transfer (p, q, u) to the three viewing angles (theta, psi, phi)
        with known flatting self.qobs.
        Taken from schw_basics, same as in vdB et al. 2008, MNRAS 385,2,647
        We should possibly revisit the expressions later

        """
        # avoid legacy_fortran's u=1 (rather, phi=psi=90deg) problem
        if u == 1:
            u *= (1-np.finfo(float).epsneg)  # same value as for np.double
        p2 = np.double(p) ** 2
        q2 = np.double(q) ** 2
        u2 = np.double(u) ** 2
        o2 = np.double(self.qobs) ** 2
        # Check for possible triaxial deprojection (v. d. Bosch 2004,
        # triaxpotent.f90 and v. d. Bosch et al. 2008, MNRAS 385, 2, 647)
        str = f'{q} <= {p} <= {1}, ' \
              f'{max((q/self.qobs,p))} <= {u} <= {min((p/self.qobs),1)}, ' \
              f'q\'={self.qobs}'
        # 0<=t<=1, t = (1-p2)/(1-q2) and p,q>0 is the same as 0<q<=p<=1 and q<1
        t = (1-p2)/(1-q2)
        if not (0 <= t <= 1) or \
           not (max((q/self.qobs,p)) <= u <= min((p/self.qobs),1)) :
            theta = phi = psi = np.nan
            self.logger.debug(f'DEPROJ FAIL: {str}')
        else:
            self.logger.debug(f'DEPROJ PASS: {str}')
            w1 = (u2 - q2) * (o2 * u2 - q2) / ((1.0 - q2) * (p2 - q2))
            w2 = (u2 - p2) * (p2 - o2 * u2) * (1.0 - q2) / ((1.0 - u2) * (1.0 - o2 * u2) * (p2 - q2))
            w3 = (1.0 - o2 * u2) * (p2 - o2 * u2) * (u2 - q2) / ((1.0 - u2) * (u2 - p2) * (o2 * u2 - q2))
<<<<<<< HEAD

=======
>>>>>>> 36937b8f
            if w1 >=0.0 :
                theta = np.arccos(np.sqrt(w1)) * 180 /np.pi
            else:
                theta=np.nan
<<<<<<< HEAD

=======
>>>>>>> 36937b8f
            if w2 >=0.0 :
                phi = np.arctan(np.sqrt(w2)) * 180 /np.pi
            else:
                phi=np.nan
<<<<<<< HEAD

=======
>>>>>>> 36937b8f
            if w3 >=0.0 :
                psi = 180 - np.arctan(np.sqrt(w3)) * 180 /np.pi
            else:
                psi=np.nan
        self.logger.debug(f'theta={theta}, phi={phi}, psi={psi}')
        return theta,psi,phi


class DarkComponent(Component):
    """Any dark component of the sytem, with no observed MGE or kinemtics

    This is an abstract layer and none of the attributes/methods are currently
    used.

    """
    def __init__(self,
                 density=None,
                 **kwds):
        # these have no observed properties (MGE/kinematics/populations)
        # instead they are initialised with an input density function
        self.density = density
        # self.mge = 'self.fit_mge()'
        super().__init__(visible=False,
                         kinematic_data=[],
                         population_data=[],
                         **kwds)

    def fit_mge(self,
                density,
                parameters,
                xyz_grid=[]):
        # fit an MGE for a given set of parameters
        # will be used in potential calculation
        rho = self.density.evaluate(xyz_grid, parameters)
        # self.mge = MGES.intrinsic_MGE_from_xyz_grid(xyz_grid, rho)


class Plummer(DarkComponent):
    """A Plummer sphere

    Defined with parameters: M [mass, Msol] and a [scale length, arcsec]

    """
    def __init__(self, **kwds):
        super().__init__(symmetry='spherical', **kwds)

    def density(x, y, z, pars):
        M, a = pars
        r = (x**2 + y**2 + z**2)**0.5
        rho = 3*M/4/np.pi/a**3 * (1. + (r/a)**2)**-2.5
        return rho

    def validate(self):
        par = ['m', 'a']
        super().validate(par=par)


class NFW(DarkComponent):
    """An NFW halo

    Defined with parameters: c [concentration, R200/scale] and f
    [dm-fraction, M200/total-stellar-mass]

    """
    def __init__(self, **kwds):
        self.legacy_code = 1
        super().__init__(symmetry='spherical', **kwds)

    def validate(self):
        par = ['c', 'f']
        super().validate(par=par)


class Hernquist(DarkComponent):
    """A Hernquist sphere

    Defined with parameters: rhoc [central density, Msun/km^3] and rc [scale
    length, km]

    """
    def __init__(self, **kwds):
        self.legacy_code = 2
        super().__init__(symmetry='spherical', **kwds)

    def validate(self):
        par = ['rhoc', 'rc']
        super().validate(par=par)


class TriaxialCoredLogPotential(DarkComponent):
    """A TriaxialCoredLogPotential

    see e.g. Binney & Tremaine second edition p.171
    Defined with parameters: p [B/A], q [C/A], Rc [core radius, kpc], Vc
    [asympt. circular velovity, km/s]

    """
    def __init__(self, **kwds):
        self.legacy_code = 3
        super().__init__(symmetry='triaxial', **kwds)

    def validate(self):
        par = ['Vc', 'Rc', 'p', 'q']
        super().validate(par=par)


class GeneralisedNFW(DarkComponent):
    """A GeneralisedNFW halo

    from Zhao (1996)
    Defined with parameters: concentration [R200/NFW scale length], Mvir [Msol],
    inner_log_slope []

    """
    def __init__(self, **kwds):
        self.legacy_code = 5
        super().__init__(symmetry='triaxial', **kwds)

    def validate(self):
<<<<<<< HEAD
        par = ['c', 'Mvir', 'gam']
        super().validate(par=par)

    def validate_parset(self, par):
        """
        Validates the GeneralisedNFW's parameter set.

        Requires c and Mvir >0, and gam leq 1

        Parameters
        ----------
        par : dict
            { "p":val, ... } where "p" are the component's parameters and
            val are their respective values

        Returns
        -------
        bool
            True if the parameter set is valid, False otherwise

        """
        if (par['c']<0.) or (par['Mvir']<0.) or (par['gam']>1):
            is_valid = False
        else:
            is_valid = True
        return is_valid
=======
        par = ['concentration', 'Mvir', 'inner_log_slope']
        super().validate(par=par)
>>>>>>> 36937b8f


# end<|MERGE_RESOLUTION|>--- conflicted
+++ resolved
@@ -250,14 +250,10 @@
 
     def validate(self, par=None):
         """
-<<<<<<< HEAD
-        Ensures the Component has the required attributes and parameters.
-=======
         Validate the component
 
         Ensure it has the required attributes and parameters.
         Additionally, the sformat strings for the parameters are set.
->>>>>>> 36937b8f
 
         Parameters
         ----------
@@ -411,15 +407,10 @@
 
     def validate(self):
         """
-<<<<<<< HEAD
-        In addition to validating parameter names,
-        also set self.qobs (minimal flattening from mge data)
-=======
         Validate the TriaxialVisibleComponent
 
         In addition to validating parameter names and setting their sformat
         strings, also set self.qobs (minimal flattening from mge data)
->>>>>>> 36937b8f
 
         Returns
         -------
@@ -488,26 +479,17 @@
             w1 = (u2 - q2) * (o2 * u2 - q2) / ((1.0 - q2) * (p2 - q2))
             w2 = (u2 - p2) * (p2 - o2 * u2) * (1.0 - q2) / ((1.0 - u2) * (1.0 - o2 * u2) * (p2 - q2))
             w3 = (1.0 - o2 * u2) * (p2 - o2 * u2) * (u2 - q2) / ((1.0 - u2) * (u2 - p2) * (o2 * u2 - q2))
-<<<<<<< HEAD
-
-=======
->>>>>>> 36937b8f
+
             if w1 >=0.0 :
                 theta = np.arccos(np.sqrt(w1)) * 180 /np.pi
             else:
                 theta=np.nan
-<<<<<<< HEAD
-
-=======
->>>>>>> 36937b8f
+
             if w2 >=0.0 :
                 phi = np.arctan(np.sqrt(w2)) * 180 /np.pi
             else:
                 phi=np.nan
-<<<<<<< HEAD
-
-=======
->>>>>>> 36937b8f
+
             if w3 >=0.0 :
                 psi = 180 - np.arctan(np.sqrt(w3)) * 180 /np.pi
             else:
@@ -627,7 +609,6 @@
         super().__init__(symmetry='triaxial', **kwds)
 
     def validate(self):
-<<<<<<< HEAD
         par = ['c', 'Mvir', 'gam']
         super().validate(par=par)
 
@@ -654,10 +635,6 @@
         else:
             is_valid = True
         return is_valid
-=======
-        par = ['concentration', 'Mvir', 'inner_log_slope']
-        super().validate(par=par)
->>>>>>> 36937b8f
 
 
 # end