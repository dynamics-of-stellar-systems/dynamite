--- conflicted
+++ resolved
@@ -1,20 +1,12 @@
 import numpy as np
 
-<<<<<<< HEAD
 GRAV_CONST_KM = 6.67428e-11*1.98892e30/1e9  # unit km**3 / Msun / s**2
 PARSEC_KM = 1.4959787068e8*(648.000e3/np.pi)  # unit km
 # RHO_CRIT via Virial radius, H=73 km/s/Mpc, rho_crit unit: Msun/km**3
 RHO_CRIT = (3.*((7.3000e-5)/PARSEC_KM)**2)/(8.*np.pi*GRAV_CONST_KM)  # 5e-48
 weight_file = 'orbit_weights.ecsv'
-=======
-GRAV_CONST_KM = 6.67428e-11*1.98892e30/1e9
-PARSEC_KM = 1.4959787068e8*(648.000e3/np.pi)
-RHO_CRIT = (3.*((7.3000e-5)/PARSEC_KM)**2)/(8.*np.pi*GRAV_CONST_KM)
-
-weight_file = 'orbit_weights.ecsv'
 
 def ARC_KPC(distance):
     """Returns the conversion factor from arcseconds to kiloparsecs.
     The distance is in MPc, and the result is in kpc/arcsec."""
-    return distance * np.pi / 648
->>>>>>> 2dbeeeb9
+    return distance * np.pi / 648