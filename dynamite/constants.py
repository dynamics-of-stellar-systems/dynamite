import numpy as np

<<<<<<< HEAD
GRAV_CONST_KM = 6.67428e-11*1.98892e30/1e9  # unit km**3 / Msun / s**2
PARSEC_KM = 1.4959787068e8*(648.000e3/np.pi)  # unit km
# RHO_CRIT via Virial radius, H=73 km/s/Mpc, rho_crit unit: Msun/km**3
RHO_CRIT = (3.*((7.3000e-5)/PARSEC_KM)**2)/(8.*np.pi*GRAV_CONST_KM)  # 5e-48
=======
GRAV_CONST_KM = 6.67428e-11*1.98892e30/1e9
PARSEC_KM = 1.4959787068e8*(648.000e3/np.pi)
RHO_CRIT = (3.*((7.3000e-5)/PARSEC_KM)**2)/(8.*np.pi*GRAV_CONST_KM)

weight_file = 'orbit_weights.ecsv'
>>>>>>> 12d9c533
<|MERGE_RESOLUTION|>--- conflicted
+++ resolved
@@ -1,14 +1,7 @@
 import numpy as np
 
-<<<<<<< HEAD
 GRAV_CONST_KM = 6.67428e-11*1.98892e30/1e9  # unit km**3 / Msun / s**2
 PARSEC_KM = 1.4959787068e8*(648.000e3/np.pi)  # unit km
 # RHO_CRIT via Virial radius, H=73 km/s/Mpc, rho_crit unit: Msun/km**3
 RHO_CRIT = (3.*((7.3000e-5)/PARSEC_KM)**2)/(8.*np.pi*GRAV_CONST_KM)  # 5e-48
-=======
-GRAV_CONST_KM = 6.67428e-11*1.98892e30/1e9
-PARSEC_KM = 1.4959787068e8*(648.000e3/np.pi)
-RHO_CRIT = (3.*((7.3000e-5)/PARSEC_KM)**2)/(8.*np.pi*GRAV_CONST_KM)
-
-weight_file = 'orbit_weights.ecsv'
->>>>>>> 12d9c533
+weight_file = 'orbit_weights.ecsv'