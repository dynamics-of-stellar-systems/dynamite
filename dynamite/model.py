--- conflicted
+++ resolved
@@ -160,7 +160,7 @@
                                      f'{row["directory"]} - removing row {i}.')
         # do the deletion
         cwd = os.getcwd()
-<<<<<<< HEAD
+        os.chdir(self.config.settings.io_settings['model_directory'])
         for row in to_delete:
             try:
                 shutil.rmtree(self.table[row]['directory'])
@@ -170,13 +170,6 @@
                 self.logger.debug(f"Cannot remove model {row}'s directory "
                                   f"{self.table[row]['directory']} - file "
                                   "not found.")
-=======
-        os.chdir(self.config.settings.io_settings['model_directory'])
-        for row in to_delete:
-            shutil.rmtree(self.table[row]['directory'])
-            self.logger.info(f"Model {row}'s directory "
-                             f"{self.table[row]['directory']} removed.")
->>>>>>> fa90c2f7
         os.chdir(cwd)
         self.table.remove_rows(to_delete)
         if table_modified:
