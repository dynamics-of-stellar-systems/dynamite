import os
import copy
import logging
import numpy as np
from astropy import table
from astropy.io import ascii

from dynamite import weight_solvers as ws
from dynamite import orblib as dyn_orblib

class AllModels(object):
    """All models which have been run so far

    The main attribute ``self.table`` is an Astropy table holding all models run
    so far.

    Parameters
    ----------
    config : a ``dyn.config_reader.Configuration`` object
    from_file : bool
        whether to create this ojbect from a saved `all_models.ecsv` file

    """
    def __init__(self, config=None, from_file=True):
        self.logger = logging.getLogger(f'{__name__}.{__class__.__name__}')
        if config is None:
            text = f'{__class__.__name__} needs configuration object, ' \
                   'None provided.'
            self.logger.error(text)
            raise ValueError(text)
        self.config = config
        self.set_filename(config.settings.io_settings['all_models_file'])
        if from_file and os.path.isfile(self.filename):
            self.logger.info('Previous models have been found: '
                        f'Reading {self.filename} into '
                        f'{__class__.__name__}.table')
            self.read_completed_model_file()
        else:
            self.logger.info(f'No previous models (file {self.filename}) '
                        'have been found: '
                        f'Making an empty table in {__class__.__name__}.table')
            self.make_empty_table()

    def set_filename(self, filename):
        """Set the name (including path) for this model

        Parameters
        ----------
        filename : string
            name for this model

        Returns
        -------
        None
            sets ``self.filename``

        """
        outdir = self.config.settings.io_settings['output_directory']
        filename = f'{outdir}{filename}'
        self.filename = filename

    def make_empty_table(self):
        """Make an empty Astropy table

        Returns
        -------
        None
            sets ``self.table``

        """
        names = self.config.parspace.par_names.copy()
        dtype = [np.float64 for n in names]
        # add the columns from legacy version
        names += ['chi2', 'kinchi2', 'time_modified']
        dtype += [np.float64, np.float64, '<M8[ms]']
        # add extra columns
        names += ['orblib_done', 'weights_done', 'all_done']
        dtype += [bool, bool, bool]
        # which_iter will record which iteration of parameters a model came from
        names.append('which_iter')
        dtype.append(int)
        # directory will be the model directory name in the models/ directory
        names.append('directory')
        dtype.append(np.object)
        self.table = table.Table(names=names, dtype=dtype)

    def read_completed_model_file(self):
        """read table from file ``self.filename``

        Returns
        -------
        None
            sets ``self.table``

        """
        self.table = ascii.read(self.filename)
        self.logger.debug(f'{len(self.table)} models read '
                          f'from file {self.filename}')

    def read_legacy_chi2_file(self, legacy_filename):
        """
        Read the `legacy` AKA schwpy format of chi2 files

        Taken from schw_basics.py, reads in legacy files named similar to
        griddata/_chi2.cat

        Parameters
        -----------
        legacy_filename: string
            the legacy_filename (probably griddata/_chi2.cat)
        """
        ### read the header
        head1 = np.genfromtxt(legacy_filename, max_rows=1)
        Nf = int(head1[0])
        npar = int(head1[1])
        ### read the main matrix
        mpar = np.genfromtxt(legacy_filename,
                             max_rows=Nf,
                             skip_header=1)
        mtest = np.genfromtxt(legacy_filename,
                              max_rows=1,
                              skip_header=Nf + 1)
        len_mtest = len(np.atleast_1d(mtest))
        ### read the last modification time
        if np.mod(Nf, len_mtest) > 0:
            mlast = 1  # add 1 to line counts for the next step, reading the fls
            mtime1 = np.genfromtxt(legacy_filename,
                                   max_rows=int(Nf / len_mtest),
                                   skip_header=Nf + 1)
            mtime2 = np.genfromtxt(legacy_filename,
                                   max_rows=1,
                                   skip_header=Nf + int(Nf / len(mtest)) + 1)
            mtime = np.hstack((np.ravel(mtime1), np.ravel(mtime2)))
        else:
            mlast = 0
            mtime = np.ravel(np.genfromtxt(legacy_filename,
                                           max_rows=int(Nf / len_mtest),
                                           skip_header=Nf + 1))
        ### read the file paths
        fls = np.genfromtxt(legacy_filename,
                            max_rows=Nf,
                            skip_header=Nf + int(Nf / len_mtest) + 1 + mlast,
                            dtype=str)
        self.logger.debug(f'Legacy chi2 file {legacy_filename} read')
        return Nf, npar, mpar.T, mtime.T, fls.T

    def convert_legacy_chi2_file(self, legacy_filename=None):
        """
        Convert `legacy` format of chi2 files

        `legacy` AKA schwpy format were likely called ```griddata/_chi2.cat``.

        Parameters
        -----------
        legacy_filename: string
            the legacy_filename (probably griddata/_chi2.cat)
        """
        # TODO: (maybe...?)
        # make more general if legacy parameters have different names
        Nf, npar, mpar, mtime, fls = self.read_legacy_chi2_file(legacy_filename)
        # legacy parameter names are fixed: bh, dc, etc...
        mods = table.Table()
        mods['bh'] = mpar[0,:]
        mods['dc'] = mpar[1,:]
        mods['f'] = mpar[2,:]
        mods['q'] = mpar[3,:]
        mods['p'] = mpar[4,:]
        mods['u'] = mpar[5,:]
        mods['ml'] = mpar[6,:]
        mods['chi2'] = mpar[7,:]
        mods['kinchi2'] = mpar[8,:]
        mods['time_modified'] = mtime
        # currently fls are strings "{param_directory}/{ml_directory}/nn"
        # cleaner to have just the directry name instead...?
        direcs = [file0[:-2] for file0 in fls]
        mods['directory'] = table.Column(direcs, dtype='<U100')
        # add any extra columns we want to have in the table
        mods['ics_done'] = True
        mods['orblib_done'] = True
        mods['weights_done'] = True
        mods['all_done'] = True
        # which_iter will record which iteration of parameters a model came from
        mods['which_iter'] = 0  # was not recorded for schwpy so set to 0
        mods.write(self.filename, format='ascii.ecsv')
        self.logger.debug(f'Legacy chi2 file {legacy_filename} converted ' + \
                          f'to {self.filename}')

    def get_parset_from_row(self, row_id):
        """Get a parset set given a table row

        Parameters
        ----------
        row_id : int
            which row

        Returns
        -------
        list
            a list of ``dyn.parspace.Parameter`` objects

        """
        parset = self.table[row_id][self.config.parspace.par_names]
        return parset

    def get_model_from_parset(self, parset):
        """Get the ``Model`` from a parset

        Parameters
        ----------
        parset : list
            a list of ``dyn.parspace.Parameter`` objects

        Returns
        -------
        a ``dyn.model.Model`` object

        """
        for idx, row in enumerate(self.table[self.config.parspace.par_names]):
            if np.allclose(tuple(parset), tuple(row)):
                mod = self.get_model_from_row(idx)
                break
        else:
            text = f'parset not in all_models table. parset={parset}, ' \
                   f'all_models table: {self.table}'
            self.logger.error(text)
            raise ValueError(text)
        return mod

    def get_model_from_row(self, row_id):
        """Get a ``Model`` given a table row

        Parameters
        ----------
        row_id : int
            which row

        Returns
        -------
        a ``dyn.model.Model`` object

        """
        parset = self.get_parset_from_row(row_id)
        mod = Model(config=self.config,
                    parset=parset,
                    directory=self.table['directory'][row_id])
        return mod

    def get_row_from_model(self, model=None):
        """Get the table row for a ``Model``

        Parameters
        ----------
        model : a ``Model`` object

        Raises
        ------
        ValueError
            If the model is not found in ``self.table`.

        Returns
        -------
        row_id : int
            The ``self.table`` row index of model.

        """
<<<<<<< HEAD
        row_comp = tuple(model.parset[self.config.parspace.par_names])
        for row_id, row in enumerate(
                                self.table[self.config.parspace.par_names]):
=======
        row_comp = tuple(model.parset[self.parspace.par_names])
        for row_id, row in enumerate(self.table[self.parspace.par_names]):
>>>>>>> e8929db2
            if np.allclose(row_comp, tuple(row)):
                break
        else:
            text = 'Cannot find model in all_models table.'
            self.logger.error(text)
            raise ValueError(text)
        return row_id

    def get_ml_of_original_orblib(self, model_id):
        """Get ``ml`` of model number model_id's original orblib

        The original ``ml`` is required to rescale orbit libraries for rescaled
        potentials. This method searches ``self.table``, the all_models table.

        Parameters
        ----------
        model_id : int
            The ``self.table`` row index of the model.

        Raises
        ------
        ValueError
            If the ``ml`` parameter is not in the parameter space or the
            model's orblib cannot be found.

        Returns
        -------
        ml_orblib : float
            the original ``ml``

        """
<<<<<<< HEAD
        orblib_parameters = self.config.parspace.par_names[:]
=======
        orblib_parameters = self.parspace.par_names[:]
>>>>>>> e8929db2
        ml = 'ml'
        try:
            orblib_parameters.remove(ml)
        except:
            self.logger.error(f"Parameter '{ml}' not found - check "
                              "implementation")
            raise
        row_comp = tuple(self.table[orblib_parameters][model_id])
        for row_id, row in enumerate( \
                                 self.table[orblib_parameters][:model_id+1]):
            if np.allclose(row_comp, tuple(row)):
                ml_orblib = self.table['ml'][row_id]
                self.logger.debug(f'Orblib of model #{model_id} has original '
                                  f'ml value of {ml_orblib} '
                                  f'(model #{row_id}).')
                break
        else:
            text = f'Cannot find orblib for model #{model_id} in ' \
                   'all_models table.'
            self.logger.error(text)
            raise ValueError(text)
        return ml_orblib

    def get_model_velocity_scaling_factor(self, model_id=None, model=None):
        """Get the model's velocity scaling factor

        Returns sqrt(model_ml/original_orblib_ml).
        The model can be either given by its row id in ``self.table`` or
        as a ``Model`` object. Note that the parameters model_id and model
        are mutually exclusive.

        Parameters
        ----------
        model_id : int compatible
            The model's row id in ``self.table``.
        model : a ``Model`` object

        Raises
        ------
        ValueError
            If not exactly one of model_id and model are supplied.

        Returns
        -------
        scaling_factor : float
            The model's velocity scaling factor
            sqrt(model_ml/original_orblib_ml).

        """
        if model_id is None and isinstance(model, Model):
            model_id = self.get_row_from_model(model)
        elif not (model_id == int(model_id) and model is None):
            text = 'Need to pass either model_id (int) or model (Model).'
            self.logger.error(text)
            raise ValueError(text)
        ml_orblib = self.get_ml_of_original_orblib(model_id)
        scaling_factor = np.sqrt(self.table['ml'][model_id]/ml_orblib)
        return scaling_factor

    def save(self):
        """Save the all_models table

        """
        self.table.write(self.filename, format='ascii.ecsv', overwrite=True)
        self.logger.debug(f'Model table written to file {self.filename}')

    def get_best_n_models(self, n=10, which_chi2=None):
        """Get the best n models so far

        Parameters
        ----------
        n : int, optional
            How many models to get. The default is 10.
        which_chi2 : str, optional
            Which chi2 is used for determining the best models. Must be
            None, chi2, or kinchi2. If None, the setting from the
            configuration file will be used. The default is None.

        Raises
        ------
        ValueError
            If which_chi2 is neither None, chi2, nor kinchi2.

        Returns
        -------
        a new ``astropy.table`` object holding the best n models

        """
        if which_chi2 is None:
            which_chi2 = \
                self.config.settings.parameter_space_settings['which_chi2']
        if which_chi2 not in ('chi2', 'kinchi2'):
            text = 'which_chi2 needs to be chi2 or kinchi2, ' \
                   f'but it is {which_chi2}'
            self.logger.error(text)
            raise ValueError(text)
        table = copy.deepcopy(self.table)
        table.sort(which_chi2)
        table = table[:n]
        return table

    def get_mods_within_chi2_thresh(self, which_chi2=None, delta=None):
        """Get models within delta threshold of best

        Parameters
        ----------
        which_chi2 : str, optional
            Which chi2 is used for determining the best models. Must be
            None, chi2, or kinchi2. If None, the setting from the
            configuration file will be used. The default is None.
        delta : float, optional
            The threshold value. Models with (kin)chi2 values differing
            from the opimum by at most delta will be returned. If none,
            models within 10% of the optimal value will be returned.
            The default is None.

        Raises
        ------
        ValueError
            If which_chi2 is neither None, chi2, nor kinchi2.

        Returns
        -------
        a new ``astropy.table`` object holding the ''delta-best'' models

        """
        if which_chi2 is None:
            which_chi2 = \
                self.config.settings.parameter_space_settings['which_chi2']
        if which_chi2 not in ('chi2', 'kinchi2'):
            text = 'which_chi2 needs to be chi2 or kinchi2, ' \
                   f'but it is {which_chi2}'
            self.logger.error(text)
            raise ValueError(text)
        chi2_min = min(self.table[which_chi2])
        if delta is None:
            delta = chi2_min * 0.1
        models = self.table[self.table[which_chi2] <= chi2_min+delta]
        return models


class Model(object):
    """A DYNAMITE model.

    The model can be run by running the methods (i) get_orblib, (ii) get_weights
    and (iii) (in the future) do_orbit_colouring. Running each of these methods
    will return the appropriate object, e.g. model.get_orblib() --> returns an
    OrbitLibrary object model.get_weights(...) --> returns a WeightSolver object

    Parameters
    ----------
    config : a ``dyn.config_reader.Configuration`` object
    parset : row of an Astropy Table
        contains the values of the potential parameters for this model
    directory : str
        The model directory name (without path). If None or not specified,
        the all_models_file will be searched for the directory name.

    Returns
    -------
    Nothing returned. Attributes holding outputs are are added to the
    object when methods are run.

    """
    def __init__(self, config=None, parset=None, directory=None):
        self.logger = logging.getLogger(f'{__name__}.{__class__.__name__}')
        if config is None or parset is None:
            text = f'{__class__.__name__} needs configuration object and ' \
                   'parameter set.'
            self.logger.error(text)
            raise ValueError(text)
        self.config = config
        self.check_parset(config.parspace, parset)
        self.parset = parset
        # directory of the input kinematics
        if directory is None:
           self.directory = self.get_model_directory()
        else:
           self.directory=self.config.settings.io_settings['output_directory']\
                          + 'models/' + directory
        self.logger.debug(f'Model directory string: {self.directory}')
        self.directory_noml=self.directory[:self.directory[:-1].rindex('/')+1]
        self.logger.debug('Model directory string up to ml: '
                          f'{self.directory_noml}')

    def get_model_directory(self):
        """get the name of this model's output directory

        Returns
        -------
        string

        """
<<<<<<< HEAD
        directory = self.config.settings.io_settings['output_directory'] \
                    + 'models/'
        models_file = directory \
                      + self.config.settings.io_settings['all_models_file']
=======
        directory = self.settings.io_settings['output_directory'] + 'models/'
        models_file = self.settings.io_settings['output_directory'] \
                      + self.settings.io_settings['all_models_file']
>>>>>>> e8929db2
        try:
            all_models = ascii.read(models_file)
            self.logger.debug(f'Setting model dir from file {models_file}...')
        except FileNotFoundError:
            sformat = self.config.system.parameters[0].sformat # ml's format
            ml_dir = f"/ml{self.parset['ml']:{sformat}}/"
            directory += f'orblib_000_000{ml_dir}'
            self.logger.info(f'The all_models file {models_file} does not '
                             f'exist - model directory set to {directory}.')
            return directory #######################################
        except:
            self.logger.error('Error reading all_models file. '
                              'Cannot set model directory.')
            raise
        for idx, parset in enumerate(all_models[self.config.parspace.par_names]):
            if np.allclose(tuple(parset),tuple(self.parset)):
                directory += all_models['directory'][idx]
                break
        else:
            text = f'Cannot set model directory: parset {self.parset} ' \
                   f'not found in {models_file}.'
            self.logger.error(text)
            raise ValueError(text)
        self.logger.debug(f'...model directory {directory} read from file.')
        return directory

    def create_model_directory(self, path):
        """make a directory if it does not yet exist

        Parameters
        ----------
        path : string
            directory path to make
        """
        if not os.path.exists(path):
            os.makedirs(path)
            self.logger.debug(f'Created directory {path}')
        else:
            self.logger.debug(f'Using existing directory {path}')

    def setup_directories(self):
        """setup directories
        """
        # create self.directory if it doesn't exist
        self.create_model_directory(self.directory)
        # and also the model directories
        self.create_model_directory(self.directory_noml+'infil/')
        self.create_model_directory(self.directory_noml+'datfil/')

    def get_orblib(self):
        """Make the orbit library

        Returns
        -------
        a ``dyn.orblib.OrbitLibrary`` object

        """
        orblib = dyn_orblib.LegacyOrbitLibrary(
                config=self.config,
                mod_dir=self.directory_noml,
                parset=self.parset)
        orblib.get_orblib()
        orblib.read_losvd_histograms()
        return orblib

    def get_weights(self, orblib=None):
        """Get the orbital weights

        Parameters
        ----------
        orblib : a ``dyn.orblib.OrbitLibrary`` object

        Returns
        -------
        a ``dyn.weight_solver.WeightSolver`` object

        """
        ws_type = self.config.settings.weight_solver_settings['type']
        if ws_type=='LegacyWeightSolver':
            weight_solver = ws.LegacyWeightSolver(
                    config=self.config,
                    directory_with_ml=self.directory)
        elif ws_type=='NNLS':
            weight_solver = ws.NNLS(
                    config=self.config,
                    directory_with_ml=self.directory)
        else:
            raise ValueError('Unknown WeightSolver type')
        weights, chi2_tot, chi2_kin = weight_solver.solve(orblib)
        self.chi2 = chi2_tot # instrinsic/projected mass + GH coeeficients 1-Ngh
        self.kinchi2 = chi2_kin # GH coeeficients 1-Ngh
        self.weights = weights
        return weight_solver

    def check_parset(self, parspace, parset):
        """
        Validate a parset

        Given parameter values in parset, the validate_parspace method of
        the parameter space is executed. If a parameter exists in parspace
        but not in parset, a warning will be issued and the parameter
        will remain unchanged. If parset tries to set the value of
        a parameter not existing in parspace, an exception will be raised.
        Validating relies on exceptions raised by validate_parspace.

        Parameters
        ----------
        parspace : ``dyn.parameter_space.ParameterSpace``
            A list of parameter objects.
        parset : row of an Astropy Table
            Contains parameter values to be checked against the settings in
            parspace.

        Raises
        ------
        ValueError
            If at least one parameter in parset is unknown to parspace.

        Returns
        -------
        None.

        """
        parspace_copy = copy.deepcopy(parspace)
        parspace_par_names = [p.name for p in parspace_copy]
        unknown_pars = [p for p in parset.colnames
                          if p not in parspace_par_names]
        if len(unknown_pars) > 0:
            text = f"Parset parameters {unknown_pars} don't exist in parset."
            self.logger.error(text)
            raise ValueError(text)
        for par_idx, par_name in enumerate(parspace_par_names):
            if par_name not in parset.colnames:
                self.logger.warning(f'Parspace parameter {par_name} '
                                    'unchanged (not in parset).')
            else:
                par = parspace_copy[par_idx]
                par.value = par.get_raw_value_from_par_value(parset[par_name])
        parspace_copy.validate_parspace()
        self.logger.debug('parset validated against parspace.')

# end<|MERGE_RESOLUTION|>--- conflicted
+++ resolved
@@ -263,14 +263,9 @@
             The ``self.table`` row index of model.
 
         """
-<<<<<<< HEAD
         row_comp = tuple(model.parset[self.config.parspace.par_names])
         for row_id, row in enumerate(
                                 self.table[self.config.parspace.par_names]):
-=======
-        row_comp = tuple(model.parset[self.parspace.par_names])
-        for row_id, row in enumerate(self.table[self.parspace.par_names]):
->>>>>>> e8929db2
             if np.allclose(row_comp, tuple(row)):
                 break
         else:
@@ -302,11 +297,7 @@
             the original ``ml``
 
         """
-<<<<<<< HEAD
         orblib_parameters = self.config.parspace.par_names[:]
-=======
-        orblib_parameters = self.parspace.par_names[:]
->>>>>>> e8929db2
         ml = 'ml'
         try:
             orblib_parameters.remove(ml)
@@ -500,16 +491,10 @@
         string
 
         """
-<<<<<<< HEAD
-        directory = self.config.settings.io_settings['output_directory'] \
-                    + 'models/'
-        models_file = directory \
+        output_directory = self.config.settings.io_settings['output_directory']
+        directory = output_directory + 'models/'
+        models_file = output_directory \
                       + self.config.settings.io_settings['all_models_file']
-=======
-        directory = self.settings.io_settings['output_directory'] + 'models/'
-        models_file = self.settings.io_settings['output_directory'] \
-                      + self.settings.io_settings['all_models_file']
->>>>>>> e8929db2
         try:
             all_models = ascii.read(models_file)
             self.logger.debug(f'Setting model dir from file {models_file}...')
@@ -526,7 +511,13 @@
             raise
         for idx, parset in enumerate(all_models[self.config.parspace.par_names]):
             if np.allclose(tuple(parset),tuple(self.parset)):
-                directory += all_models['directory'][idx]
+                dir_string = all_models['directory'][idx]
+                if dir_string == 'None': # yes, really...
+                    text = f'Something went wrong reading the model # {idx} ' \
+                           'directory. Model not yet computed?'
+                    self.logger.error(text)
+                    raise ValueError(text)
+                directory += dir_string
                 break
         else:
             text = f'Cannot set model directory: parset {self.parset} ' \
