--- conflicted
+++ resolved
@@ -16,20 +16,12 @@
                  filename='all_models.ecsv',
                  settings=None,
                  parspace=None):
-<<<<<<< HEAD
 
         self.logger = logging.getLogger(f'{__name__}.{__class__.__name__}')
 
-        # self.settings = settings
-        outdir = settings.io_settings['output_directory']
-        filename = settings.io_settings['all_models_file']
-        filename = f'{outdir}{filename}'
-        self.filename = filename
-=======
         self.system = system
         self.settings = settings
         self.set_filename(settings.io_settings['all_models_file'])
->>>>>>> e3e4dd90
         self.parspace = parspace
         if from_file and os.path.isfile(filename):
             self.logger.info('Previous models have been found: '
@@ -62,7 +54,7 @@
         # self.table = table.Table(data,
         #                          names=names,
         #                          dtype=dtype)
-        # print(names, dtype)
+        # self.logger.debug(names, dtype)
         self.table = table.Table(names=names, dtype=dtype)
         return
 
@@ -332,213 +324,10 @@
         # TODO: extract other outputs e.g. orbital weights
         weights, chi2_tot, chi2_kin = weight_solver.solve(orblib)
         # store chi2 to the model
-<<<<<<< HEAD
-        self.chi2 = chi2
-        self.kinchi2 = kinchi2
-
-    def create_fortran_input_orblib(self,path):
-
-        #-------------------
-        #write parameters.in
-        #-------------------
-
-        stars = self.system.get_component_from_name('stars')
-
-        #used to derive the viewing angles
-        q=self.parset['q_stars']
-        p=self.parset['p_stars']
-        u=self.parset['u_stars']
-
-        #the minimal flattening from stellar mge
-        qobs=np.amin(stars.mge.data['q'])
-
-        #TODO: add softening length somewhere
-        # r_BH='1d-03'
-        # Done! This is now paramater "a" of the Plummer
-
-        #TODO: which dark matter profile
-        dm_specs='1 2'
-
-        theta,psi,phi = stars.triax_pqu2tpp(p,q,qobs,u)
-
-        #header
-        len_mge=len(stars.mge.data)
-        #footer (#double check the order of theta, phi, psi) and dm properties
-        text=str(self.system.distMPc)+'\n'+ \
-             '{:06.9f}'.format(theta)+' '+ '{:06.9f}'.format(phi)+' '+ '{:06.9f}'.format(psi) + '\n' + \
-             str(self.parset['ml'])+'\n' + \
-             str(self.parset['mass_black_hole'])+'\n' + \
-             str(self.parset['a_black_hole'])+'\n' + \
-             str(self.settings.orblib_settings['nE']) +' ' +str(self.settings.orblib_settings['logrmin']) +' ' +str(self.settings.orblib_settings['logrmax'])+ '\n' + \
-             str(self.settings.orblib_settings['nI2']) +'\n' + \
-             str(self.settings.orblib_settings['nI3']) +'\n' + \
-             str(self.settings.orblib_settings['dithering']) +'\n' + \
-             dm_specs +'\n' + \
-             str(self.parset['dc_dark_halo']) +' ' + str(self.parset['f_dark_halo'])
-
-        #parameters.in
-        np.savetxt(path+'parameters.in',stars.mge.data,header=str(len_mge),footer=text,comments='',fmt=['%10.2f','%10.5f','%10.5f','%10.2f'])
-
-        #parmsb.in (assumed to be the same as paramters.in)
-        np.savetxt(path+'paramsb.in',stars.mge.data,header=str(len_mge),footer=text,comments='',fmt=['%10.2f','%10.5f','%10.5f','%10.2f'])
-
-        #-------------------
-        #write orbstart.in
-        #-------------------
-
-        text = f"{self.settings.orblib_settings['random_seed']}\n"
-        text += 'infil/parameters.in' +'\n' + \
-        'datfil/orbstart.dat' +'\n' + \
-        'datfil/begin.dat' +'\n' + \
-        'datfil/beginbox.dat'
-
-        orbstart_file= open(path+'orbstart.in',"w")
-        orbstart_file.write(text)
-        orbstart_file.close()
-
-        #-------------------
-        #write orblib.in
-        #-------------------
-
-        i=0
-        psf_weight=(stars.kinematic_data[0].PSF['weight'])[i]
-        psf_sigma=(stars.kinematic_data[0].PSF['sigma'])[i]
-        n_psf=[[1]]   #len(stars.kinematic_data) #needs to be revised
-
-        #TODO:needs to be slightly changed for more psfs, loop
-
-        text0 = f"{self.settings.orblib_settings['random_seed']}\n"
-
-        text1='#counterrotation_setupfile_version_1' +'\n' + \
-            'infil/parameters.in' +'\n' + \
-            'datfil/begin.dat' +'\n' + \
-            str(self.settings.orblib_settings['orbital_periods']) + '                            [orbital periods to intergrate orbits]' +'\n' + \
-            str(self.settings.orblib_settings['sampling']) + '                          [points to sample for each orbit in the merid. plane]' +'\n' + \
-            str(self.settings.orblib_settings['starting_orbit']) + '                              [starting orbit]' +'\n' + \
-            str(self.settings.orblib_settings['number_orbits']) + '                             [orbits  to intergrate; -1 --> all orbits]' +'\n' + \
-            str(self.settings.orblib_settings['accuracy']) + '                         [accuracy]' +'\n' + \
-            str(len(stars.kinematic_data)) + '                              [number of psfs of the kinematic cubes]' +'\n'
-
-        psf= str(len(stars.kinematic_data[0].PSF['sigma'])) + '                              [# of gaussians components]'  +'\n' + \
-             str(psf_weight) + '   ' + str(psf_sigma) + '                    [weight, sigma]' +  '\n'
-
-
-        text2=str(len(stars.kinematic_data)) + '                              [apertures]' +'\n'  + \
-              '"infil/' + stars.kinematic_data[0].aperturefile +'"' +'\n'  + \
-              '1                              [use psf 1] ' +'\n'  + \
-              self.settings.orblib_settings['hist_vel'] + '  ' + self.settings.orblib_settings['hist_sigma'] + '  ' + self.settings.orblib_settings['hist_bins'] +'   [histogram]' +'\n'  + \
-              '1                              [use binning for aperture 1] ' +'\n'  + \
-              '"infil/' + stars.kinematic_data[0].binfile +'"' +'\n'  + \
-              'datfil/orblib.dat '
-
-        orblib_file= open(path+'orblib.in',"w")
-        orblib_file.write(text0)
-        orblib_file.write(text1)
-        orblib_file.write(psf)
-        orblib_file.write(text2)
-        orblib_file.close()
-
-        #-------------------
-        #write orblibbox.in
-        #-------------------
-
-        #TODO:why not paramsb.in?
-        text0 = f"{self.settings.orblib_settings['random_seed']}\n"
-
-        text1='#counterrotation_setupfile_version_1' +'\n' + \
-            'infil/parameters.in' +'\n' + \
-            'datfil/beginbox.dat' +'\n' + \
-            str(self.settings.orblib_settings['orbital_periods']) + '                            [orbital periods to intergrate orbits]' +'\n' + \
-            str(self.settings.orblib_settings['sampling']) + '                          [points to sample for each orbit in the merid. plane]' +'\n' + \
-            str(self.settings.orblib_settings['starting_orbit']) + '                              [starting orbit]' +'\n' + \
-            str(self.settings.orblib_settings['number_orbits']) + '                             [orbits  to intergrate; -1 --> all orbits]' +'\n' + \
-            str(self.settings.orblib_settings['accuracy']) + '                         [accuracy]' +'\n' + \
-            str(len(stars.kinematic_data)) + '                              [number of psfs of the kinematic cubes]' +'\n'
-
-        text2=str(len(stars.kinematic_data)) + '                              [apertures]' +'\n'  + \
-              '"infil/' + stars.kinematic_data[0].aperturefile +'"' +'\n'  + \
-              '1                              [use psf 1] ' +'\n'  + \
-              self.settings.orblib_settings['hist_vel'] + '  ' + self.settings.orblib_settings['hist_sigma'] + '  ' + self.settings.orblib_settings['hist_bins'] +'   [histogram]' +'\n'  + \
-              '1                              [use binning for aperture 1] ' +'\n'  + \
-              '"infil/' + stars.kinematic_data[0].binfile +'"' +'\n'  + \
-              'datfil/orblibbox.dat '
-
-        orblibbox_file= open(path+'orblibbox.in',"w")
-        orblibbox_file.write(text0)
-        orblibbox_file.write(text1)
-        orblibbox_file.write(psf) #this is the same as for orblib.in
-        orblibbox_file.write(text2)
-        orblibbox_file.close()
-
-        #-------------------
-        #write triaxmass.in
-        #-------------------
-
-        text='infil/paramsb.in' +'\n' + \
-        'datfil/orblib.dat' +'\n' + \
-        'datfil/mass_radmass.dat' +'\n' + \
-        'datfil/mass_qgrid.dat'
-
-        triaxmass_file= open(path+'triaxmass.in',"w")
-        triaxmass_file.write(text)
-        triaxmass_file.close()
-
-        #-------------------
-        #write triaxmassbin.in
-        #-------------------
-
-        text='infil/paramsb.in' +'\n' + \
-              str(int(np.max(n_psf))) + '                              [# of apertures]'  +'\n'  + \
-              '"infil/' + stars.kinematic_data[0].aperturefile +'"' + '\n' + \
-              str(len(stars.kinematic_data[0].PSF['sigma'])) + '                              [# of gaussians components]'  +'\n' + \
-              str(psf_weight) + '   ' + str(psf_sigma) + '                     [weight sigma]' +  '\n'  + \
-              '"infil/' + stars.kinematic_data[0].binfile +'"' +'\n'  + \
-              '"datfil/mass_aper.dat"'
-
-        triaxmassbin_file= open(path+'triaxmassbin.in',"w")
-        triaxmassbin_file.write(text)
-        triaxmassbin_file.close()
-
-    def create_fortran_input_nnls(self,path,ml):
-
-        #for the ml the model is only scaled. We therefore need to know what is the ml that was used for the orbit library
-        infile=path+'infil/parameters.in'
-        lines = [line.rstrip('\n').split() for line in open(infile)]
-        ml_orblib=float((lines[-9])[0])
-
-        #-------------------
-        #write nn.in
-        #-------------------
-
-        text='infil/parameters.in' +'\n' + \
-        str(self.settings.weight_solver_settings['regularisation'])   + '                                  [ regularization strength, 0 = no regularization ]' +'\n'  + \
-        'ml'+ '{:01.2f}'.format(self.parset['ml']) + '/nn' +'\n' + \
-        'datfil/mass_qgrid.dat' +'\n' + \
-        'datfil/mass_aper.dat' +'\n' + \
-        str(self.settings.weight_solver_settings['number_GH']) + '	                           [ # of GH moments to constrain the model]' +'\n' + \
-        'infil/kin_data.dat' +'\n' + \
-        str(self.settings.weight_solver_settings['GH_sys_err']) + '    [ systemic error of v, sigma, h3, h4... ]' + '\n' + \
-        str(self.settings.weight_solver_settings['lum_intr_rel_err']) + '                               [ relative error for intrinsic luminosity ]' +'\n' + \
-        str(self.settings.weight_solver_settings['sb_proj_rel_err']) + '                               [ relative error for projected SB ]' + '\n' + \
-        str(np.sqrt(self.parset['ml']/ml_orblib))  + '                                [ scale factor related to M/L, sqrt( (M/L)_k / (M/L)_ref ) ]' + '\n' + \
-        f'datfil/orblib_{ml}.dat' +'\n' + \
-        f'datfil/orblibbox_{ml}.dat' +'\n' + \
-        str(self.settings.weight_solver_settings['nnls_solver']) + '                                  [ nnls solver ]'
-
-        nn_file= open(path+'ml'+'{:01.2f}'.format(self.parset['ml'])+'/nn.in',"w")
-        nn_file.write(text)
-        nn_file.close()
-=======
         self.chi2 = chi2_tot # instrinsic/projected mass + GH coeeficients 1-Ngh
         self.kinchi2 = chi2_kin # GH coeeficients 1-Ngh
         self.weights = weights
         return weight_solver
 
 
-
-
-
-
->>>>>>> e3e4dd90
-
 # end