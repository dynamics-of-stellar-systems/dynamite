--- conflicted
+++ resolved
@@ -11,7 +11,6 @@
 
 import dynamite as dyn
 from dynamite import weight_solvers as ws
-from dynamite import orblib as dyn_orblib
 
 class AllModels(object):
     """All models which have been run so far
@@ -164,14 +163,9 @@
                     row['orblib_done'] = True
                     row['time_modified'] = str(np.datetime64('now', 'ms'))
                     self.logger.info(f'Row {i}: orblib exists in {f_root}.')
-<<<<<<< HEAD
-            if not row['weights_done']:  # Then, check for existing weights
-                w_file = mod.directory + dyn.constants.weight_file
-=======
             # Then, check for existing weights
             if (not row['all_done']) and (not row['weights_done']):
-                w_file = mod.directory + constants.weight_file
->>>>>>> 00c4c208
+                w_file = mod.directory + dyn.constants.weight_file
                 if os.path.isfile(w_file):
                     chi2s = ascii.read(w_file).meta
                     table_modified = True
@@ -1108,7 +1102,7 @@
         a ``dyn.orblib.OrbitLibrary`` object
 
         """
-        orblib = dyn_orblib.LegacyOrbitLibrary(
+        orblib = dyn.orblib.LegacyOrbitLibrary(
                 config=self.config,
                 mod_dir=self.directory_noml,
                 parset=self.parset)
