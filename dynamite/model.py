--- conflicted
+++ resolved
@@ -504,16 +504,11 @@
         """
         which_chi2 = self.config.validate_chi2(which_chi2)
         table = copy.deepcopy(self.table)
-<<<<<<< HEAD
         table.sort(which_chi2)
         if n>=0:
             table = table[:n]
         else:
             table = table[-n:]
-=======
-        table.sort(which_chi2) # nan values will be sorted to the end
-        table = table[:n]
->>>>>>> 06129342
         return table
 
     def get_mods_within_chi2_thresh(self, which_chi2=None, delta=None):
