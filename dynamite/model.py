--- conflicted
+++ resolved
@@ -34,6 +34,7 @@
             self.logger.error(text)
             raise ValueError(text)
         self.config = config
+        self.system = config.system
         if config.system.is_bar_disk_system():
             stars = config.system.get_unique_bar_component()
         else:
@@ -168,68 +169,11 @@
         """
         table_modified = False
         for i, row in enumerate(self.table):
-<<<<<<< HEAD
-            is_incomplete = not row['all_done']  # refers to orblib + weights
+            is_complete = row['all_done']  # refers to orblib + weights
             if self.system.has_chi2_ext:  # has chi2_ext been added?
-                is_incomplete = is_incomplete or np.isnan(row['chi2_ext_added'])
-            if is_incomplete:
-                table_modified = True
-                mod = self.get_model_from_row(i)
-                staging_filename = mod.directory+'model_done_staging.ecsv'
-                f_root = mod.directory_noml + 'datfil/'
-                check = os.path.isfile(f_root + 'orblib.dat.bz2') \
-                        and os.path.isfile(f_root + 'orblibbox.dat.bz2')
-                if not check:
-                    check = os.path.isfile(f_root + 'orblib_qgrid.dat.bz2') \
-                     and os.path.isfile(f_root + 'orblib_losvd_hist.dat.bz2') \
-                     and os.path.isfile(f_root + 'orblibbox_qgrid.dat.bz2') \
-                     and os.path.isfile(f_root + 'orblibbox_losvd_hist.dat.bz2')
-                weight_solver = ws.WeightSolver(self.config, mod)
-                weight_file_exists = os.path.isfile(weight_solver.weight_file)
-                if os.path.isfile(staging_filename):
-                    # the model has completed but was not entered in the table
-                    staging_file = ascii.read(staging_filename)
-                    self.table[i] = staging_file[0]
-                    self.logger.info(f'Staging file {staging_filename} '
-                                f'used to update {__class__.__name__}.table.')
-                    os.remove(staging_filename)
-                    self.logger.debug(
-                        f'Staging file {staging_filename} deleted.')
-                else:
-                    if check:
-                        self.logger.debug(f'Row {i}: orblibs were computed.')
-                        self.table[i]['orblib_done'] = True
-                    if weight_file_exists and not self.system.has_chi2_ext:
-                        self.logger.debug(f'Row {i}: weights were computed.')
-                        if np.isnan(row['chi2']): # are the chi2s in the table?
-                            c_dict = ascii.read(weight_solver.weight_file).meta
-                            row['chi2'] = c_dict['chi2_tot']
-                            row['kinchi2'] = c_dict['chi2_kin']
-                            row['kinmapchi2'] = c_dict['chi2_kinmap']
-                    if weight_file_exists and self.system.has_chi2_ext:
-                        self.logger.debug(f'Row {i}: weights were computed.')
-                        if np.isnan(row['chi2']): # are the chi2s in the table?
-                            c_dict = ascii.read(weight_solver.weight_file).meta
-                            row['chi2'] = c_dict['chi2_tot']
-                            row['kinchi2'] = c_dict['chi2_kin']
-                            row['kinmapchi2'] = c_dict['chi2_kinmap']
-                        # Now we know that chi2_ext hasn't been added yet
-                        # (see is_incomplete above) - calculate and add it.
-                        ext_chi2_comp=self.system.get_unique_ext_chi2_component()
-                        parset = self.get_parset_from_row(i)
-                        chi2_ext = ext_chi2_comp.get_chi2(dict(parset))
-                        row['chi2'] = row['chi2'] + chi2_ext
-                        row['kinchi2'] = row['kinchi2'] + chi2_ext
-                        row['kinmapchi2'] = row['kinmapchi2'] + chi2_ext
-                        row['chi2_ext_added'] = chi2_ext
-                        self.logger.debug(f'Row {i}: chi2_ext added.')
-                    self.table[i]['weights_done'] = True
-                    self.table[i]['all_done'] = True
-                    if not (check or weight_file_exists):
-                        self.logger.debug(f'Row {i}: neither orblibs nor '
-                                        'weights were completed.')
-=======
-            if row['all_done']:  # Do we need to check anything?
+                is_complete = \
+                    is_complete and not np.isnan(row['chi2_ext_added'])
+            if is_complete:  # Do we need to check anything?
                 continue
             mod = self.get_model_from_row(i)
             if not row['orblib_done']:  # First, check for existing orblib
@@ -247,16 +191,27 @@
                     row['chi2'] = chi2s['chi2_tot']
                     row['kinchi2'] = chi2s['chi2_kin']
                     row['kinmapchi2'] = chi2s['chi2_kinmap']
+                    self.logger.info(f'Row {i}: weights exist in {w_file}.')
+                    if self.system.has_chi2_ext:
+                        # Now we know that chi2_ext hasn't been added yet
+                        # (see is_complete above) - calculate and add it.
+                        ext_chi2_comp = \
+                            self.system.get_unique_ext_chi2_component()
+                        parset = self.get_parset_from_row(i)
+                        chi2_ext = ext_chi2_comp.get_chi2(dict(parset))
+                        row['chi2'] = row['chi2'] + chi2_ext
+                        row['kinchi2'] = row['kinchi2'] + chi2_ext
+                        row['kinmapchi2'] = row['kinmapchi2'] + chi2_ext
+                        row['chi2_ext_added'] = chi2_ext
+                        self.logger.debug(f'Row {i}: chi2_ext added.')
                     row['weights_done'] = True
                     row['time_modified'] = str(np.datetime64('now', 'ms'))
-                    self.logger.info(f'Row {i}: weights exist in {w_file}.')
             row['all_done'] = row['weights_done']
             if row['all_done']:
                 table_modified = True
             if not (row['orblib_done'] or row['weights_done']):
                 self.logger.debug(f'Row {i}: neither orblibs nor weights were '
                                   f'completed for model in {mod.directory}.')
->>>>>>> 12d9c533
         # collect failed models to delete (both their directory and table entry)
         to_delete = []
         # if we will reattempt weight solving, only delete models with no orblib
