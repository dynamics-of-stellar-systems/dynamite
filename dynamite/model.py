import os
import copy
import glob
import difflib
import logging
import shutil
import numpy as np
from astropy import table
from astropy.io import ascii

from dynamite import weight_solvers as ws
from dynamite import orblib as dyn_orblib

class AllModels(object):
    """All models which have been run so far

    The main attribute ``self.table`` is an Astropy table holding all models run
    so far.

    Parameters
    ----------
    config : a ``dyn.config_reader.Configuration`` object
    from_file : bool
        whether to create this object from a saved `all_models.ecsv` file

    """
    def __init__(self, config=None, from_file=True):
        self.logger = logging.getLogger(f'{__name__}.{__class__.__name__}')
        if config is None:
            text = f'{__class__.__name__} needs configuration object, ' \
                   'None provided.'
            self.logger.error(text)
            raise ValueError(text)
        self.config = config
        self.system = config.system
        self.set_filename(config.settings.io_settings['all_models_file'])
        self.make_empty_table()
        if from_file and os.path.isfile(self.filename):
            self.logger.info('Previous models have been found: '
<<<<<<< HEAD
                        f'Reading {self.filename} into '
                        f'{__class__.__name__}.table')
=======
                             f'Reading {self.filename} into '
                             f'{__class__.__name__}.table')
>>>>>>> 50164663
            self.read_model_table()
        else:
            self.logger.info(f'No previous models (file {self.filename}) '
                             'have been found: Made '
                             f'an empty table in {__class__.__name__}.table')

    def set_filename(self, filename):
        """Set the name (including path) for this model

        Parameters
        ----------
        filename : string
            name for this model

        Returns
        -------
        None
            sets ``self.filename``

        """
        outdir = self.config.settings.io_settings['output_directory']
        filename = f'{outdir}{filename}'
        self.filename = filename

    def make_empty_table(self):
        """Make an empty Astropy table

        Returns
        -------
        None
            sets ``self.table``

        """
        names = self.config.parspace.par_names.copy()
        dtype = [float for n in names]
        # add the columns from legacy version
        names += ['chi2', 'kinchi2', 'kinmapchi2', 'time_modified']
        dtype += [float, float, float, 'U256']
        # add extra columns
        names += ['orblib_done', 'weights_done', 'all_done']
        dtype += [bool, bool, bool]
        # which_iter will record which iteration of parameters a model came from
        names.append('which_iter')
        dtype.append(int)
        # directory will be the model directory name in the models/ directory
        names.append('directory')
        dtype.append('U256')
        self.table = table.Table(names=names, dtype=dtype)

    def read_model_table(self):
        """Read table from file ``self.filename``

<<<<<<< HEAD
=======
        Returns
        -------
        None
            sets ``self.table``

        """
        table_read = ascii.read(self.filename)
        self.table = table.vstack((self.table, table_read),
                                  join_type='outer',
                                  metadata_conflicts='error')
        self.logger.debug(f'{len(self.table)} models read '
                          f'from file {self.filename}')

    def update_model_table(self):
        """all_models table update: fix incomplete models, add kinmapchi2.

        Dealing with incomplete models:
        Models with all_done==False but an existing model_done_staging.ecsv
        will be updated in the table and the staging file will be deleted.
        Models with all_done==False and no existing orblib will be deleted
        from the table and their model directory will be deleted, too.
        The configuration setting reattempt_failures determines how partially
        completed models with all_done==False but existing orblibs are treated:
        If reattempt_failures==True, their orblib_done will be set to True
        and later the ModelIterator will execute the weight solving
        based on the existing orblibs.
        If reattempt_failures==False, the model and its directory will be
        deleted.
        Note that orbit libraries on disk will not be deleted as they
        may be in use by other models.

        * Up to DYNAMITE 3.0 there was no kinmapchi2 column in the all_models
        table. If possible (data exists on disk), calculate and add the values,
        otherwise set to np.nan.

>>>>>>> 50164663
        Returns
        -------
        None
            sets ``self.table``

        """
<<<<<<< HEAD
        table_read = ascii.read(self.filename)
        self.table = table.vstack((self.table, table_read),
                                  join_type='outer',
                                  metadata_conflicts='error')
        self.logger.debug(f'{len(self.table)} models read '
                          f'from file {self.filename}')

    def update_model_table(self):
        """all_models table update: fix incomplete models, add kinmapchi2.

        Dealing with incomplete models (all_done==False):

        * Check whether the model has been completed and not been updated
        in the all_models table before a crash. If so, update the all_models
        table with the staging file.

        * If the box orbits have not been integrated, but the tube orbit
        library is finished, then orblib_done==False but the output files from
        the box orbit integration will exist in the model directory. In that
        case, try to integrate the box orbits only.

        * Models with all_done==False and no existing orblib will be deleted
        from the table and their model directory will be deleted, too.

        * The configuration setting reattempt_failures determines how partially
        completed models with all_done==False but existing orblibs are treated:
        If reattempt_failures==True, their orblib_done will be set to True
        and later the ModelIterator will execute the weight solving
        based on the existing orblibs.
        If reattempt_failures==False, the model and its directory will be
        deleted.

        * Note that orbit libraries on disk will not be deleted if
        in use by other models.

        * Up to DYNAMITE 3.0 there was no kinmapchi2 column in the all_models
        table. If possible (data exists on disk), calculate and add the values,
        otherwise set to np.nan.

        Returns
        -------
        None
            updates ``self.table`` and saves it to disk

        """
=======
>>>>>>> 50164663
        table_modified = False
        for i, row in enumerate(self.table):
            if not row['all_done']:
                table_modified = True
                mod = self.get_model_from_row(i)
                # First, check whether the model has been completed. If so,
                # then update the all_models table with the staging file.
                staging_filename = mod.directory + 'model_done_staging.ecsv'
                if os.path.isfile(staging_filename):
                    staging_file = ascii.read(staging_filename)
                    self.table[i] = staging_file[0]
                    self.logger.info(f'Staging file {staging_filename} '
                                f'used to update {__class__.__name__}.table.')
                    os.remove(staging_filename)
                    self.logger.debug(
                        f'Staging file {staging_filename} deleted.')
                # If there is no staging file, check whether orblibs exist.
                # If tube and box orbits exist, mod.get_orblib() will just
                # return the orblib object. If tube orbits exist, it will try
                # to calculate the missing box orbits and return the orblib.
                else:
                    cwd = os.getcwd()
                    try:
                        orblib = mod.get_orblib()
                    except RuntimeError:
                        os.chdir(cwd)
                        w_txt = 'Cannot calculate orblib ' \
                                f'{mod.directory_noml}, all_models table ' \
                                f'row {i}): get_orblib failed.'
                        self.logger.warning(w_txt)
                    else:
                        if all(orblib.check_orlib_files()):
                            self.logger.debug(f'{mod.directory_noml}: orblibs '
                                              'were computed but not weights.')
                            self.table[i]['orblib_done'] = True
                        else:
                            self.logger.debug(f'{mod.directory_noml}: neither '
                                              'orblibs nor weights completed.')
        # collect failed models to delete (both their directory and table entry)
        to_delete = []
        # if we will reattempt weight solving, only delete models with no orblib
        if self.config.settings.weight_solver_settings['reattempt_failures']:
            for i, row in enumerate(self.table):
                if (not row['orblib_done']) and (not row['all_done']):
                    to_delete.append(i)
                    self.logger.info('No orblibs calculated for model in '
                                     f'{row["directory"]} - removing row {i}.')
        # otherwise delete any model which is not `all_done`
        else:
            for i, row in enumerate(self.table):
                if not row['all_done']:
                    to_delete.append(i)
                    self.logger.info('No finished model found in '
                                     f'{row["directory"]} - removing row {i}.')
        # do the deletion
        # note: only delete orblibs not in use by models to keep
        if len(to_delete)>0:
            cwd = os.getcwd()
            os.chdir(self.config.settings.io_settings['model_directory'])
            dirs_to_delete = set(
                                 [d[:d[:-1].rindex('/')+1]
                                 for d in self.table[to_delete]['directory']]
                                )
            self.logger.info(f'Will try to remove {len(dirs_to_delete)} '
                             'unique orblibs.')
            for directory in dirs_to_delete:
                try:
                    # Only remove orblib directories that are not used by
                    # already completed models
                    orblibs_keep = [d[:d[:-1].rindex('/')+1] for d in
                     self.table[np.where(self.table['all_done'])]['directory']]
                    if directory in set(orblibs_keep):
                        self.logger.info(f'Orblib directory {directory} in '
                                         'use by existing model - untouched.')
                    else:
                        shutil.rmtree(directory)
                        self.logger.info(f'Orblib directory {directory} '
                                         'removed.')
                except:
                    self.logger.warning(f'Cannot remove orblib in {directory},'
                        ' perhaps it has already been removed before.')
            os.chdir(cwd)
            self.table.remove_rows(to_delete)
        # Up to DYNAMITE 3.0 there was no kinmapchi2 column -> retrofit.
        if isinstance(self.table['kinmapchi2'], table.column.MaskedColumn):
            table_modified = True
            self.retrofit_kinmapchi2()
        # If the table has been modified, save it.
        if table_modified:
            self.save()
            self.logger.info('all_models table updated and saved.')
        else:
            self.logger.info('No all_models table update required.')

    def retrofit_kinmapchi2(self):
        """Calculates kinmapchi2 for DYNAMITE legacy tables if possible.

        Returns
        -------
        None.
            updates ``self.table``
        """
        which_chi2 = 'kinmapchi2'
        self.logger.info('Legacy all_models table read, updating '
                         f'{which_chi2} column...')
        # self.table[which_chi2] = np.nan
        for row_id, row in enumerate(self.table):
            if row['orblib_done'] and row['weights_done']:
                # both orblib_done==True and weights_done==True indicates
                # that data for kinmapchi2 is on the disk -> calculate
                # kinmapchi2
                mod = self.get_model_from_row(row_id)
                ws_type = self.config.settings.weight_solver_settings['type']
                weight_solver = getattr(ws, ws_type)(
                                        config=self.config,
                                        directory_with_ml=mod.directory)
                orblib = mod.get_orblib()
                _, _, _, row[which_chi2] = weight_solver.solve(orblib)
                self.logger.info(f'Model {row_id}: {which_chi2} = '
                                 f'{row[which_chi2]}')
            else:
                row[which_chi2] = np.nan
                self.logger.warning(f'Model {row_id}: cannot update '
                                    f'{which_chi2} - data deleted?')

    def retrofit_kinmapchi2(self):
        """Calculates kinmapchi2 for DYNAMITE legacy tables if possible.

        Returns
        -------
        None.
            updates ``self.table``
        """
        which_chi2 = 'kinmapchi2'
        self.logger.info('Legacy all_models table read, updating '
                         f'{which_chi2} column...')
        self.table[which_chi2] = np.nan
        for row_id, row in enumerate(self.table):
            if row['orblib_done'] and row['weights_done']:
                # both orblib_done==True and weights_done==True indicates
                # that data for kinmapchi2 is on the disk -> calculate
                # kinmapchi2
                mod = self.get_model_from_row(row_id)
                ws_type = self.config.settings.weight_solver_settings['type']
                weight_solver = getattr(ws, ws_type)(
                                        config=self.config,
                                        directory_with_ml=mod.directory)
                orblib = mod.get_orblib()
                _, _, _, row[which_chi2] = weight_solver.solve(orblib)
                self.logger.info(f'Model {row_id}: {which_chi2} = '
                                 f'{row[which_chi2]}')
            else:
                self.logger.warning(f'Model {row_id}: cannot update '
                                    f'{which_chi2} - data deleted?')

    def read_legacy_chi2_file(self, legacy_filename):
        """
        Read the `legacy` AKA schwpy format of chi2 files

        Taken from schw_basics.py, reads in legacy files named similar to
        griddata/_chi2.cat

        Parameters
        ----------
        legacy_filename: string
            the legacy_filename (probably griddata/_chi2.cat)
        """
        ### read the header
        head1 = np.genfromtxt(legacy_filename, max_rows=1)
        Nf = int(head1[0])
        npar = int(head1[1])
        ### read the main matrix
        mpar = np.genfromtxt(legacy_filename,
                             max_rows=Nf,
                             skip_header=1)
        mtest = np.genfromtxt(legacy_filename,
                              max_rows=1,
                              skip_header=Nf + 1)
        len_mtest = len(np.atleast_1d(mtest))
        ### read the last modification time
        if np.mod(Nf, len_mtest) > 0:
            mlast = 1  # add 1 to line counts for the next step, reading the fls
            mtime1 = np.genfromtxt(legacy_filename,
                                   max_rows=int(Nf / len_mtest),
                                   skip_header=Nf + 1)
            mtime2 = np.genfromtxt(legacy_filename,
                                   max_rows=1,
                                   skip_header=Nf + int(Nf / len(mtest)) + 1)
            mtime = np.hstack((np.ravel(mtime1), np.ravel(mtime2)))
        else:
            mlast = 0
            mtime = np.ravel(np.genfromtxt(legacy_filename,
                                           max_rows=int(Nf / len_mtest),
                                           skip_header=Nf + 1))
        ### read the file paths
        fls = np.genfromtxt(legacy_filename,
                            max_rows=Nf,
                            skip_header=Nf + int(Nf / len_mtest) + 1 + mlast,
                            dtype=str)
        self.logger.debug(f'Legacy chi2 file {legacy_filename} read')
        return Nf, npar, mpar.T, mtime.T, fls.T

    def convert_legacy_chi2_file(self, legacy_filename=None):
        """
        Convert `legacy` format of chi2 files

        `legacy` AKA schwpy format were likely called ```griddata/_chi2.cat``.

        Parameters
        ----------
        legacy_filename: string
            the legacy_filename (probably griddata/_chi2.cat)
        """
        # TODO: (maybe...?)
        # make more general if legacy parameters have different names
        Nf, npar, mpar, mtime, fls = self.read_legacy_chi2_file(legacy_filename)
        # legacy parameter names are fixed: bh, dc, etc...
        mods = table.Table()
        mods['bh'] = mpar[0,:]
        mods['dc'] = mpar[1,:]
        mods['f'] = mpar[2,:]
        mods['q'] = mpar[3,:]
        mods['p'] = mpar[4,:]
        mods['u'] = mpar[5,:]
        mods['ml'] = mpar[6,:]
        mods['chi2'] = mpar[7,:]
        mods['kinchi2'] = mpar[8,:]
        mods['time_modified'] = mtime
        # currently fls are strings "{param_directory}/{ml_directory}/nn"
        # cleaner to have just the directry name instead...?
        direcs = [file0[:-2] for file0 in fls]
        mods['directory'] = table.Column(direcs, dtype='<U100')
        # add any extra columns we want to have in the table
        mods['ics_done'] = True
        mods['orblib_done'] = True
        mods['weights_done'] = True
        mods['all_done'] = True
        # which_iter will record which iteration of parameters a model came from
        mods['which_iter'] = 0  # was not recorded for schwpy so set to 0
        mods.write(self.filename, format='ascii.ecsv')
        self.logger.debug(f'Legacy chi2 file {legacy_filename} converted ' + \
                          f'to {self.filename}')

    def get_parset_from_row(self, row_id):
        """Get a parset set given a table row

        Parameters
        ----------
        row_id : int
            which row

        Returns
        -------
        list
            a list of ``dyn.parspace.Parameter`` objects

        """
        parset = self.table[row_id][self.config.parspace.par_names]
        return parset

    def get_model_from_parset(self, parset):
        """Get the ``Model`` from a parset

        Parameters
        ----------
        parset : list
            a list of ``dyn.parspace.Parameter`` objects

        Returns
        -------
        a ``dyn.model.Model`` object

        """
        for idx, row in enumerate(self.table[self.config.parspace.par_names]):
            if np.allclose(tuple(parset), tuple(row)):
                mod = self.get_model_from_row(idx)
                break
        else:
            text = f'parset not in all_models table. parset={parset}, ' \
                   f'all_models table: {self.table}'
            self.logger.error(text)
            raise ValueError(text)
        return mod

    def get_model_from_directory(self, directory):
        """Get the ``Model`` from a model directory

        Parameters
        ----------
        directory : str
            The directory string needs to start with the output directory
            defined in ``config.settings.io_settings['output_directory']``

        Raises
        ------
        ValueError
            If the directory does not exist in the all_models table.

        Returns
        -------
        mod : a ``dyn.model.Model`` object

        """
        for idx, dir_table in enumerate(self.table['directory']):
            if self.config.settings.io_settings['output_directory'] \
                                        + 'models/' + dir_table == directory:
                mod = self.get_model_from_row(idx)
                break
        else:
            text = f'Directory {directory} not in all_models table. ' \
                   f'all_models table: {self.table}'
            self.logger.error(text)
            raise ValueError(text)
        return mod

    def get_model_from_row(self, row_id):
        """Get a ``Model`` given a table row

        Parameters
        ----------
        row_id : int
            which row

        Returns
        -------
        a ``dyn.model.Model`` object

        """
        parset = self.get_parset_from_row(row_id)
        mod = Model(config=self.config,
                    parset=parset,
                    directory=self.table['directory'][row_id])
        return mod

    def get_row_from_model(self, model=None):
        """Get the table row for a ``Model``

        Parameters
        ----------
        model : a ``Model`` object

        Raises
        ------
        ValueError
            If the model is not found in ``self.table``.

        Returns
        -------
        row_id : int
            The ``self.table`` row index of model.

        """
        row_comp = tuple(model.parset[self.config.parspace.par_names])
        for row_id, row in enumerate(
                                self.table[self.config.parspace.par_names]):
            if np.allclose(row_comp, tuple(row)):
                break
        else:
            text = 'Cannot find model in all_models table.'
            self.logger.error(text)
            raise ValueError(text)
        return row_id

    def get_ml_of_original_orblib(self, model_id):
        """Get ``ml`` of model number model_id's original orblib

        The original ``ml`` is required to rescale orbit libraries for rescaled
        potentials. This method searches ``self.table``, the all_models table.

        Parameters
        ----------
        model_id : int
            The ``self.table`` row index of the model.

        Raises
        ------
        ValueError
            If the ``ml`` parameter is not in the parameter space or the
            model's orblib cannot be found.

        Returns
        -------
        ml_orblib : float
            the original ``ml``

        """
        orblib_parameters = self.config.parspace.par_names[:]
        ml = 'ml'
        try:
            orblib_parameters.remove(ml)
        except:
            self.logger.error(f"Parameter '{ml}' not found - check "
                              "implementation")
            raise
        row_comp = tuple(self.table[orblib_parameters][model_id])
        for row_id, row in enumerate( \
                                 self.table[orblib_parameters][:model_id+1]):
            if np.allclose(row_comp, tuple(row)):
                ml_orblib = self.table['ml'][row_id]
                self.logger.debug(f'Orblib of model #{model_id} has original '
                                  f'ml value of {ml_orblib} '
                                  f'(model #{row_id}).')
                break
        else:
            text = f'Cannot find orblib for model #{model_id} in ' \
                   'all_models table.'
            self.logger.error(text)
            raise ValueError(text)
        return ml_orblib

    def get_model_velocity_scaling_factor(self, model_id=None, model=None):
        """Get the model's velocity scaling factor

        Returns sqrt(model_ml/original_orblib_ml).
        The model can be either given by its row id in ``self.table`` or
        as a ``Model`` object. Note that the parameters model_id and model
        are mutually exclusive.

        Parameters
        ----------
        model_id : int compatible
            The model's row id in ``self.table``.
        model : a ``Model`` object

        Raises
        ------
        ValueError
            If not exactly one of model_id and model are supplied.

        Returns
        -------
        scaling_factor : float
            The model's velocity scaling factor
            sqrt(model_ml/original_orblib_ml).

        """
        if model_id is None and isinstance(model, Model):
            model_id = self.get_row_from_model(model)
        elif not (model_id == int(model_id) and model is None):
            text = 'Need to pass either model_id (int) or model (Model).'
            self.logger.error(text)
            raise ValueError(text)
        ml_orblib = self.get_ml_of_original_orblib(model_id)
        scaling_factor = np.sqrt(self.table['ml'][model_id]/ml_orblib)
        return scaling_factor

    def save(self):
        """Save the all_models table

        """
        self.table.write(self.filename, format='ascii.ecsv', overwrite=True)
        self.logger.debug(f'Model table written to file {self.filename}')

    def get_best_n_models(self, n=10, which_chi2=None):
        """Get the best n models or all but the n best models so far

        Parameters
        ----------
        n : int, optional
            How many models to get. If negative, all models except the
            n best models will be returned. The default is 10.
        which_chi2 : str, optional
            Which chi2 is used for determining the best models. If None, the
            setting from the configuration file will be used.
            The default is None.

        Raises
        ------
        ValueError
            If which_chi2 is neither None nor a valid chi2 type.

        Returns
        -------
        a new ``astropy.table`` object holding the best n models, sorted by
        which_chi2

        """
        which_chi2 = self.config.validate_chi2(which_chi2)
        table = copy.deepcopy(self.table)
        table.sort(which_chi2)
        if n>=0:
            table = table[:n]
        else:
            table = table[-n:]
        return table

    def get_best_n_models_idx(self, n=10, which_chi2=None):
        """Get the indices of the best n models so far

        Parameters
        ----------
        which_chi2 : str, optional
            Which chi2 is used for determining the best models. If None, the
            setting from the configuration file will be used.
            The default is None.

        Returns
        -------
        list of int
            indices in the all_models table of the n best model so far, sorted
            by which_chi2

        """
        which_chi2 = self.config.validate_chi2(which_chi2)
        return list(self.table.argsort(keys=which_chi2)[:n])

    def get_mods_within_chi2_thresh(self, which_chi2=None, delta=None):
        """Get models within or outside a delta threshold of the best

        Parameters
        ----------
        which_chi2 : str, optional
            Which chi2 is used for determining the best models. If None, the
            setting from the configuration file will be used.
            The default is None.
        delta : float, optional
            The threshold value. Models with chi2 values differing
            from the opimum by at most delta will be returned. If None,
            models within 10% of the optimal value will be returned. If
            delta is negative, models that are NOT within a delta
            threshold of the best are returned.
            The default is to return models within 10% of the best.

        Raises
        ------
        ValueError
            If which_chi2 is neither None nor a valid chi2 type.

        Returns
        -------
        a new ``astropy.table`` object holding the ''delta-best'' models
        (if delta >= 0) or holding all but the ''delta-best'' models
        (if delta < 0), respectively.

        """
        which_chi2 = self.config.validate_chi2(which_chi2)
        chi2_min = np.nanmin(self.table[which_chi2])
        if delta is None:
            delta = chi2_min * 0.1
        if delta >= 0:
            models = self.table[self.table[which_chi2] <= chi2_min+delta]
        else:
            models = self.table[self.table[which_chi2] > chi2_min-delta]
        return models

    def make_best_models_table(self,
                               which_chi2=None,
                               n=None,
                               delta=None,
                               filename=None):
        """Make a table of the best models and save it to disk

        Parameters
        ----------
        which_chi2 : str, optional
            Which chi2 is used for determining the best models. If None, the
            setting from the configuration file will be used.
            The default is None.
        n : int, optional
            How many models to get. If None, n will be ignored.
            Default: if delta is specified, the default is none; if delta
            is None, the default is 10.
        delta : float, optional
            The threshold value. Models with chi2 values differing
            from the opimum by at most delta will be returned. If None,
            delta will be ignored. The default is None.
        filename : str, optional
            File name of the best models table. The file is written into the
            output directory specified in the config file. If None, the name
            is the same as for the all models table but with '_best' added
            to the base file name. If the file already exists, a warning
            is logged, the existing file is backed up ('_backup' added),
            and then overwritten. The default is None.

        Raises
        ------
        ValueError
            If both n and delta are specified (i.e., both are not None).

        Returns
        -------
        int
            The number of models in the best models table.

        """
        if n is not None and delta is not None:
            text = 'Cannot specify both n and delta - choose one...'
            self.logger.error(text)
            raise ValueError(text)
        elif n is None and delta is None:
            n = 10
            self.logger.info('No parameters specified - making table with '
                             '10 best models')
        if filename is None:
            path_noext, ext = os.path.splitext(self.filename)
            filename = path_noext + '_best' + ext
        else:
            filename = self.config.settings.io_settings['output_directory'] + \
                       filename
        if os.path.exists(filename):
            path_noext, ext = os.path.splitext(filename)
            backup_filename = path_noext + '_backup' + ext
            shutil.copy2(filename, backup_filename)
            self.logger.warning(f'File {filename} will be overwritten, '
                                f'backup {backup_filename} created.')
        if n is not None:
            table_best = self.get_best_n_models(which_chi2=which_chi2, n=n)
        else:
            table_best=self.get_mods_within_chi2_thresh(which_chi2=which_chi2,
                                                        delta=delta)
        table_best.write(filename, format='ascii.ecsv', overwrite=True)
        self.logger.info(f'Table of best models written to file {filename}.')
        return len(table_best)

    def remove_unused_orblibs(self):
        """
        Removes orbit libraries for 'bad' models.

        Frees disk space by deleting data, keeping only model data required
        by the ``beta_plot`` and ``mass_plot`` plotting routines.
        Keeps data of models with (kin)chi2 values less than or equal to
        ``sqrt(2 * number of kinematic observations) * min(chi2)``, but at
        least 3 models.
        Will mark a deleted orbit library with ``orblib_done=False`` and
        ``weights_done=False`` in the all_models table. If an orblib cannot
        be deleted because it is used by another model, only the nnls
        data will be deleted, which is marked by ``weights_done=False``
        in the all_models table.

        Returns
        -------
        bool
            ``True`` if data deletion has been attempted,
            ``False`` if no data to delete could be identified.

        """
        which_chi2=self.config.settings.parameter_space_settings['which_chi2']
        chi2_min = min(self.table[which_chi2])
        chi2_abs_thresh = 3 * np.sqrt(self.config.get_2n_obs())
        model_rows_keep = \
            self.get_mods_within_chi2_thresh(delta=chi2_abs_thresh)
        model_rows_del = \
            self.get_mods_within_chi2_thresh(delta=-chi2_abs_thresh)
        if len(model_rows_keep) < 3:
            self.logger.debug('Less than 3 models to keep, will keep 3 anyway.')
            model_rows_keep = self.get_best_n_models(n=3)
            model_rows_del = self.get_best_n_models(n=-3)
        self.logger.debug(f'Will remove data of {len(model_rows_del)} '
                  f'models with {which_chi2} > {chi2_min+chi2_abs_thresh}, '
                  f'keep data of {len(model_rows_keep)} models.')

        if len(model_rows_del) == 0:
            self.logger.info('Nothing to do.')
            return False

        # parameters that identify an orblib
        orblib_parameters = self.config.parspace.par_names[:]
        ml = 'ml'
        try:
            orblib_parameters.remove(ml)
        except:
            self.logger.error(f"Parameter '{ml}' not found - check "
                              "implementation")
            raise

        # now try to remove the data...
        n_removed = 0
        for model_row_del in model_rows_del:

            # get model object and row id of model whose data to delete
            parset = model_row_del[self.config.parspace.par_names]
            model = self.get_model_from_parset(parset)
            row_id = self.get_row_from_model(model)

            # remove unused orblibs
            delete_orblib = True
            for model_row_keep in model_rows_keep: # orblib used by others?
                if np.allclose(tuple(model_row_del[orblib_parameters]),
                               tuple(model_row_keep[orblib_parameters])):
                    delete_orblib = False
                    self.logger.debug("Orblib of model "
                        f"{tuple(model_row_del[orblib_parameters])} "
                        "still in use - will delete weight solving data only.")
                    break
            if delete_orblib:
                directory = model.directory_noml
                try:
                    shutil.rmtree(directory)
                    self.logger.info("Orblib of model "
                        f"{tuple(model_row_del[orblib_parameters])} "
                        f"in {directory} removed.")
                    n_removed += 1
                except:
                    self.logger.warning("Cannot remove orblib of model "
                        f"{tuple(model_row_del[orblib_parameters])} in "
                        f"{directory}, perhaps it was already removed before.")
                self.table[row_id]['orblib_done'] = False
            else:
                # orblib must be kept, but we can delete the model's nnls data
                directory = model.directory
                try:
                    shutil.rmtree(directory)
                    self.logger.info("Weight solving data of model "
                     f"{tuple(model_row_del[self.config.parspace.par_names])} "
                     f"in {directory} removed.")
                    n_removed += 1
                except:
                    self.logger.warning("Cannot remove weight solving data of "
                        f"model {tuple(model_row_del[orblib_parameters])} in "
                        f"{directory}, perhaps it was already removed before.")
            self.table[row_id]['weights_done'] = False
        self.save()
        self.logger.info(f'Removed data of {n_removed} of '
                         f'{len(model_rows_del)} identified models from disk.')
        return True


class Model(object):
    """A DYNAMITE model.

    The model can be run by running the methods (i) get_orblib, (ii) get_weights
    and (iii) (in the future) do_orbit_colouring. Running each of these methods
    will return the appropriate object, e.g. model.get_orblib() --> returns an
    OrbitLibrary object model.get_weights(...) --> returns a WeightSolver object

    Parameters
    ----------
    config : a ``dyn.config_reader.Configuration`` object
    parset : row of an Astropy Table
        contains the values of the potential parameters for this model
    directory : str
        The model directory name (without path). If None or not specified,
        the all_models_file will be searched for the directory name. If the
        all_models file does not exist, the model directory will be set to
        ``orblib_000_000/ml{ml}``.

    Returns
    -------
    Nothing returned. Attributes holding outputs are are added to the
    object when methods are run.

    """
    def __init__(self, config=None, parset=None, directory=None):
        self.logger = logging.getLogger(f'{__name__}.{__class__.__name__}')
        if config is None or parset is None:
            text = f'{__class__.__name__} needs configuration object and ' \
                   'parameter set.'
            self.logger.error(text)
            raise ValueError(text)
        self.config = config
        self.check_parset(config.parspace, parset)
        self.parset = parset
        # directory of the input kinematics
        if directory is None:
           self.directory = self.get_model_directory()
        else:
           self.directory=self.config.settings.io_settings['output_directory']\
                          + 'models/' + directory
        self.logger.debug(f'Model directory string: {self.directory}')
        self.directory_noml=self.directory[:self.directory[:-1].rindex('/')+1]
        self.logger.debug('Model directory string up to ml: '
                          f'{self.directory_noml}')
        self.validate_config_file()

    def validate_config_file(self):
        """
        Validate the content of the config file against the model's config file

        Upon solving a model, DYNAMITE creates a backup of the config file in
        the model directory. Instantiating a model later (e.g., for plotting)
        using a config file that is incompatible with the one used to create
        the model can lead to problems (e.g., differently sized orbit library).
        This method validates the "global" config file against the one in the
        model directory (if existing).

        Differing config files may be ok and intended (e.g., due to expanding
        the parameter space). Therefore, the main purpose of this method is to
        add warnings to the log to alert the user.

        Raises
        ------
        FileNotFoundError
            If the "global" config file cannot be found.

        Returns
        -------
        bool
            ``False`` if a config file backup is successfully found in the
            model directory and it differs from the "global" config file.
            ``True`` otherwise (no config file backup could be identified or
            the config file backup is identical to the global config file).

        """
        if not os.path.isfile(self.config.config_file_name):
            txt = f'Unexpected: config file {self.config.config_file_name}' + \
                  'not found.'
            self.logger.error(txt)
            raise FileNotFoundError(txt)
        model_yaml_files = glob.glob(self.directory+'*.yaml')
        n_yaml_files = len(model_yaml_files)
        if n_yaml_files == 0:
            self.logger.debug(f'No config file backup in {self.directory} '
                              'found - probably a new model.')
            return True  # ####################
        if n_yaml_files == 1:
            f_i = 0
        else:
            try:
                f_i = model_yaml_files.index(self.directory +
                                             self.config.config_file_name)
            except ValueError:
                self.logger.warning('More than one .yaml file found in '
                                    f'{self.directory}, no file name match'
                                    'with the config file, no check possible.')
                return True  # ####################
        model_config_file_name = model_yaml_files[f_i]
        with open(self.config.config_file_name) as c_f:
            config_file = c_f.readlines()
        with open(model_config_file_name) as c_f:
            model_config_file = c_f.readlines()
        c_diff = difflib.unified_diff(config_file,
                                      model_config_file,
                                      fromfile=self.config.config_file_name,
                                      tofile=model_config_file_name)
        c_diff = list(c_diff)
        if len(c_diff) > 0:
            self.logger.warning('ACTION REQUIRED, PLEASE CHECK: '
                                'The current config file '
                                f'{self.config.config_file_name} differs from '
                                f'the config file {model_config_file_name} '
                                'backup in the model directory. Diff output:\n'
                                f'{"".join(c_diff)}.')
            return False  # ####################
        return True

    def get_model_directory(self):
        """get the name of this model's output directory

        Returns
        -------
        string

        """
        output_directory = self.config.settings.io_settings['output_directory']
        directory = output_directory + 'models/'
        models_file = output_directory \
                      + self.config.settings.io_settings['all_models_file']
        try:
            all_models = ascii.read(models_file)
            self.logger.debug(f'Setting model dir from file {models_file}...')
        except FileNotFoundError:
            sformat = self.config.system.parameters[0].sformat # ml's format
            ml_dir = f"/ml{self.parset['ml']:{sformat}}/"
            directory += f'orblib_000_000{ml_dir}'
            self.logger.info(f'The all_models file {models_file} does not '
                             f'exist - model directory set to {directory}.')
            return directory #######################################
        except:
            self.logger.error('Error reading all_models file. '
                              'Cannot set model directory.')
            raise
        for idx, parset in enumerate(all_models[self.config.parspace.par_names]):
            if np.allclose(tuple(parset),tuple(self.parset)):
                dir_string = all_models['directory'][idx]
                if dir_string == 'None': # yes, really...
                    text = f'Something went wrong reading the model # {idx} ' \
                           'directory. Model not yet computed?'
                    self.logger.error(text)
                    raise ValueError(text)
                directory += dir_string
                break
        else:
            text = f'Cannot set model directory: parset {self.parset} ' \
                   f'not found in {models_file}.'
            self.logger.error(text)
            raise ValueError(text)
        self.logger.debug(f'...model directory {directory} read from file.')
        return directory

    def create_model_directory(self, path):
        """make a directory if it does not yet exist

        Parameters
        ----------
        path : string
            directory path to make
        """
        if not os.path.exists(path):
            os.makedirs(path)
            self.logger.debug(f'Created directory {path}')
        else:
            self.logger.debug(f'Using existing directory {path}')

    def setup_directories(self):
        """setup directories
        """
        # create self.directory if it doesn't exist
        self.create_model_directory(self.directory)
        # and also the model directories
        self.create_model_directory(self.directory_noml+'infil/')
        self.create_model_directory(self.directory_noml+'datfil/')

    def get_orblib(self):
        """Make the orbit library

        Returns
        -------
        a ``dyn.orblib.OrbitLibrary`` object

        """
        orblib = dyn_orblib.LegacyOrbitLibrary(
                config=self.config,
                mod_dir=self.directory_noml,
                parset=self.parset)
        orblib.get_orblib()
        return orblib

    def get_weights(self, orblib=None):
        """Get the orbital weights

        Parameters
        ----------
        orblib : a ``dyn.orblib.OrbitLibrary`` object

        Returns
        -------
        a ``dyn.weight_solver.WeightSolver`` object

        """
        ws_type = self.config.settings.weight_solver_settings['type']
        if ws_type=='LegacyWeightSolver':
            weight_solver = ws.LegacyWeightSolver(
                    config=self.config,
                    directory_with_ml=self.directory)
        elif ws_type=='NNLS':
            weight_solver = ws.NNLS(
                    config=self.config,
                    directory_with_ml=self.directory)
        else:
            raise ValueError(f'Unknown WeightSolver type {ws_type}.')
        weights, chi2_tot, chi2_kin, chi2_kinmap = weight_solver.solve(orblib)
        self.chi2 = chi2_tot # instrinsic/projected mass + GH coeeficients 1-Ngh
        self.kinchi2 = chi2_kin # GH coeeficients 1-Ngh
        self.kinmapchi2 = chi2_kinmap
        self.weights = weights
        return weight_solver

    def check_parset(self, parspace, parset):
        """
        Validate a parset

        Given parameter values in parset, the validate_parspace method of
        the parameter space is executed. If a parameter exists in parspace
        but not in parset, a warning will be issued and the parameter
        will remain unchanged. If parset tries to set the value of
        a parameter not existing in parspace, an exception will be raised.
        Validating relies on exceptions raised by validate_parspace.

        Parameters
        ----------
        parspace : ``dyn.parameter_space.ParameterSpace``
            A list of parameter objects.
        parset : row of an Astropy Table
            Contains parameter values to be checked against the settings in
            parspace.

        Raises
        ------
        ValueError
            If at least one parameter in parset is unknown to parspace.

        Returns
        -------
        None.

        """
        parspace_copy = copy.deepcopy(parspace)
        parspace_par_names = [p.name for p in parspace_copy]
        unknown_pars = [p for p in parset.colnames
                          if p not in parspace_par_names]
        if len(unknown_pars) > 0:
            text = f"Parset parameters {unknown_pars} don't exist in parset."
            self.logger.error(text)
            raise ValueError(text)
        for par_idx, par_name in enumerate(parspace_par_names):
            if par_name not in parset.colnames:
                self.logger.warning(f'Parspace parameter {par_name} '
                                    'unchanged (not in parset).')
            else:
                par = parspace_copy[par_idx]
                par.par_value = parset[par_name]
        parspace_copy.validate_parspace()
        self.logger.debug('parset validated against parspace.')

# end<|MERGE_RESOLUTION|>--- conflicted
+++ resolved
@@ -37,13 +37,8 @@
         self.make_empty_table()
         if from_file and os.path.isfile(self.filename):
             self.logger.info('Previous models have been found: '
-<<<<<<< HEAD
-                        f'Reading {self.filename} into '
-                        f'{__class__.__name__}.table')
-=======
                              f'Reading {self.filename} into '
                              f'{__class__.__name__}.table')
->>>>>>> 50164663
             self.read_model_table()
         else:
             self.logger.info(f'No previous models (file {self.filename}) '
@@ -96,51 +91,12 @@
     def read_model_table(self):
         """Read table from file ``self.filename``
 
-<<<<<<< HEAD
-=======
         Returns
         -------
         None
             sets ``self.table``
 
         """
-        table_read = ascii.read(self.filename)
-        self.table = table.vstack((self.table, table_read),
-                                  join_type='outer',
-                                  metadata_conflicts='error')
-        self.logger.debug(f'{len(self.table)} models read '
-                          f'from file {self.filename}')
-
-    def update_model_table(self):
-        """all_models table update: fix incomplete models, add kinmapchi2.
-
-        Dealing with incomplete models:
-        Models with all_done==False but an existing model_done_staging.ecsv
-        will be updated in the table and the staging file will be deleted.
-        Models with all_done==False and no existing orblib will be deleted
-        from the table and their model directory will be deleted, too.
-        The configuration setting reattempt_failures determines how partially
-        completed models with all_done==False but existing orblibs are treated:
-        If reattempt_failures==True, their orblib_done will be set to True
-        and later the ModelIterator will execute the weight solving
-        based on the existing orblibs.
-        If reattempt_failures==False, the model and its directory will be
-        deleted.
-        Note that orbit libraries on disk will not be deleted as they
-        may be in use by other models.
-
-        * Up to DYNAMITE 3.0 there was no kinmapchi2 column in the all_models
-        table. If possible (data exists on disk), calculate and add the values,
-        otherwise set to np.nan.
-
->>>>>>> 50164663
-        Returns
-        -------
-        None
-            sets ``self.table``
-
-        """
-<<<<<<< HEAD
         table_read = ascii.read(self.filename)
         self.table = table.vstack((self.table, table_read),
                                   join_type='outer',
@@ -186,8 +142,6 @@
             updates ``self.table`` and saves it to disk
 
         """
-=======
->>>>>>> 50164663
         table_modified = False
         for i, row in enumerate(self.table):
             if not row['all_done']:
@@ -313,36 +267,6 @@
                 self.logger.warning(f'Model {row_id}: cannot update '
                                     f'{which_chi2} - data deleted?')
 
-    def retrofit_kinmapchi2(self):
-        """Calculates kinmapchi2 for DYNAMITE legacy tables if possible.
-
-        Returns
-        -------
-        None.
-            updates ``self.table``
-        """
-        which_chi2 = 'kinmapchi2'
-        self.logger.info('Legacy all_models table read, updating '
-                         f'{which_chi2} column...')
-        self.table[which_chi2] = np.nan
-        for row_id, row in enumerate(self.table):
-            if row['orblib_done'] and row['weights_done']:
-                # both orblib_done==True and weights_done==True indicates
-                # that data for kinmapchi2 is on the disk -> calculate
-                # kinmapchi2
-                mod = self.get_model_from_row(row_id)
-                ws_type = self.config.settings.weight_solver_settings['type']
-                weight_solver = getattr(ws, ws_type)(
-                                        config=self.config,
-                                        directory_with_ml=mod.directory)
-                orblib = mod.get_orblib()
-                _, _, _, row[which_chi2] = weight_solver.solve(orblib)
-                self.logger.info(f'Model {row_id}: {which_chi2} = '
-                                 f'{row[which_chi2]}')
-            else:
-                self.logger.warning(f'Model {row_id}: cannot update '
-                                    f'{which_chi2} - data deleted?')
-
     def read_legacy_chi2_file(self, legacy_filename):
         """
         Read the `legacy` AKA schwpy format of chi2 files
