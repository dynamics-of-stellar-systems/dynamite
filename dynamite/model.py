--- conflicted
+++ resolved
@@ -534,17 +534,11 @@
             The default is None.
         delta : float, optional
             The threshold value. Models with chi2 values differing
-<<<<<<< HEAD
-            from the opimum by at most delta will be returned. If none,
+            from the opimum by at most delta will be returned. If None,
             models within 10% of the optimal value will be returned. If
             delta is negative, models that are NOT within a delta
             threshold of the best are returned.
             The default is to return models within 10% of the best.
-=======
-            from the opimum by at most delta will be returned. If None,
-            models within 10% of the optimal value will be returned.
-            The default is None.
->>>>>>> ba470271
 
         Raises
         ------
@@ -568,7 +562,75 @@
             models = self.table[self.table[which_chi2] > chi2_min-delta]
         return models
 
-<<<<<<< HEAD
+    def make_best_models_table(self,
+                               which_chi2=None,
+                               n=None,
+                               delta=None,
+                               filename=None):
+        """Make a table of the best models and save it to disk
+
+        Parameters
+        ----------
+        which_chi2 : str, optional
+            Which chi2 is used for determining the best models. If None, the
+            setting from the configuration file will be used.
+            The default is None.
+        n : int, optional
+            How many models to get. If None, n will be ignored.
+            Default: if delta is specified, the default is none; if delta
+            is None, the default is 10.
+        delta : float, optional
+            The threshold value. Models with chi2 values differing
+            from the opimum by at most delta will be returned. If None,
+            delta will be ignored. The default is None.
+        filename : str, optional
+            File name of the best models table. The file is written into the
+            output directory specified in the config file. If None, the name
+            is the same as for the all models table but with '_best' added
+            to the base file name. If the file already exists, a warning
+            is logged, the existing file is backed up ('_backup' added),
+            and then overwritten. The default is None.
+
+        Raises
+        ------
+        ValueError
+            If both n and delta are specified (i.e., both are not None).
+
+        Returns
+        -------
+        int
+            The number of models in the best models table.
+
+        """
+        if n is not None and delta is not None:
+            text = 'Cannot specify both n and delta - choose one...'
+            self.logger.error(text)
+            raise ValueError(text)
+        elif n is None and delta is None:
+            n = 10
+            self.logger.info('No parameters specified - making table with '
+                             '10 best models')
+        if filename is None:
+            path_noext, ext = os.path.splitext(self.filename)
+            filename = path_noext + '_best' + ext
+        else:
+            filename = self.config.settings.io_settings['output_directory'] + \
+                       filename
+        if os.path.exists(filename):
+            path_noext, ext = os.path.splitext(filename)
+            backup_filename = path_noext + '_backup' + ext
+            shutil.copy2(filename, backup_filename)
+            self.logger.warning(f'File {filename} will be overwritten, '
+                                f'backup {backup_filename} created.')
+        if n is not None:
+            table_best = self.get_best_n_models(which_chi2=which_chi2, n=n)
+        else:
+            table_best=self.get_mods_within_chi2_thresh(which_chi2=which_chi2,
+                                                        delta=delta)
+        table_best.write(filename, format='ascii.ecsv', overwrite=True)
+        self.logger.info(f'Table of best models written to file {filename}.')
+        return len(table_best)
+
     def remove_unused_orblibs(self):
         """
         Removes orbit libraries for 'bad' models.
@@ -692,76 +754,6 @@
         self.logger.info(f'Removed data of {n_removed} of '
                          f'{len(model_rows_del)} identified models from disk.')
         return True
-=======
-    def make_best_models_table(self,
-                               which_chi2=None,
-                               n=None,
-                               delta=None,
-                               filename=None):
-        """Make a table of the best models and save it to disk
-
-        Parameters
-        ----------
-        which_chi2 : str, optional
-            Which chi2 is used for determining the best models. If None, the
-            setting from the configuration file will be used.
-            The default is None.
-        n : int, optional
-            How many models to get. If None, n will be ignored.
-            Default: if delta is specified, the default is none; if delta
-            is None, the default is 10.
-        delta : float, optional
-            The threshold value. Models with chi2 values differing
-            from the opimum by at most delta will be returned. If None,
-            delta will be ignored. The default is None.
-        filename : str, optional
-            File name of the best models table. The file is written into the
-            output directory specified in the config file. If None, the name
-            is the same as for the all models table but with '_best' added
-            to the base file name. If the file already exists, a warning
-            is logged, the existing file is backed up ('_backup' added),
-            and then overwritten. The default is None.
-
-        Raises
-        ------
-        ValueError
-            If both n and delta are specified (i.e., both are not None).
-
-        Returns
-        -------
-        int
-            The number of models in the best models table.
-
-        """
-        if n is not None and delta is not None:
-            text = 'Cannot specify both n and delta - choose one...'
-            self.logger.error(text)
-            raise ValueError(text)
-        elif n is None and delta is None:
-            n = 10
-            self.logger.info('No parameters specified - making table with '
-                             '10 best models')
-        if filename is None:
-            path_noext, ext = os.path.splitext(self.filename)
-            filename = path_noext + '_best' + ext
-        else:
-            filename = self.config.settings.io_settings['output_directory'] + \
-                       filename
-        if os.path.exists(filename):
-            path_noext, ext = os.path.splitext(filename)
-            backup_filename = path_noext + '_backup' + ext
-            shutil.copy2(filename, backup_filename)
-            self.logger.warning(f'File {filename} will be overwritten, '
-                                f'backup {backup_filename} created.')
-        if n is not None:
-            table_best = self.get_best_n_models(which_chi2=which_chi2, n=n)
-        else:
-            table_best=self.get_mods_within_chi2_thresh(which_chi2=which_chi2,
-                                                        delta=delta)
-        table_best.write(filename, format='ascii.ecsv', overwrite=True)
-        self.logger.info(f'Table of best models written to file {filename}.')
-        return len(table_best)
->>>>>>> ba470271
 
 
 class Model(object):
