--- conflicted
+++ resolved
@@ -208,8 +208,6 @@
         return parset
 
     def get_model_from_parset(self, parset):
-<<<<<<< HEAD
-=======
         """Get the ``Model`` from a parset
 
         Parameters
@@ -222,7 +220,6 @@
         a ``dyn.model.Model`` object
 
         """
->>>>>>> 36937b8f
         for idx, row in enumerate(self.table[self.parspace.par_names]):
             if np.allclose(tuple(parset), tuple(row)):
                 mod = self.get_model_from_row(idx)
@@ -244,8 +241,6 @@
         return mod
 
     def get_model_from_row(self, row_id):
-<<<<<<< HEAD
-=======
         """Get a ``Model`` given a table row
 
         Parameters
@@ -258,7 +253,6 @@
         a ``dyn.model.Model`` object
 
         """
->>>>>>> 36937b8f
         parset = self.get_parset_from_row(row_id)
         mod = Model(system=self.system,
                       settings=self.settings,
@@ -309,30 +303,6 @@
                  parspace=None,
                  parset=None,
                  directory=None):
-<<<<<<< HEAD
-        """
-        Parameters
-        ----------
-        system : dyn.physical_system.System
-            Object holding information about the physical system being modelled.
-        settings : dyn.config_reader.Settings
-            Object holding other settings
-        parspace : dyn.parameter_space.ParameterSpace
-            A list of parameter objects for this model
-        parset : row of an Astropy Table
-            Contains the values of the potential parameters for this model
-        directory : str
-            The model directory name (without path). If None or not specified,
-            the all_models_file will be searched for the directory name.
-
-        Returns
-        -------
-        Nothing returned. Attributes holding outputs are are added to the
-        object when methods are run.
-
-        """
-=======
->>>>>>> 36937b8f
         self.logger = logging.getLogger(f'{__name__}.{__class__.__name__}')
         self.check_parset(parspace, parset)
         self.system = system
@@ -354,23 +324,18 @@
                           f'{self.directory_noml}')
 
     def get_model_directory(self):
-<<<<<<< HEAD
+        """get the name of this model's output directory
+
+        Returns
+        -------
+        string
+
+        """
         directory = self.settings.io_settings['output_directory'] + 'models/'
-=======
-        """get the name of this model's output directory
-
-        Returns
-        -------
-        string
-
-        """
-        directory = self.settings.io_settings['output_directory']
->>>>>>> 36937b8f
         models_file = directory + self.settings.io_settings['all_models_file']
         try:
             all_models = ascii.read(models_file)
             self.logger.debug(f'Setting model dir from file {models_file}...')
-<<<<<<< HEAD
         except FileNotFoundError:
             sformat = self.system.parameters[0].sformat # this is ml's format
             ml_dir = f"/ml{self.parset['ml']:{sformat}}/"
@@ -380,20 +345,12 @@
                                 f'directory to {directory}.')
             return directory #######################################
         except:
-            self.logger.error('Error opening all_models file. '
-=======
-        except:
             self.logger.error('Error reading all_models file. '
->>>>>>> 36937b8f
                               'Cannot set model directory.')
             raise
         for idx, parset in enumerate(all_models[self.parspace.par_names]):
             if np.allclose(tuple(parset),tuple(self.parset)):
-<<<<<<< HEAD
-                directory += all_models['directory'][idx]
-=======
                 directory += 'models/' + all_models['directory'][idx]
->>>>>>> 36937b8f
                 break
         else:
             text = f'Cannot set model directory: parset {self.parset} ' \
