--- conflicted
+++ resolved
@@ -27,12 +27,9 @@
         super().__init__(**kwargs)
         self.kin_aper = kin_aper
         if hasattr(self, 'data'):
-<<<<<<< HEAD
             if pop_cols is not None:
                 self.clean_data(pop_cols)
             self.weight = weight
-=======
->>>>>>> 657458a4
             self.type = type
             if hist_width=='default':
                 self.set_default_hist_width()  # needed for pop data?
