import os
import sys
import shutil
import glob
import fnmatch
import math
import logging
import importlib
import yaml
import datetime
import numpy as np

import dynamite as dyn
from dynamite import constants as const
from dynamite import physical_system as physys
from dynamite import parameter_space as parspace
from dynamite import kinematics as kinem
from dynamite import populations as popul
from dynamite import mges as mge
from dynamite import model

class Settings(object):
    """
    Class to hold all configuration settings

    Has a dictionary attribute for each entry of the second
    section of the YAML config file (e.g. orblib_settings etc...)

    """
    def __init__(self):
        self.logger = logging.getLogger(f'{__name__}.{__class__.__name__}')
        self.orblib_settings = {}
        self.parameter_space_settings = {}
        self.legacy_settings = {}
        self.io_settings = {}
        self.weight_solver_settings = {}
        self.multiprocessing_settings = {}

    def add(self, kind, values):
        """Add each setting to the object
        """
        if kind == 'orblib_settings':
            self.orblib_settings = values
        elif kind == 'parameter_space_settings':
            self.parameter_space_settings = values
        elif kind == 'legacy_settings':
            self.legacy_settings = values
        elif kind == 'io_settings':
            try:
                out_dir = values['output_directory']
            except KeyError as e:
                text = 'Output directory not set in config file.'
                self.logger.error(text)
                raise Exception(text) from e
            self.io_settings = values
            self.io_settings['model_directory'] = out_dir + 'models/'
            self.io_settings['plot_directory'] = out_dir + 'plots/'
        elif kind == 'weight_solver_settings':
            self.weight_solver_settings = values
        elif kind == 'multiprocessing_settings':
            self.multiprocessing_settings = values
        else:
            text = """Config only takes orblib_settings
                             and parameter_space_settings
                             and legacy settings
                             and io_settings
                             and weight_solver_settings
                             and multiprocessing_settings"""
            self.logger.error(text)
            raise ValueError(text)

    def validate(self):
        """Validate that all expected settings are present and perform checks
        """
        if not(self.orblib_settings and self.parameter_space_settings and
               self.io_settings and self.weight_solver_settings
               and self.multiprocessing_settings):
            text = """Config needs orblib_settings
                             and parameter_space_settings
                             and io_settings
                             and weight_solver_settings
                             and multiprocessing_settings"""
            self.logger.error(text)
            raise ValueError(text)
        if self.orblib_settings['nI2'] < 4:
            text = "orblib_settings: nI2 must be >= 4, but is " \
                   f"{self.orblib_settings['nI2']}."
            self.logger.error(text)
            raise ValueError(text)
        self.logger.debug('Settings validated.')

    def __repr__(self):
        return f'{self.__class__.__name__}({self.__dict__})'

class UniqueKeyLoader(yaml.SafeLoader):
    """
    Special yaml loader with duplicate key checking.

    Credits: ErichBSchulz,
    https://stackoverflow.com/questions/33490870/parsing-yaml-in-python-detect-duplicated-keys
    """

    def construct_mapping(self, node, deep=False):
        self.logger = logging.getLogger(f'{__name__}.{__class__.__name__}')
        mapping = []
        for key_node, value_node in node.value:
            key = self.construct_object(key_node, deep=deep)
            if key in mapping:
                text = f'Duplicate key in configuration file: {key}'
                self.logger.error(text)
                raise AssertionError(text)
            # assert key not in mapping, \
            #     f'Duplicate key in configuration file: {key}'
            mapping.append(key)
        return super().construct_mapping(node, deep)

class Configuration(object):
    """
    Reads configuration file

    Does some rudimentary checks for consistency.
    Builds the output directory tree if it does not exist already
    (does not delete existing data).

    Parameters
    ----------
    filename : string
        needs to refer to an existing file including path
    reset_logging : bool
        if False: use the calling application's logging settings
        if True: set logging to Dynamite defaults
    user_logfile : str or None or False
        Name of the logfile (``.log`` will be appended).
        Special values: ``user_logfile=None`` will not create a logfile.
        ``user_logfile=False`` will create a UTC-timestamped logfile
        ``dynamiteYYMMDD-HHMMSSuuuuuu.log``.
        Will be ignored if ``reset_logging=False``.
        The default is ``user_logfile='dynamite'``.

    reset_existing_output : bool
        if False: do not touch existing data in the output directory tree
        if True: rebuild the output directory tree and delete existing data

    Raises
    ------
    FileNotFoundError
        If file does not exist or filename is None or not given.

    Returns
    -------
    sets attributes:
        - ``self.system``: a ``dyn.physical_system.System`` object
        - ``self.cmp_list``: a list of ``dyn.physical_system.Component`` objects
        - ``self.settings``: a list of ``dyn.config_reader.Settings`` object
        - ``self.settings``: a list of ``dyn.config_reader.Settings`` object

    """

    # Class attributes
    # threshold_delta_chi2 variants for LegacyGridSearch parameter generator
    thresh_chi2_abs = 'threshold_del_chi2_abs'
    thresh_chi2_scaled = 'threshold_del_chi2_as_frac_of_sqrt2nobs'

    def __init__(self,
                 filename=None,
                 reset_logging=False,
                 user_logfile='dynamite',
                 reset_existing_output=False):
        if reset_logging is True:
            DynamiteLogging(logfile=user_logfile)
            self.logger = logging.getLogger(f'{__name__}.{__class__.__name__}')
            self.logger.debug('Logging reset to Dynamite defaults')
        else:
            self.logger = logging.getLogger(f'{__name__}.{__class__.__name__}')
            self.logger.debug("Dynamite uses the calling application's "
                              "logging settings")
        logger = self.logger
        self.logger.debug(f'This is Python {sys.version.split()[0]}')
        self.logger.debug(f'Using DYNAMITE version {dyn.__version__} '
                          f'located at {dyn.__path__}')

        self.logger.debug('Global variables: ' \
                          f'{const.GRAV_CONST_KM = }, {const.PARSEC_KM = }, ' \
                          f'{const.RHO_CRIT = }.')

        legacy_dir = \
            os.path.realpath(os.path.dirname(__file__)+'/../legacy_fortran')
            # os.path.dirname(os.path.realpath(__file__))+'/../'legacy_fortran'
        self.logger.debug(f'Default legacy Fortran directory: {legacy_dir}.')

        self.config_file_name = filename
        try:
            with open(self.config_file_name, 'r') as f:
                # self.params = yaml.safe_load(f)
                config_text = f.read()
        except:
            logger.error(f'Cannot open {filename}, please specify '
                         'existing file')
            raise
        self.params = yaml.load(config_text, Loader=UniqueKeyLoader)
        logger.info(f'Config file {filename} read.')

        self.system = physys.System() # instantiate System object
        self.settings = Settings() # instantiate Settings object

        # get paths first
        logger.info('io_settings...')
        logger.debug(f'Read: {self.params["io_settings"]}')

        try:
            for io in ['input', 'output']:
                d = self.params['io_settings'][io+'_directory']
                if len(d) > 0 and d[-1] != '/': # len(d)=0: allow no path, too
                    self.params['io_settings'][io+'_directory'] += '/'
        except:
            logger.error('io_settings: check input_directory '
                         'and output_directory in config file')
            raise
        self.settings.add('io_settings', self.params['io_settings'])
        logger.debug('io_settings assigned to Settings object')
        out_dir = self.settings.io_settings['output_directory']
        if reset_existing_output:
            if os.path.isdir(out_dir):
                shutil.rmtree(out_dir)
                self.logger.info(f'Output directory tree {out_dir} removed.')
        self.make_output_directory_tree()
        self.logger.info(f'Output directory tree: {out_dir}.')

        for key, value in self.params.items(): # walk through file contents...

            # add components to system

            if key == 'system_components':
                logger.info('model_components...')
                for comp, data_comp in value.items():
                    if not data_comp['include']:
                        logger.info(f'{comp}... ignored')
                        continue

                    # instantiate the component

                    logger.debug(f"{comp}... instantiating {data_comp['type']} "
                              "object")
                    if 'contributes_to_potential' not in data_comp:
                        text = f'Component {comp} needs ' + \
                                'contributes_to_potential attribute'
                        logger.error(text)
                        raise ValueError(text)
#                    c = globals()[data_comp['type']](contributes_to_potential
#                        = data_comp['contributes_to_potential'])
                    c = getattr(physys,data_comp['type'])(name = comp,
                            contributes_to_potential \
                            = data_comp['contributes_to_potential'])

                    # initialize the component's paramaters, kinematics,
                    # and populations

                    par_list, kin_list, pop_list = [], [], []

                    # read parameters

                    if 'parameters' not in data_comp:
                        text = f'Component {comp} needs parameters'
                        logger.error(text)
                        raise ValueError(text)
                    logger.debug('Has parameters '
                                 f'{tuple(data_comp["parameters"].keys())}')
                    for par, data_par in data_comp['parameters'].items():
                        p = f'{par}-{comp}'
                        the_parameter = parspace.Parameter(name=p,**data_par)
                        par_list.append(the_parameter)
                    c.parameters = par_list

                    # read kinematics

                    if 'kinematics' in data_comp:
                    # shall we include a check here (e.g., only
                    # VisibleComponent has kinematics?)
                        logger.debug('Has kinematics '
                                    f'{list(data_comp["kinematics"].keys())}')
                        for kin, data_kin in data_comp['kinematics'].items():
                            path=self.settings.io_settings['input_directory']
                            kinematics_set = getattr(kinem,data_kin['type'])\
                                                (name=kin,
                                                 input_directory=path,
                                                 **data_kin)
                            kin_list.append(kinematics_set)
                        c.kinematic_data = kin_list

                    # cast hist. values to correct numeric type unless `default`
                    for i, k in enumerate(c.kinematic_data):
                        if (k.hist_width=='default') is False:
                            logger.debug(f'hist_width = {k.hist_width}')
                            k.hist_width = float(k.hist_width)
                        if (k.hist_center=='default') is False:
                            logger.debug(f'hist_center = {k.hist_center}')
                            k.hist_center = float(k.hist_center)
                        if (k.hist_bins=='default') is False:
                            logger.debug(f'hist_bins = {k.hist_bins}')
                            k.hist_bins = int(k.hist_bins)

                    # read populations

                    if 'populations' in data_comp:
                    # shall we include a check here (e.g., only
                    # VisibleComponent has populations?)
                        logger.debug(f'Has populations '
                                f'{tuple(data_comp["populations"].keys())}')
                        for pop, data_pop in data_comp['populations'].items():
                            populations_set = popul.Populations(name=pop,
                                                                **data_pop)
                            pop_list.append(populations_set)
                        c.population_data = pop_list

                    if 'mge_pot' in data_comp:
                        path = self.settings.io_settings['input_directory']
                        c.mge_pot = mge.MGE(input_directory=path,
                                        datafile=data_comp['mge_pot'])
                    if 'mge_lum' in data_comp:
                        path = self.settings.io_settings['input_directory']
                        c.mge_lum = mge.MGE(input_directory=path,
                                        datafile=data_comp['mge_lum'])

                    if 'disk_pot' in data_comp:
                        path = self.settings.io_settings['input_directory']
                        c.disk_pot = mge.MGE(input_directory=path,
                                             datafile=data_comp['disk_pot'])
                    if 'disk_lum' in data_comp:
                        path = self.settings.io_settings['input_directory']
                        c.disk_lum = mge.MGE(input_directory=path,
                                             datafile=data_comp['disk_pot'])

                    # add component to system
                    c.validate()
                    parset = {c.get_parname(p.name):p.raw_value \
                              for p in c.parameters}
                    if not c.validate_parset(parset):
                        text = f'{c.name}: invalid parameters {parset}'
                        self.logger.error(text)
                        if type(c) is physys.TriaxialVisibleComponent:
                            text = c.suggest_parameter_values()
                            self.logger.error(text)
                        raise ValueError(text)
                    self.system.add_component(c)

                # once all components added, put all kinematic_data in a list
                self.system.get_all_kinematic_data()

            # add system parameters

            elif key == 'system_parameters':
                logger.info('system_parameters...')
                logger.debug(f'system_parameters: {tuple(value.keys())}')
                par_list = []
                for other, data in value.items():
                    par_list.append(parspace.Parameter(name=other, **data))
                setattr(self.system, 'parameters', par_list)
                    # if other == 'ml':
                    #     self.system.ml=parspace.Parameter(name=other,**data)
                    # else:
                    #     setattr(self.system, other, data)

            # add system attributes

            elif key == 'system_attributes':
                logger.info('system_attributes...')
                logger.debug(f'system_attributes: {tuple(value.keys())}')
                for other, data in value.items():
                    setattr(self.system, other, data)

            # add orbit library settings to Settings object

            elif key == 'orblib_settings':
                # set a default value to
                #      orblib_settings --> use_new_mirroring : False
                if 'use_new_mirroring' in value.keys():
                    pass
                else:
                    value.update({'use_new_mirroring':True})
                logger.info('orblib_settings...')
                logger.debug(f'orblib_settings: {tuple(value.keys())}')
                self.settings.add('orblib_settings', value)

            # add parameter space settings to Settings object

            elif key == 'parameter_space_settings':
                logger.info('parameter_space_settings...')
                logger.debug(f'parameter_space_settings: {tuple(value.keys())}')
                self.settings.add('parameter_space_settings', value)

            # add legacy settings to Settings object

            elif key == 'legacy_settings':
                logger.info('legacy_settings...')
                logger.debug(f'legacy_settings: {tuple(value.keys())}')
                if value['directory'] == 'default':
                    value['directory'] = legacy_dir
                # remove trailing / from path if provided
                if value['directory'][-1]=='/':
                    value['directory'] = value['directory'][:-1]
                self.settings.add('legacy_settings', value)
                self.logger.debug("Legacy directory set to "
                                  f"{value['directory']}.")

            # add output settings to Settings object

            elif key == 'io_settings':
                pass # io_settings (paths) have been assigned already...

            # add weight_solver_settings to Settings object

            elif key == 'weight_solver_settings':
                logger.info('weight_solver_settings...')
                if 'reattempt_failures' not in value:
                    value['reattempt_failures'] = True
                if value['reattempt_failures']:
                    logger.info('Will attempt to recover partially run models.')
                logger.debug(f'weight_solver_settings: {tuple(value.keys())}')
                self.settings.add('weight_solver_settings', value)

            # add multiprocessing_settings to Settings object

            elif key == 'multiprocessing_settings':
                logger.info('multiprocessing_settings...')
                # if submitted as slurm script we must add cwd to path
                try: # check if Slurm being using
                    os.environ["SLURM_JOB_CPUS_PER_NODE"]
                    sys.path.append(os.getcwd())
                except KeyError:
                    pass
                if 'ncpus' not in value:
                    value['ncpus'] = 'all_available'
                if value['ncpus']=='all_available':
                    value['ncpus'] = self.get_n_cpus()
                logger.info(f"... using {value['ncpus']} CPUs "
                             "for orbit integration.")
                if 'ncpus_weights' not in value:
                    value['ncpus_weights'] = value['ncpus']
                elif value['ncpus_weights'] == 'all_available':
                    value['ncpus_weights'] = self.get_n_cpus()
                logger.info(f"... using {value['ncpus_weights']} CPUs "
                            "for weight solving.")
                if 'modeliterator' not in value:
                    value['modeliterator'] = 'ModelInnerIterator'
                logger.debug(f"... using iterator {value['modeliterator']}.")
                if 'orblibs_in_parallel' not in value:
                    value['orblibs_in_parallel'] = True
                logger.debug("... integrate orblibs in parallel: "
                             f"{value['orblibs_in_parallel']}.")
                logger.debug(f'multiprocessing_settings: {tuple(value.keys())}')
                self.settings.add('multiprocessing_settings', value)

            else:
                text = f'Unknown configuration key: {key}'
                logger.error(text)
                raise ValueError(text)

        self.system.validate() # now also adds the right parameter sformat
        parset = {p.name:p.raw_value for p in self.system.parameters}
        if not self.system.validate_parset(parset):
            text = f'Invalid system parameters {parset}'
            self.logger.error(text)
            raise ValueError(text)
        logger.info('System assembled')
        logger.debug(f'System: {self.system}')
        logger.debug(f'Settings: {self.settings}')

        self.validate()
        logger.info('Configuration validated')

        if 'generator_settings' in self.settings.parameter_space_settings:
            self.set_threshold_del_chi2( \
                self.settings.parameter_space_settings['generator_settings'])

        self.parspace = parspace.ParameterSpace(self.system)
        logger.info('Instantiated parameter space')
        logger.debug(f'Parameter space: {self.parspace}')

        self.all_models = model.AllModels(config=self)
        logger.info('Instantiated AllModels object')
        logger.debug(f'AllModels:\n{self.all_models.table}')
        self.all_models.update_model_table()
<<<<<<< HEAD
        logger.info('all_models table updated and saved.')
=======
>>>>>>> 50164663

        # self.backup_config_file(reset=False)

    def get_n_cpus(self):
        """"
        Returns the number of avalable CPUs.
        """
        try:
            ncpus = int(os.environ["SLURM_JOB_CPUS_PER_NODE"])
        except KeyError:
            import multiprocessing
            ncpus = multiprocessing.cpu_count()
        return ncpus

    def set_threshold_del_chi2(self, generator_settings):
        """
        Sets threshold_del_chi2 depending on scaled or unscaled input.

        Works with the legacy setup only (stars component of class
        TriaxialVisibleComponent with one or more sets of kinematics).

        Parameters
        ----------
        generator_settings : generator_settings dict

        Returns
        -------
        None.

        """
        chi2abs = self.__class__.thresh_chi2_abs
        chi2scaled = self.__class__.thresh_chi2_scaled
        if chi2abs in generator_settings or chi2scaled in generator_settings:
            two_n_obs = self.get_2n_obs()
            if chi2abs in generator_settings:
                thresh = generator_settings[chi2abs]
            else:
                thresh = generator_settings[chi2scaled] * math.sqrt(two_n_obs)
            generator_settings['threshold_del_chi2'] = thresh

    def get_2n_obs(self):
        """
        Get 2 * number of kinematic observations

        Used for scaling threshold chi2 values for parameter searches. For
        kinemtic type:

            - ``GaussHermite``, then n_obs = number_GH * number_spatial_bins
            - ``BayesLOSVD``, then n_obs = n_LOSVD_bins * number_spatial_bins

        This returns the sum of (2 * n_obs) for all kinematic sets. Take
        kinematics from the ``TriaxialVisibleComponent`` of the system.

        Returns
        -------
        int
            2 * total number of kinematic observations

        """
        stars = self.system.get_unique_triaxial_visible_component()
        n_obs = 0.
        for k in stars.kinematic_data:
            if k.type == 'GaussHermite':
                number_GH = self.settings.weight_solver_settings['number_GH']
                n_obs += number_GH * k.n_spatial_bins
            if k.type == 'BayesLOSVD':
                nvbins = k.get_data().meta['nvbins']
                n_obs += nvbins * k.n_spatial_bins
        two_n_obs = 2 * n_obs
        return two_n_obs

    def remove_existing_orblibs(self):
        """
        Removes the entire model output tree, including all existing orblibs

        Returns
        -------
        None.

        """
        model_dir = self.settings.io_settings['model_directory']
        if os.path.isdir(model_dir):
            shutil.rmtree(model_dir)
            self.logger.info(f'Model output tree {model_dir} removed.')
        else:
            self.logger.warning(f'No model output at {model_dir} to remove.')

    def remove_existing_orbital_weights(self):
        """
        Removes existing orbital weights ('ml' directories).

        Deletes all files matching ``output/*/ml*/``

        Raises
        ------
        Exception if directories cannot be removed.

        Returns
        -------
        None.

        """
        ml_pattern = self.settings.io_settings['model_directory'] + '*/ml*'
        ml_directories = glob.glob(ml_pattern)
        if len(ml_directories) > 0:
            for directory in ml_directories:
                shutil.rmtree(directory)
                self.logger.debug(f'Directory {directory} removed.')
            self.logger.info(f'Orbital weights {ml_pattern} removed.')
        else:
            self.logger.info(f'No orbital weights {ml_pattern} to remove.')

    def remove_existing_plots(self, remove_directory=False):
        """
        Removes existing plots from the plots directory.

        Optionally, the plot directory tree can be removed recursively.

        Parameters
        ----------
        remove_directory : BOOL, optional
            True if the plot directory shall be removed, too. If False,
            only regular files in the plot directory are deleted
            (subdirectories will remain untouched in that case).
            The default is False.

        Raises
        ------
        Exception if files/directories cannot be removed.

        Returns
        -------
        None.

        """
        plot_dir = self.settings.io_settings['plot_directory']
        if os.path.isdir(plot_dir):
            if remove_directory:
                shutil.rmtree(plot_dir)
                self.logger.info(f'Plot directory {plot_dir} deleted.')
            else:
                plot_files = glob.glob(plot_dir + '*')
                for f in plot_files:
                    if os.path.isfile(f):
                        os.remove(f)
                self.logger.info(f'Removed files in {plot_dir}.')
        else:
            self.logger.warning(f'Directory {plot_dir} not found, cannot '
                                'remove plots.')

    def remove_existing_all_models_file(self, wipe_other_files=False):
        """
        Deletes the all models file

        Deletes the all models file if it exists and optionally removes
        all other regular files in the output directory. Additionally
        resets ``self.all_models`` to an empty ``AllModels`` object.

        Parameters
        ----------
        wipe_other_files : Bool, optional
            If True, all regular files in the output directory will be
            deleted and a new backup of the config file will be created.
            If False, only the all models file will be removed.
            The default is False.

        Raises
        ------
        Exception if file(s) cannot be removed.

        Returns
        -------
        None.

        """
        if wipe_other_files:
            output_dir = self.settings.io_settings['output_directory']
            for f in glob.glob(f'{output_dir}*'):
                if os.path.isfile(f):
                    os.remove(f)
            # self.backup_config_file()
            self.logger.info(f'Removed files in {output_dir}.')
        else:
            all_models_file = self.settings.io_settings['output_directory'] \
                              + self.settings.io_settings['all_models_file']
            if os.path.isfile(all_models_file):
                os.remove(all_models_file)
                self.logger.info(f'Deleted existing {all_models_file}.')
        self.all_models = model.AllModels(config=self)
        self.logger.info('Instantiated empty AllModels object')
        self.logger.debug(f'AllModels:\n{self.all_models.table}')

    def remove_all_existing_output(self, wipe_all=False, create_tree=True):
        """
        Removes all existing DYNAMITE output.

        The options determine whether non-DYNAMITE output shall survive in the
        output folders. Also resets ``self.all_models`` to an empty
        ``AllModels`` object.

        Parameters
        ----------
        wipe_all : Bool, optional
            If True, the complete output directory tree will be removed.
            Set to False to keep (a) user files & directories in the output
            directory and (b) user directories in the plots directory.
            The default is False.
        create_tree : Bool, optional
            If True, recreates an empty output directory tree with a
            backup of the config file. Does not recreate directories
            if False. The default is True.

        Raises
        ------
        Exception if wipe_all==True and the output directory tree cannot
        be deleted.

        Returns
        -------
        None.

        """
        if wipe_all:
            out_dir = self.settings.io_settings['output_directory']
            if os.path.isdir(out_dir):
                shutil.rmtree(out_dir)
            else:
                self.logger.warning(f'No output directory {out_dir} to '
                                    'remove.')
            self.logger.info(f'Output directory tree {out_dir} removed.')
        else:
            self.remove_existing_orblibs()
            self.remove_existing_plots(remove_directory=False)
        # Execute in any case to create empty AllModels object:
        self.remove_existing_all_models_file()
        if create_tree:
            self.make_output_directory_tree()
            # self.backup_config_file()

    def make_output_directory_tree(self):
        """
        Create output directory tree. Existing directories not affected.

        Returns
        -------
        None.

        """
        out_dir = self.settings.io_settings['output_directory']
        model_dir = self.settings.io_settings['model_directory']
        plot_dir = self.settings.io_settings['plot_directory']
        if not os.path.isdir(out_dir):
            os.mkdir(out_dir)
            self.logger.debug(f'Output directory {out_dir} created.')
        else:
            self.logger.debug(f'Using existing output directory {out_dir}.')
        if not os.path.isdir(model_dir):
            os.mkdir(model_dir)
            self.logger.debug(f'Model directory {model_dir} created.')
        else:
            self.logger.debug(f'Using existing model directory {model_dir}.')
        if not os.path.isdir(plot_dir):
            os.mkdir(plot_dir)
            self.logger.debug(f'Plots directory {plot_dir} created.')
        else:
            self.logger.debug(f'Using existing plots directory {plot_dir}.')

    def copy_config_file(self, dest_directory, clean=True):
        """
        Copy config file to dest_directory.

        Creates a copy of the config file, intended to add it to the directory
        holding the model results. The file date will be preserved if possible.

        Parameters
        ----------
        dest_directory : str, mandatory
            The directory the config file will be copied to.
        clean : bool, optional
            If True, all `*`.yaml files in dest_directory will be deleted
            before copying. Default is True.
        """
        if dest_directory[-1] != '/':
            dest_directory += '/'
        if clean:
            del_files = glob.iglob(f'{dest_directory}*.yaml')
            for f_name in del_files:
                if os.path.isfile(f_name):
                    os.remove(f_name)
            self.logger.debug(f'{dest_directory}*.yaml files deleted.')
        shutil.copy2(self.config_file_name, dest_directory)
        self.logger.info('Config file copied to '
                         f'{dest_directory}{self.config_file_name}.')

    def backup_config_file(self, reset=False, keep=None, delete_other=False):
        """
        Copy the config file to the output directory.

        A running index of the format _xxx will be appended to the base file
        name to keep track of earlier config files (config_000.yaml,
        config_001.yaml, config_002.yaml, etc...)

        This method is not used in standard DYNAMITE and provided as a utility.

        Parameters
        ----------
        reset : bool, optional
            If reset==True, all `*`.yaml files in the output directory
            are deleted before the config file is copied.
            The default is False.
        keep : int or NoneType, optional
            If an integer > 0, at most `keep` config files WITH THE SAME
            BASE NAME are kept. Used to control the number of config file
            backups in the output folder. Can be combined with delete_other.
            The current config file will always be backuped. If keep==None,
            nothing is done. The default is None.
        delete_other : bool, optional
            If delete_other==True, all config files WITH A DIFFERENT BASE NAME
            will be deleted. If delete_other==False, nothing is done.
            The default is False.

        Returns
        -------
        None.

        """
        out_dir = self.settings.io_settings['output_directory']
        f_root,f_ext=os.path.splitext(os.path.basename(self.config_file_name))
        if reset:
            del_files = glob.iglob(f'{out_dir}*{f_ext}')
            for fname in del_files:
                if os.path.isfile(fname):
                    os.remove(fname)
            dest_file_name = f'{out_dir}{f_root}_000{f_ext}'
            self.logger.debug('Config file backup reset.')
        else:
            c_pattern = f'{out_dir}{f_root}_[0-9][0-9][0-9]{f_ext}'
            conf_files=glob.iglob(c_pattern)
            conf_roots = [os.path.splitext(i)[0] for i in conf_files]
            indices = [int(i[i.rindex('_')+1:]) for i in conf_roots]
            new_idx = max(indices) + 1 if len(indices)> 0 else 0
            dest_file_name = f'{out_dir}{f_root}_{new_idx:03d}{f_ext}'
            if keep is not None:
                if keep<1 or keep!=int(keep):
                    text = 'Parameter keep must be a positive integer.'
                    self.logger.error(text)
                    raise ValueError(text)
                for i in sorted(indices)[:-keep]:
                    os.remove(f'{out_dir}{f_root}_{i:03d}{f_ext}')
                self.logger.debug(f'{len(indices[:-keep])} config file(s) '
                                  'removed.')
            if delete_other:
                all_conf_files=glob.iglob(f'{out_dir}*_[0-9][0-9][0-9]{f_ext}')
                del_files = [f for f in all_conf_files
                             if not fnmatch.fnmatch(f,c_pattern)]
                for fname in del_files:
                    os.remove(fname)
                self.logger.debug(f'{len(del_files)} other config file(s) '
                                  'removed.')
        shutil.copy(self.config_file_name, dest_file_name)
        self.logger.info(f'Config file backup: {dest_file_name}.')

    def validate(self):
        """
        Validates the system and settings.

        This method is still VERY rudimentary and will be adjusted as we add new
        functionality to dynamite. Currently, this method is geared towards
        legacy mode.

        Returns
        -------
        None.

        """
        self.settings.validate()
        _ = self.validate_chi2()
        if sum(1 for i in self.system.cmp_list \
               if isinstance(i, physys.Plummer)) != 1:
            self.logger.error('System must have exactly one Plummer object')
            raise ValueError('System must have exactly one Plummer object')

        if self.system.is_bar_disk_system():
            if self.system.number_of_bar_components() != 1:
                self.logger.error('Bar/disk system needs to have exactly one BarDiskComponent object')
                raise ValueError('Bar/disk system needs to have exactly one BarDiskComponent object')
        else:
            if self.system.number_of_visible_components() != 1:
                self.logger.error('System needs to have exactly one '
                                  'VisibleComponent object')
                raise ValueError('System needs to have exactly one '
                                 'VisibleComponent object')

        if sum(1 for i in self.system.cmp_list \
               if issubclass(type(i), physys.DarkComponent)
               and not isinstance(i, physys.Plummer)) > 1:
            self.logger.error('System must have zero or one DM Halo object')
            raise ValueError('System must have zero or one DM Halo object')

        if not 1 < len(self.system.cmp_list) < 5:
            self.logger.error('System needs to comprise exactly one Plummer, '
                              'one VisibleComponent, and zero or one DM Halo '
                              'object(s)')
            raise ValueError('System needs to comprise exactly one Plummer, '
                             'one VisibleComponent, and zero or one DM Halo '
                             'object(s)')

        ws_type = self.settings.weight_solver_settings['type']

        for c in self.system.cmp_list:
            if issubclass(type(c), physys.VisibleComponent) \
               and not issubclass(type(c), physys.BarDiskComponent): # Check vis. comp.
                if c.kinematic_data:
                    for kin_data in c.kinematic_data:
                        check_gh = (kin_data.type == 'GaussHermite')
                        check_bl = (kin_data.type == 'BayesLOSVD')
                        if (not check_gh) and (not check_bl):
                            txt = 'VisibleComponent kinematics type must be ' \
                                  'GaussHermite or BayesLOSVD'
                            self.logger.error(txt)
                            raise ValueError(txt)
                        if check_bl:
                            # check weight solver type
                            if ws_type == 'LegacyWeightSolver':
                                txt = "LegacyWeightSolver can't be used with "\
                                      "BayesLOSVD - use weight-solver type NNLS"
                                self.logger.error(txt)
                                raise ValueError(txt)
                else:
                    self.logger.error('VisibleComponent must have kinematics: '
                                      'either GaussHermite or BayesLOSVD')
                    raise ValueError('VisibleComponent must have kinematics: '
                                     'either GaussHermite or BayesLOSVD')
                if c.symmetry != 'triax':
                    self.logger.error('Legacy mode: VisibleComponent must be '
                                      'triaxial')
                    raise ValueError('Legacy mode: VisibleComponent must be '
                                     'triaxial')
                continue
            if issubclass(type(c), physys.DarkComponent) \
                and not isinstance(c, physys.Plummer):
            # Check allowed dm halos in legacy mode
                if type(c) not in [physys.NFW, physys.NFW_m200_c,
                                   physys.Hernquist,
                                   physys.TriaxialCoredLogPotential,
                                   physys.GeneralisedNFW]:
                    text = 'DM Halo needs to be of type NFW, NFW_m200_c, ' \
                           'Hernquist, TriaxialCoredLogPotential, ' \
                           f'or GeneralisedNFW, not {type(c)}'
                    self.logger.error(text)
                    raise ValueError(text)

        gen_type = self.settings.parameter_space_settings["generator_type"]
        allowed_types = ['GridWalk',
                         'LegacyGridSearch',
                         'FullGrid',
                         'SpecificModels']
        if gen_type not in allowed_types:
            text = f'Legacy mode: parameter space generator_type ' \
                   f'must be in {allowed_types}'
            self.logger.error(text)
            raise ValueError(text)
        chi2abs = self.__class__.thresh_chi2_abs
        chi2scaled = self.__class__.thresh_chi2_scaled
        gen_set=self.settings.parameter_space_settings.get('generator_settings')
        if gen_set != None and (chi2abs in gen_set and chi2scaled in gen_set):
            self.logger.error(f'Only specify one of {chi2abs}, {chi2scaled}, '
                              'not both')
            raise ValueError(f'Only specify one of {chi2abs}, {chi2scaled}, '
                             'not both')

        if ws_type == 'LegacyWeightSolver':
            # check velocity histograms settings if LegacyWeightSolver is used.
            # (i) check all velocity histograms have center 0, (ii) force them
            # all to have equal widths and (odd) number of bins
            # these requirements are not needed by orblib_f.f90, but are assumed
            # by the NNLS routine triaxnnl_*.f90 (see 2144-2145 of orblib_f.f90)
            # Therefore this check is based on WeightSolver type.
            stars = self.system.get_unique_triaxial_visible_component()
            hist_widths = [k.hist_width for k in stars.kinematic_data]
            hist_centers = [k.hist_center for k in stars.kinematic_data]
            hist_bins = [k.hist_bins for k in stars.kinematic_data]
            self.logger.debug('checking all values of hist_center == 0...')
            assert all([x==0 for x in hist_centers]), 'all hist_center values must be 0'
            self.logger.debug('... check passed')
            equal_widths = all([x == hist_widths[0] for x in hist_widths])
            if equal_widths is False:
                max_width = max(hist_widths)
                msg = 'Value of `hist_width` must be the same for all kinematic'
                msg += f' data - defaulting to widest provided i.e. {max_width}'
                self.logger.info(msg)
                for k in stars.kinematic_data:
                    k.hist_width = max_width
            equal_bins = all([x == hist_bins[0] for x in hist_bins])
            if equal_bins is False:
                max_bins = max(hist_bins)
                msg = 'Value of `hist_bins` must be the same for all kinematic'
                msg += f' data - defaulting to largest provided i.e. {max_bins}'
                self.logger.info(msg)
                if max_bins%2 == 0:
                    msg = 'Value of `hist_bins` must be odd: '
                    msg += f'replacing {max_bins} with {max_bins+1}'
                    self.logger.info(msg)
                    max_bins += 1
                for k in stars.kinematic_data:
                    k.hist_bins = max_bins

    def validate_chi2(self, which_chi2=None):
        """
        Validates which_chi2 setting

        Validates the which_chi2 setting in the config file (if argument
        which_chi2 is None) or the string given in the argument.

        Parameters
        ----------
        which_chi2 : str, optional
            If None, the which_chi2 setting in the config file is validated;
            if not None, the string given is validated. The default is None.

        Raises
        ------
        ValueError
            If which_chi2 fails validation.

        Returns
        -------
        which_chi2 : str
            The valid which_chi2 setting: either the value from the config
            file or the string passed as an argument.

        """
        allowed_chi2 = ('chi2', 'kinchi2', 'kinmapchi2')
        if which_chi2 == None:
            which_chi2 = self.settings.parameter_space_settings['which_chi2']
        if which_chi2 not in allowed_chi2:
            text = 'parameter_space_settings: which_chi2 must be one of ' \
                   f'{allowed_chi2}, not {which_chi2}.'
            self.logger.error(text)
            raise ValueError(text)
        return which_chi2


class DynamiteLogging(object):
    """Dynamite logging setup.

    ONLY use if logging has not been configured outside of Dynamite. If no
    arguments are given, the logging setup is as follows:

    -   log to the console with logging level INFO, messages include the
        level, timestamp, class name, and message text
    -   create a log file with logging level DEBUG, messages include the
        level, timestamp, class name, filename:method:line number,
        and message text

    Parameters
    ----------
    logfile : str or None or False, optional
        Name of the logfile (``.log`` will be appended).
        Special values: ``logfile=None`` will not create a logfile.
        ``logfile=False`` will create a UTC-timestamped logfile
        ``dynamiteYYMMDD-HHMMSSuuuuuu.log``.
        The default is ``logfile='dynamite'``.
    console_level : int, optional
        Logfile logging level. The default is logging.INFO.
    logfile_level : int, optional
        Console logging level. The default is logging.DEBUG.
    console_formatter : str, optional
        Format string for console logging. The default is set in the code.
    logfile_formatter : str, optional
        Format string for logfile logging. The default is set in the code.

    """
    def __init__(self, logfile='dynamite', console_level=logging.INFO,
                                           logfile_level=logging.DEBUG,
                                           console_formatter = None,
                                           logfile_formatter = None):
        if logfile is False: # as opposed to None...
            logfile = 'dynamite' +\
                      datetime.datetime.utcnow().strftime('%Y%m%d-%H%M%S%f')
        if type(logfile) is str:
            logfile += '.log'
        logging.shutdown()
        importlib.reload(logging)
        logger = logging.getLogger()       # create logger
        logger.setLevel(logging.DEBUG)     # set level that's lower than wanted
        ch = logging.StreamHandler(stream=sys.stderr) # create console handler
        ch.setLevel(console_level)         # set console logging level
        # create formatter
        if console_formatter is None:
            console_formatter = logging.Formatter( \
                '[%(levelname)s] %(asctime)s - %(name)s - '
                '%(message)s', "%H:%M:%S")
        ch.setFormatter(console_formatter) # add the formatter to the handler
        logger.addHandler(ch)              # add the handler to the logger

        if logfile:
            fh = logging.FileHandler(logfile, mode='w') # create file handler
            fh.setLevel(logfile_level)             # set file logging level
            # create formatter
            # formatter = logging.Formatter('%(asctime)s - %(name)s - %(levelname)s - %(message)s')
            # formatter = logging.Formatter('[%(levelname)s] %(asctime)s.%(msecs)03d - %(name)s - %(message)s', "%Y-%m-%d %H:%M:%S")
            # formatter = logging.Formatter('[%(levelname)s] %(asctime)s - %(filename)s %(funcName)s:%(lineno)d - %(message)s', "%H:%M:%S")
            if logfile_formatter is None:
                logfile_formatter = logging.Formatter( \
                    '[%(levelname)s] %(asctime)s - %(name)s - '
                    '%(filename)s:%(funcName)s:%(lineno)d - '
                    '%(message)s', "%b %d %H:%M:%S" )
                fh.setFormatter(logfile_formatter) # add formatter to handler
            logger.addHandler(fh)                  # add handler to the logger<|MERGE_RESOLUTION|>--- conflicted
+++ resolved
@@ -480,10 +480,6 @@
         logger.info('Instantiated AllModels object')
         logger.debug(f'AllModels:\n{self.all_models.table}')
         self.all_models.update_model_table()
-<<<<<<< HEAD
-        logger.info('all_models table updated and saved.')
-=======
->>>>>>> 50164663
 
         # self.backup_config_file(reset=False)
 
