--- conflicted
+++ resolved
@@ -144,35 +144,6 @@
     thresh_chi2_scaled = 'threshold_del_chi2_as_frac_of_sqrt2nobs'
 
     def __init__(self, filename=None, silent=None, reset_logging=False):
-<<<<<<< HEAD
-        """
-        Reads configuration file and instantiates objects.
-        Does some rudimentary checks for consistency.
-        Builds the output directory tree if it does not exist already
-        (does not delete existing data).
-
-        Parameters
-        ----------
-        filename : string, needs to refer to an existing file including path
-        silent : DEPRECATED (diagnostic output handled by logging module)
-        reset_logging : bool, if False: use the calling application's logging
-                                        settings
-                              if True: set logging to Dynamite defaults
-
-        Raises
-        ------
-        FileNotFoundError
-            If file does not exist or filename is None or not given.
-
-        Returns
-        -------
-        None.
-
-        """
-=======
-        self.logger = logging.getLogger(f'{__name__}.{__class__.__name__}')
-        logger = self.logger
->>>>>>> 36937b8f
         if reset_logging is True:
             DynamiteLogging()
             self.logger = logging.getLogger(f'{__name__}.{__class__.__name__}')
@@ -491,7 +462,7 @@
         Returns
         -------
         int
-            2 * total number of kinematic observatiosns
+            2 * total number of kinematic observations
 
         """
         stars = \
@@ -526,11 +497,8 @@
     def remove_existing_orbital_weights(self):
         """
         Removes existing orbital weights ('ml' directories).
-<<<<<<< HEAD
-=======
 
         Deletes all files matching ``output/*/ml*/``
->>>>>>> 36937b8f
 
         Raises
         ------
@@ -635,17 +603,11 @@
 
     def remove_all_existing_output(self, wipe_all=False, create_tree=True):
         """
-<<<<<<< HEAD
-        Removes all existing DYNAMITE output. The options determine whether
-        non-DYNAMITE output shall survive in the output directories.
-        Also resets self.all_models to an empty AllModels object.
-=======
         Removes all existing DYNAMITE output.
 
         The options determine whether non-DYNAMITE output shall survive in the
         output folders. Also resets ``self.all_models`` to an empty
         ``AllModels`` object.
->>>>>>> 36937b8f
 
         Parameters
         ----------
@@ -892,21 +854,10 @@
         self.settings.validate()
 
 class DynamiteLogging(object):
-<<<<<<< HEAD
-    """
-    Dynamite logging setup. ONLY use if logging has not been configured
-    outside of Dynamite. Resets all logging.
-    If no arguments are give, the logging setup is as follows:
-    (1) log to the console with logging level INFO, messages include the level,
-        timestamp, class name, and message text
-    (2) create a dynamite.log file with logging level DEBUG, messages include
-        the level, timestamp, class name, filename:method:line number, and
-        message text
-=======
     """Dynamite logging setup.
 
     ONLY use if logging has not been configured outside of Dynamite. If no
-    arguments are give, the logging setup is as follows:
+    arguments are given, the logging setup is as follows:
 
     -   log to the console with logging level INFO, messages include the
         level, timestamp, class name, and message text
@@ -928,37 +879,11 @@
     logfile_formatter : str, optional
         Format string for logfile logging. The default is set in the code.
 
->>>>>>> 36937b8f
     """
     def __init__(self, logfile='dynamite.log', console_level=logging.INFO,
                                                logfile_level=logging.DEBUG,
                                                console_formatter = None,
                                                logfile_formatter = None):
-<<<<<<< HEAD
-        """
-        Initialize Dynamite logging.
-
-        Parameters
-        ----------
-        logfile : str, optional
-            Name of the logfile, logfile=None will not create a logfile.
-            The default is 'dynamite.log'.
-        console_level : int, optional
-            Logfile logging level. The default is logging.INFO.
-        logfile_level : int, optional
-            Console logging level. The default is logging.DEBUG.
-        console_formatter : str, optional
-            Format string for console logging. The default is set in the code.
-        logfile_formatter : str, optional
-            Format string for logfile logging. The default is set in the code.
-
-        Returns
-        -------
-        None.
-
-        """
-=======
->>>>>>> 36937b8f
         logging.shutdown()
         importlib.reload(logging)
         logger = logging.getLogger()       # create logger
