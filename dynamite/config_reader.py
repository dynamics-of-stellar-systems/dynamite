--- conflicted
+++ resolved
@@ -5,9 +5,9 @@
 import sys
 import math
 
-this_dir = os.path.dirname(__file__)
-if not this_dir in sys.path:
-    sys.path.append(this_dir)
+# this_dir = os.path.dirname(__file__)
+# if not this_dir in sys.path:
+#     sys.path.append(this_dir)
 
 # import required modules/packages
 
@@ -48,34 +48,21 @@
                              and legacy settings
                              and io_settings
                              and weight_solver_settings
-<<<<<<< HEAD
-                             and executor_settings"""
+                             and multiprocessing_settings"""
             self.logger.error(text)
             raise ValueError(text)
-=======
-                             and multiprocessing_settings""")
->>>>>>> 225e44c4
 
     def validate(self):
         if not(self.orblib_settings and self.parameter_space_settings and
                self.output_settings and self.weight_solver_settings
-<<<<<<< HEAD
-               and self.executor_settings):
+               and self.multiprocessing_settings):
             text = """Config needs orblib_settings
                              and parameter_space_settings
                              and io_settings
                              and weight_solver_settings
-                             and executor_settings"""
+                             and multiprocessing_settings"""
             self.logger.error(text)
             raise ValueError(text)
-=======
-               and self.multiprocessing_settings):
-            raise ValueError("""Config needs orblib_settings
-                             and parameter_space_settings
-                             and io_settings
-                             and weight_solver_settings
-                             and multiprocessing_settings""")
->>>>>>> 225e44c4
 
     def __repr__(self):
         return (f'{self.__class__.__name__}({self.__dict__})')
@@ -111,7 +98,6 @@
     # threshold_delta_chi2 variants for LegacyGridSearch parameter generator
     thresh_chi2_abs = 'threshold_del_chi2_abs'
     thresh_chi2_scaled = 'threshold_del_chi2_as_frac_of_sqrt2nobs'
-    # logger = logging.getLogger(f'{__name__}.{__qualname__}')
 
     def __init__(self, filename=None, silent=None, reset_logging=False):
         """
@@ -147,6 +133,12 @@
                          "settings")
         if silent is not None:
             self.logger.warning("'silent' option is deprecated and ignored")
+        
+        legacy_dir = \
+            os.path.realpath(os.path.dirname(__file__)+'/../legacy_fortran')
+            # os.path.dirname(os.path.realpath(__file__))+'/../'legacy_fortran'
+        self.logger.debug(f'Legacy Fortran folder: {legacy_dir}')
+        
         try:
             with open(filename, 'r') as f:
                 # self.params = yaml.safe_load(f)
@@ -161,9 +153,7 @@
         self.system = physys.System() # instantiate System object
         self.settings = Settings() # instantiate Settings object
 
-        # if not silent: # get paths first
-        #     print('io_settings...')
-        #     print(f' {tuple(self.params["io_settings"].keys())}')
+        # get paths first
         logger.info('io_settings...')
         logger.debug(f'Read: {self.params["io_settings"]}')
 
@@ -184,21 +174,14 @@
             # add components to system
 
             if key == 'system_components':
-                # if not silent:
-                #     print('model_components:')
                 logger.info('model_components...')
                 for comp, data_comp in value.items():
                     if not data_comp['include']:
-                            # if not silent:
-                            #     print('', comp, '  ...ignored')
                             logger.info(f'{comp}... ignored')
                             continue
 
                     # instantiate the component
 
-                    # if not silent:
-                    #     print(f" {comp}... instantiating {data_comp['type']} "
-                    #           "object")
                     logger.debug(f"{comp}... instantiating {data_comp['type']} "
                               "object")
                     if 'contributes_to_potential' not in data_comp:
@@ -225,9 +208,6 @@
                         raise ValueError(text)
                     logger.debug('Has parameters '
                                  f'{tuple(data_comp["parameters"].keys())}')
-                    # if not silent:
-                    #     print(f" Has parameters "
-                    #           f"{tuple(data_comp['parameters'].keys())}")
                     for par, data_par in data_comp['parameters'].items():
                         p = par + '_' + comp
                         the_parameter = parspace.Parameter(name=p,**data_par)
@@ -241,9 +221,6 @@
                     # VisibleComponent has kinematics?)
                         logger.debug('Has kinematics '
                                     f'{tuple(data_comp["kinematics"].keys())}')
-                        # if not silent:
-                        #     print(f" Has kinematics "
-                        #           f"{tuple(data_comp['kinematics'].keys())}")
                         for kin, data_kin in data_comp['kinematics'].items():
                             path=self.settings.io_settings['input_directory']
                             kinematics_set = getattr(kinem,data_kin['type'])\
@@ -260,9 +237,6 @@
                     # VisibleComponent has populations?)
                         logger.debug(f'Has populations '
                                 f'{tuple(data_comp["populations"].keys())}')
-                        # if not silent:
-                        #     print(f" Has populations "
-                        #           f"{tuple(data_comp['populations'].keys())}")
                         for pop, data_pop in data_comp['populations'].items():
                             populations_set = popul.Populations(name=pop,
                                                                 **data_pop)
@@ -283,9 +257,6 @@
             elif key == 'system_parameters':
                 logger.info('system_parameters...')
                 logger.debug(f'system_parameters: {tuple(value.keys())}')
-                # if not silent:
-                #     print('system_parameters...')
-                #     print(f' {tuple(value.keys())}')
                 par_list = []
                 for other, data in value.items():
                     par_list.append(parspace.Parameter(name=other, **data))
@@ -300,9 +271,6 @@
             elif key == 'system_attributes':
                 logger.info('system_attributes...')
                 logger.debug(f'system_attributes: {tuple(value.keys())}')
-                # if not silent:
-                #     print('system_attributes...')
-                #     print(f' {tuple(value.keys())}')
                 for other, data in value.items():
                     setattr(self.system, other, data)
 
@@ -311,9 +279,6 @@
             elif key == 'orblib_settings':
                 logger.info('orblib_settings...')
                 logger.debug(f'orblib_settings: {tuple(value.keys())}')
-                # if not silent:
-                #     print('orblib_settings...')
-                #     print(f' {tuple(value.keys())}')
                 self.settings.add('orblib_settings', value)
 
             # add parameter space settings to Settings object
@@ -321,9 +286,6 @@
             elif key == 'parameter_space_settings':
                 logger.info('parameter_space_settings...')
                 logger.debug(f'parameter_space_settings: {tuple(value.keys())}')
-                # if not silent:
-                #     print('parameter_space_settings...')
-                #     print(f' {tuple(value.keys())}')
                 self.settings.add('parameter_space_settings', value)
 
             # add legacy settings to Settings object
@@ -331,12 +293,10 @@
             elif key == 'legacy_settings':
                 logger.info('legacy_settings...')
                 logger.debug(f'legacy_settings: {tuple(value.keys())}')
-                # if not silent:
-                #     print('legacy_settings...')
-                #     print(f' {tuple(value.keys())}')
                 if value['directory'] == 'default':
                     # this_dir is 'dynamite'
-                    value['directory'] = this_dir+'/../legacy_fortran'
+                    # value['directory'] = this_dir+'/../legacy_fortran'
+                    value['directory'] = legacy_dir
                 # remove trailing / from path if provided
                 if value['directory'][-1]=='/':
                     value['directory'] = value['directory'][:-1]
@@ -356,26 +316,13 @@
             elif key == 'weight_solver_settings':
                 logger.info('weight_solver_settings...')
                 logger.debug(f'weight_solver_settings: {tuple(value.keys())}')
-                # if not silent:
-                #     print('weight_solver_settings...')
-                #     print(f' {tuple(value.keys())}')
                 self.settings.add('weight_solver_settings', value)
 
             # add multiprocessing_settings to Settings object
 
-<<<<<<< HEAD
-            elif key == 'executor_settings':
-                logger.info('executor_settings...')
-                logger.debug(f'executor_settings: {tuple(value.keys())}')
-                # if not silent:
-                #     print('executor_settings...')
-                #     print(f' {tuple(value.keys())}')
-                self.settings.add('executor_settings', value)
-=======
             elif key == 'multiprocessing_settings':
-                if not silent:
-                    print('multiprocessing_settings...')
-                    print(f' {tuple(value.keys())}')
+                logger.info('multiprocessing_settings...')
+                logger.debug(f'multiprocessing_settings: {tuple(value.keys())}')
                 # if submitted as slurm script we must add cwd to path
                 try: # check if Slurm being using
                     os.environ["SLURM_JOB_CPUS_PER_NODE"]
@@ -392,7 +339,6 @@
                 if not silent:
                     print(f"... using {value['ncpus']} CPUs.")
                 self.settings.add('multiprocessing_settings', value)
->>>>>>> 225e44c4
 
             else:
                 text = f'Unknown configuration key: {key}'
@@ -403,14 +349,9 @@
         logger.info('System assembled')
         logger.debug(f'System: {self.system}')
         logger.debug(f'Settings: {self.settings}')
-        # if not silent:
-        #     print(f'**** System assembled:\n{self.system}')
-        #     print(f'**** Settings:\n{self.settings}')
 
         self.validate()
         logger.info('Configuration validated')
-        # if not silent:
-        #     print('**** Configuration validated')
 
         if 'generator_settings' in self.settings.parameter_space_settings:
             self.set_threshold_del_chi2( \
@@ -419,30 +360,12 @@
         self.parspace = parspace.ParameterSpace(self.system)
         logger.info('Instantiated parameter space')
         logger.debug(f'Parameter space: {self.parspace}')
-        # if not silent:
-        #     print('**** Instantiated parameter space')
-        #     print(f'**** Parameter space:\n{self.parspace}')
 
         self.all_models = model.AllModels(parspace=self.parspace,
                                           settings=self.settings)
         logger.info('Instantiated AllModels object')
-        # if not silent:
-        #     print('**** Instantiated AllModels object:\n'
-        #           f'{self.all_models.table}')
-
-<<<<<<< HEAD
-        kw_executor = {'system':self.system,
-                       'legacy_directory':
-                           self.settings.legacy_settings['directory'],
-                       'executor_settings':self.settings.executor_settings}
-        executor_type = self.settings.executor_settings['type']
-        self.executor = getattr(executor, executor_type)(**kw_executor)
-        logger.info(f'Instantiated executor object: {executor_type}')
-        # if not silent:
-        #     print(f'**** Instantiated executor object: {executor_type}')
-
-=======
->>>>>>> 225e44c4
+        logger.debug(f'AllModels:\n{self.all_models.table}')
+
     def set_threshold_del_chi2(self, generator_settings):
         """
         Sets threshold_del_chi2 depending on scaled or unscaled input. Works
@@ -494,7 +417,6 @@
         None.
 
         """
-        # logger = logging.getLogger(f'{__name__}.{__class__.__name__}')
         if sum(1 for i in self.system.cmp_list \
                if isinstance(i, physys.Plummer)) != 1:
             self.logger.error('System must have exactly one Plummer object')
