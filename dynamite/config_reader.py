--- conflicted
+++ resolved
@@ -397,16 +397,12 @@
                     if 'disk_lum' in data_comp:
                         path = self.settings.io_settings['input_directory']
                         c.disk_lum = mge.MGE(input_directory=path,
-<<<<<<< HEAD
-                                             datafile=data_comp['disk_pot'])
+                                             datafile=data_comp['disk_lum'])
                         logger.debug(f'{comp}... disk_lum read from '
                                      f'{data_comp["disk_lum"]}.')
                     else:
                         logger.debug(f'{comp}... no disk_lum to '
                                      'be read from config file.')
-=======
-                                             datafile=data_comp['disk_lum'])
->>>>>>> 6badd128
 
                     # add component to system
                     c.validate()
