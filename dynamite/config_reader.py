--- conflicted
+++ resolved
@@ -937,23 +937,10 @@
                                 self.logger.error(txt)
                                 raise ValueError(txt)
                 else:
-<<<<<<< HEAD
                     txt = 'VisibleComponent must have kinematics: ' \
                           'GaussHermite, BayesLOSVD, and/or ProperMotions.'
                     self.logger.error(txt)
                     raise ValueError(txt)
-                n_pops = len(c.population_data)
-                if n_pops > 0 and ws_type == 'LegacyWeightSolver':
-                    txt = 'LegacyWeightSolver cannot be used with population '\
-                        'data - use weight-solver type NNLS.'
-                    self.logger.error(txt)
-                    raise ValueError(txt)
-=======
-                    self.logger.error('VisibleComponent must have kinematics: '
-                                      'either GaussHermite or BayesLOSVD')
-                    raise ValueError('VisibleComponent must have kinematics: '
-                                     'either GaussHermite or BayesLOSVD')
->>>>>>> e33642db
                 if c.symmetry != 'triax':
                     self.logger.error('Legacy mode: VisibleComponent must be '
                                       'triaxial')
