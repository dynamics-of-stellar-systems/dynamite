import os
import sys
import shutil
import glob
import fnmatch
import math
import logging
import importlib
import yaml
import datetime
import numpy as np

import dynamite as dyn
from dynamite import constants as const
from dynamite import physical_system as physys
from dynamite import parameter_space as parspace
from dynamite import kinematics as kinem
from dynamite import populations as popul
from dynamite import mges as mge
from dynamite import model

class Settings(object):
    """
    Class to hold all configuration settings

    Has a dictionary attribute for each entry of the second
    section of the YAML config file (e.g. orblib_settings etc...)

    """
    def __init__(self):
        self.logger = logging.getLogger(f'{__name__}.{__class__.__name__}')
        self.orblib_settings = {}
        self.parameter_space_settings = {}
        self.legacy_settings = {}
        self.io_settings = {}
        self.weight_solver_settings = {}
        self.multiprocessing_settings = {}

    def add(self, kind, values):
        """Add each setting to the object
        """
        if kind == 'orblib_settings':
            self.orblib_settings = values
        elif kind == 'parameter_space_settings':
            self.parameter_space_settings = values
        elif kind == 'legacy_settings':
            self.legacy_settings = values
        elif kind == 'io_settings':
            try:
                out_dir = values['output_directory']
            except KeyError as e:
                text = 'Output directory not set in config file.'
                self.logger.error(text)
                raise Exception(text) from e
            self.io_settings = values
            self.io_settings['model_directory'] = out_dir + 'models/'
            self.io_settings['plot_directory'] = out_dir + 'plots/'
        elif kind == 'weight_solver_settings':
            self.weight_solver_settings = values
        elif kind == 'multiprocessing_settings':
            self.multiprocessing_settings = values
        else:
            text = """Config only takes orblib_settings
                             and parameter_space_settings
                             and legacy settings
                             and io_settings
                             and weight_solver_settings
                             and multiprocessing_settings"""
            self.logger.error(text)
            raise ValueError(text)

    def validate(self):
        """Validate that all expected settings are present and perform checks
        """
        if not(self.orblib_settings and self.parameter_space_settings and
               self.io_settings and self.weight_solver_settings
               and self.multiprocessing_settings):
            text = """Config needs orblib_settings
                             and parameter_space_settings
                             and io_settings
                             and weight_solver_settings
                             and multiprocessing_settings"""
            self.logger.error(text)
            raise ValueError(text)
        if self.weight_solver_settings['nnls_solver'] == 'cvxopt' and \
           not importlib.util.find_spec('cvxopt'):
            text = "nnls_solver 'cvxopt' is not installed. Use a different " \
                   "nnls_solver setting or try to install cvxopt e.g., via " \
                   "'python -m pip install cvxopt'."
            self.logger.error(text)
            raise ModuleNotFoundError(text)
        if 'use_new_mirroring' in self.orblib_settings:
            self.logger.warning('As DYNAMITE always uses the new mirroring, '
                                'the orblib_setting \'use_new_mirroring\' is '
                                'DEPRECATED and will be ignored.')
        if self.orblib_settings['nI2'] < 4:
            text = "orblib_settings: nI2 must be >= 4, but is " \
                   f"{self.orblib_settings['nI2']}."
            self.logger.error(text)
            raise ValueError(text)
        for quad in ['nr', 'nth', 'nph']:
            key = 'quad_' + quad
            if key not in self.orblib_settings.keys():
                default = 10 if quad == 'nr' else 6
                self.orblib_settings[key] = default
                self.logger.info(f'No value given for orblib setting {key} '
                                 f'- set to its default {default}.')
        self.logger.debug('Settings validated.')

    def __repr__(self):
        return f'{self.__class__.__name__}({self.__dict__})'

class UniqueKeyLoader(yaml.SafeLoader):
    """
    Special yaml loader with duplicate key checking.

    Credits: ErichBSchulz,
    https://stackoverflow.com/questions/33490870/parsing-yaml-in-python-detect-duplicated-keys
    """

    def construct_mapping(self, node, deep=False):
        self.logger = logging.getLogger(f'{__name__}.{__class__.__name__}')
        mapping = []
        for key_node, value_node in node.value:
            key = self.construct_object(key_node, deep=deep)
            if key in mapping:
                text = f'Duplicate key in configuration file: {key}'
                self.logger.error(text)
                raise AssertionError(text)
            # assert key not in mapping, \
            #     f'Duplicate key in configuration file: {key}'
            mapping.append(key)
        return super().construct_mapping(node, deep)

class Configuration(object):
    """
    Reads configuration file

    Does some rudimentary checks for consistency.
    Builds the output directory tree if it does not exist already
    (does not delete existing data).

    Parameters
    ----------
    filename : string
        needs to refer to an existing file including path
    reset_logging : bool
        if False: use the calling application's logging settings
        if True: set logging to Dynamite defaults
    user_logfile : str or None or False
        Name of the logfile (``.log`` will be appended).
        Special values: ``user_logfile=None`` will not create a logfile.
        ``user_logfile=False`` will create a UTC-timestamped logfile
        ``dynamiteYYMMDD-HHMMSSuuuuuu.log``.
        Will be ignored if ``reset_logging=False``.
        The default is ``user_logfile='dynamite'``.

    reset_existing_output : bool
        if False: do not touch existing data in the output directory tree
        if True: rebuild the output directory tree and delete existing data

    Raises
    ------
    FileNotFoundError
        If file does not exist or filename is None or not given.

    Returns
    -------
    sets attributes:
        - ``self.system``: a ``dyn.physical_system.System`` object
        - ``self.cmp_list``: a list of ``dyn.physical_system.Component`` objects
        - ``self.settings``: a list of ``dyn.config_reader.Settings`` object
        - ``self.settings``: a list of ``dyn.config_reader.Settings`` object

    """

    # Class attributes
    # threshold_delta_chi2 variants for LegacyGridSearch parameter generator
    thresh_chi2_abs = 'threshold_del_chi2_abs'
    thresh_chi2_scaled = 'threshold_del_chi2_as_frac_of_sqrt2nobs'

    def __init__(self,
                 filename=None,
                 reset_logging=False,
                 user_logfile='dynamite',
                 reset_existing_output=False):
        if reset_logging is True:
            DynamiteLogging(logfile=user_logfile)
            self.logger = logging.getLogger(f'{__name__}.{__class__.__name__}')
            self.logger.debug('Logging reset to Dynamite defaults')
        else:
            self.logger = logging.getLogger(f'{__name__}.{__class__.__name__}')
            self.logger.debug("Dynamite uses the calling application's "
                              "logging settings")
        logger = self.logger
        self.logger.debug(f'This is Python {sys.version.split()[0]}')
        self.logger.debug(f'Using DYNAMITE version {dyn.__version__} '
                          f'located at {dyn.__path__}')

        self.logger.debug('Global variables: ' \
                          f'{const.GRAV_CONST_KM = }, {const.PARSEC_KM = }, ' \
                          f'{const.RHO_CRIT = }.')

        legacy_dir = \
            os.path.realpath(os.path.dirname(__file__)+'/../legacy_fortran')
            # os.path.dirname(os.path.realpath(__file__))+'/../'legacy_fortran'
        self.logger.debug(f'Default legacy Fortran directory: {legacy_dir}.')

        self.config_file_name = filename
        try:
            with open(self.config_file_name, 'r') as f:
                # self.params = yaml.safe_load(f)
                config_text = f.read()
        except:
            logger.error(f'Cannot open {filename}, please specify '
                         'existing file')
            raise
        self.params = yaml.load(config_text, Loader=UniqueKeyLoader)
        logger.info(f'Config file {filename} read.')

        self.system = physys.System() # instantiate System object
        self.settings = Settings() # instantiate Settings object

        # get paths first
        logger.info('io_settings...')
        logger.debug(f'Read: {self.params["io_settings"]}')

        if set(self.params['io_settings'].keys()) != \
              set(['input_directory', 'output_directory', 'all_models_file']):
            txt = 'io_settings must contain input_directory, ' \
                  'output_directory, and all_models_file, not ' \
                  f'{list(self.params["io_settings"].keys())}.'
            self.logger.error(txt)
            raise ValueError(txt)
        try:
            for io in ['input', 'output']:
                d = self.params['io_settings'][io+'_directory']
                if len(d) > 0 and d[-1] != '/': # len(d)=0: allow no path, too
                    self.params['io_settings'][io+'_directory'] += '/'
        except:
            logger.error('io_settings: check input_directory '
                         'and output_directory in config file')
            raise
        self.settings.add('io_settings', self.params['io_settings'])
        logger.debug('io_settings assigned to Settings object')
        out_dir = self.settings.io_settings['output_directory']
        if reset_existing_output:
            if os.path.isdir(out_dir):
                shutil.rmtree(out_dir)
                self.logger.info(f'Output directory tree {out_dir} removed.')
        self.make_output_directory_tree()
        self.logger.info(f'Output directory tree: {out_dir}.')

        for key, value in self.params.items(): # walk through file contents...

            # add components to system

            if key == 'system_components':
                logger.info('model_components...')
                for comp, data_comp in value.items():
                    if not data_comp['include']:
                        logger.info(f'{comp}... ignored')
                        continue

                    # instantiate the component

                    logger.debug(f"{comp}... instantiating {data_comp['type']} "
                              "object")
                    if 'contributes_to_potential' not in data_comp:
                        text = f'Component {comp} needs ' + \
                                'contributes_to_potential attribute'
                        logger.error(text)
                        raise ValueError(text)
#                    c = globals()[data_comp['type']](contributes_to_potential
#                        = data_comp['contributes_to_potential'])
                    c = getattr(physys,data_comp['type'])(name = comp,
                            contributes_to_potential \
                            = data_comp['contributes_to_potential'])
                    # check for extra config entries/typos before any more
                    # information is read from config file
                    keys_ok = ['parameters', 'type', 'include',
                               'contributes_to_potential']
                    if isinstance(c, physys.VisibleComponent):
                        keys_ok.extend(['mge_pot', 'mge_lum',
                                        'disk_pot', 'disk_lum',
                                        'kinematics', 'populations'])
                    if any(k not in keys_ok for k in data_comp):
                        text = f'Component {c.name} has unknown config ' \
                            'entries: ' \
                            f'{[k for k in data_comp if k not in keys_ok]}. ' \
                            f'Allowed entries: {keys_ok}. Check for typos.'
                        self.logger.error(text)
                        raise ValueError(text)

                    # initialize the component's parameters, kinematics,
                    # and populations

                    par_list, kin_list = [], []
                    c.population_data = []

                    # read parameters

                    if 'parameters' not in data_comp:
                        text = f'Component {comp} needs parameters'
                        logger.error(text)
                        raise ValueError(text)
                    logger.debug('Has parameters '
                                 f'{tuple(data_comp["parameters"].keys())}')
                    for par, data_par in data_comp['parameters'].items():
                        p = f'{par}-{comp}'
                        the_parameter = parspace.Parameter(name=p,**data_par)
                        par_list.append(the_parameter)
                    c.parameters = par_list

                    # read kinematics

                    if 'kinematics' in data_comp:
                        logger.debug('Has kinematics '
                                    f'{list(data_comp["kinematics"].keys())}')
                        kin_id = 0
                        for kin, data_kin in data_comp['kinematics'].items():
                            path=self.settings.io_settings['input_directory']
                            if 'weight' in data_kin:
                                logger.warning(f'Kinematics {kin}: the '
                                    '\'weight\' attribute is DEPRECATED and '
                                    'will be ignored. In a future DYNAMITE '
                                    'realease this will report an error.')
                                del data_kin['weight']
                            kinematics_set = getattr(kinem,data_kin['type'])\
                                                (name=kin,
                                                 input_directory=path,
                                                 **data_kin)
                            if kinematics_set.with_pops:
                                populations_set = popul.Populations(
                                        name=f'{kin}_pop',
                                        input_directory=path,
                                        aperturefile=data_kin['aperturefile'],
                                        binfile=data_kin['binfile'],
                                        datafile=data_kin['datafile'],
                                        kin_aper=kin_id,
                                        pop_cols=kinematics_set.pop_cols)
                                c.population_data.append(populations_set)
                                logger.debug('Has population in kinematics '
                                             f'bins: {kin}')
                            kin_list.append(kinematics_set)
                            kin_id += 1
                        c.kinematic_data = kin_list
                    else:
                        logger.debug(f'{comp}... no kinematics to '
                                     'be read from config file.')

                    # read populations

                    if 'populations' in data_comp:
                        # shall we include a check here (e.g., only
                        # VisibleComponent has populations?)
                        logger.debug(f'Has populations '
                                f'{tuple(data_comp["populations"].keys())}')
                        for pop, data_pop in data_comp['populations'].items():
                            path = self.settings.io_settings['input_directory']
                            populations_set = popul.Populations(
                                                name=pop,
                                                input_directory=path,
                                                **data_pop)
                            c.population_data.append(populations_set)
                    else:
                        logger.debug(f'{comp}... no populations data to '
                                     'be read from config file.')

                    if 'mge_pot' in data_comp:
                        path = self.settings.io_settings['input_directory']
                        c.mge_pot = mge.MGE(input_directory=path,
                                        datafile=data_comp['mge_pot'])
                        logger.debug(f'{comp}... mge_pot read from '
                                     f'{data_comp["mge_pot"]}.')
                    else:
                        logger.debug(f'{comp}... no mge_pot to '
                                     'be read from config file.')
                    if 'mge_lum' in data_comp:
                        path = self.settings.io_settings['input_directory']
                        c.mge_lum = mge.MGE(input_directory=path,
                                        datafile=data_comp['mge_lum'])
                        logger.debug(f'{comp}... mge_lum read from '
                                     f'{data_comp["mge_lum"]}.')
                    else:
                        logger.debug(f'{comp}... no mge_lum data to '
                                     'be read from config file.')

                    if 'disk_pot' in data_comp:
                        path = self.settings.io_settings['input_directory']
                        c.disk_pot = mge.MGE(input_directory=path,
                                             datafile=data_comp['disk_pot'])
                        logger.debug(f'{comp}... disk_pot read from '
                                     f'{data_comp["disk_pot"]}.')
                    else:
                        logger.debug(f'{comp}... no disk_pot to '
                                     'be read from config file.')
                    if 'disk_lum' in data_comp:
                        path = self.settings.io_settings['input_directory']
                        c.disk_lum = mge.MGE(input_directory=path,
                                             datafile=data_comp['disk_lum'])
                        logger.debug(f'{comp}... disk_lum read from '
                                     f'{data_comp["disk_lum"]}.')
                    else:
                        logger.debug(f'{comp}... no disk_lum to '
                                     'be read from config file.')

                    # add component to system
                    c.validate()
                    parset = {c.get_parname(p.name):p.raw_value \
                              for p in c.parameters}
                    if not c.validate_parset(parset):
                        text = f'{c.name}: invalid parameters {parset}'
                        self.logger.error(text)
                        if type(c) is physys.TriaxialVisibleComponent:
                            text = c.suggest_parameter_values()
                            self.logger.error(text)
                        raise ValueError(text)
                    self.system.add_component(c)

                # once all components added, put all kinematic_data in a list
                self.system.get_all_kinematic_data()

            # add system parameters

            elif key == 'system_parameters':
                logger.info('system_parameters...')
                logger.debug(f'system_parameters: {tuple(value.keys())}')
                par_list = []
                for other, data in value.items():
                    par_list.append(parspace.Parameter(name=other, **data))
                setattr(self.system, 'parameters', par_list)
                    # if other == 'ml':
                    #     self.system.ml=parspace.Parameter(name=other,**data)
                    # else:
                    #     setattr(self.system, other, data)

            # add system attributes

            elif key == 'system_attributes':
                logger.info('system_attributes...')
                logger.debug(f'system_attributes: {tuple(value.keys())}')
                # check here so system attributes are not set arbitrarily
                if any(k not in ['distMPc', 'name'] for k in value):
                    text = 'system_attributes can only be distMPc and name, '\
                           f'not {list(value.keys())}.'
                    logger.error(text)
                    raise ValueError(text)
                for other, data in value.items():
                    setattr(self.system, other, data)

            # add orbit library settings to Settings object

            elif key == 'orblib_settings':
                logger.info('orblib_settings...')
                logger.debug(f'orblib_settings: {tuple(value.keys())}')
                self.settings.add('orblib_settings', value)

            # add parameter space settings to Settings object

            elif key == 'parameter_space_settings':
                logger.info('parameter_space_settings...')
                logger.debug(f'parameter_space_settings: {tuple(value.keys())}')
                self.settings.add('parameter_space_settings', value)

            # add legacy settings to Settings object

            elif key == 'legacy_settings':
                logger.info('legacy_settings...')
                logger.debug(f'legacy_settings: {tuple(value.keys())}')
                if value['directory'] == 'default':
                    value['directory'] = legacy_dir
                # remove trailing / from path if provided
                if value['directory'][-1]=='/':
                    value['directory'] = value['directory'][:-1]
                self.settings.add('legacy_settings', value)
                self.logger.debug("Legacy directory set to "
                                  f"{value['directory']}.")

            # add output settings to Settings object

            elif key == 'io_settings':
                pass # io_settings (paths) have been assigned already...

            # add weight_solver_settings to Settings object

            elif key == 'weight_solver_settings':
                logger.info('weight_solver_settings...')
                if 'reattempt_failures' not in value:
                    value['reattempt_failures'] = True
                if value['reattempt_failures']:
                    logger.info('Will attempt to recover partially run models.')
                logger.debug(f'weight_solver_settings: {tuple(value.keys())}')
                self.settings.add('weight_solver_settings', value)

            # add multiprocessing_settings to Settings object

            elif key == 'multiprocessing_settings':
                logger.info('multiprocessing_settings...')
                # if submitted as slurm script we must add cwd to path
                try: # check if Slurm being using
                    os.environ["SLURM_JOB_CPUS_PER_NODE"]
                    sys.path.append(os.getcwd())
                except KeyError:
                    pass
                if 'ncpus' not in value:
                    value['ncpus'] = 'all_available'
                if value['ncpus']=='all_available':
                    value['ncpus'] = self.get_n_cpus()
                logger.info(f"... using {value['ncpus']} CPUs "
                             "for orbit integration.")
                if 'ncpus_weights' not in value:
                    value['ncpus_weights'] = value['ncpus']
                elif value['ncpus_weights'] == 'all_available':
                    value['ncpus_weights'] = self.get_n_cpus()
                logger.info(f"... using {value['ncpus_weights']} CPUs "
                            "for weight solving.")
                if 'modeliterator' not in value:
                    value['modeliterator'] = 'ModelInnerIterator'
                logger.debug(f"... using iterator {value['modeliterator']}.")
                if 'orblibs_in_parallel' not in value:
                    value['orblibs_in_parallel'] = False
                logger.debug("... integrate orblibs in parallel: "
                             f"{value['orblibs_in_parallel']}.")
                logger.debug(f'multiprocessing_settings: {tuple(value.keys())}')
                self.settings.add('multiprocessing_settings', value)

            else:
                text = f'Unknown configuration key: {key}'
                logger.error(text)
                raise ValueError(text)

        self.system.validate() # now also adds the right parameter sformat
        parset = {p.name:p.raw_value for p in self.system.parameters}
        if not self.system.validate_parset(parset):
            text = f'Invalid system parameters {parset}'
            self.logger.error(text)
            raise ValueError(text)
        logger.info('System assembled')
        self.validate()
        # logger.debug(f'System: {self.system}')  # logged as part of parspace
        logger.debug(f'Settings: {self.settings}')
        logger.info('Configuration validated')

        if 'generator_settings' in self.settings.parameter_space_settings:
            self.set_threshold_del_chi2( \
                self.settings.parameter_space_settings['generator_settings'])

        self.parspace = parspace.ParameterSpace(self.system)
        logger.info('Instantiated parameter space')
        logger.debug(f'Parameter space: {[p for p in self.parspace]}')

        self.all_models = model.AllModels(config=self)
        logger.info('Instantiated AllModels object')
        logger.debug(f'AllModels:\n{self.all_models.table}')
        # Update the indicator files in the orblib directories. This is
        # necessary here because the indicators depend on the exising data
        # like kinematics, populations, proper motions.
        path = self.settings.io_settings['model_directory']
        directories = [path + d for d in self.all_models.table['directory']]
        # Now, convert the model dirs to orblib dirs, eliminating duplicates
        directories = set([d[:d[:-1].rindex('/') + 1] for d in directories])
        for d in directories:
            self.all_models.update_orblib_flags(d)
        self.all_models.update_model_table()

        # self.backup_config_file(reset=False)

    def get_n_cpus(self):
        """"
        Returns the number of avalable CPUs.
        """
        try:
            ncpus = int(os.environ["SLURM_JOB_CPUS_PER_NODE"])
        except KeyError:
            import multiprocessing
            ncpus = multiprocessing.cpu_count()
        return ncpus

    def set_threshold_del_chi2(self, generator_settings):
        """
        Sets threshold_del_chi2 depending on scaled or unscaled input.

        Works with the legacy setup only (stars component of class
        TriaxialVisibleComponent with one or more sets of kinematics).

        Parameters
        ----------
        generator_settings : generator_settings dict

        Returns
        -------
        None.

        """
        chi2abs = self.__class__.thresh_chi2_abs
        chi2scaled = self.__class__.thresh_chi2_scaled
        if chi2abs in generator_settings or chi2scaled in generator_settings:
            two_n_obs = self.get_2n_obs()
            if chi2abs in generator_settings:
                thresh = generator_settings[chi2abs]
            else:
                thresh = generator_settings[chi2scaled] * math.sqrt(two_n_obs)
            generator_settings['threshold_del_chi2'] = thresh

    def get_2n_obs(self):
        """
        Get 2 * number of kinematic observations

        Used for scaling threshold chi2 values for parameter searches. For
        kinemtic type:

            - ``GaussHermite``, then n_obs = number_GH * number_spatial_bins
            - ``BayesLOSVD``, then n_obs = n_LOSVD_bins * number_spatial_bins

        This returns the sum of (2 * n_obs) for all kinematic sets. Take
        kinematics from the ``TriaxialVisibleComponent`` of the system.

        Returns
        -------
        int
            2 * total number of kinematic observations

        """
        stars = self.system.get_unique_triaxial_visible_component()
        n_obs = 0.
        for k in stars.kinematic_data:
            if k.type == 'GaussHermite':
                number_GH = self.settings.weight_solver_settings['number_GH']
                n_obs += number_GH * k.n_spatial_bins
            if k.type == 'BayesLOSVD':
                nvbins = k.get_data().meta['nvbins']
                n_obs += nvbins * k.n_spatial_bins
        two_n_obs = 2 * n_obs
        return two_n_obs

    def remove_existing_orblibs(self):
        """
        Removes the entire model output tree, including all existing orblibs

        Returns
        -------
        None.

        """
        model_dir = self.settings.io_settings['model_directory']
        if os.path.isdir(model_dir):
            shutil.rmtree(model_dir)
            self.logger.info(f'Model output tree {model_dir} removed.')
        else:
            self.logger.warning(f'No model output at {model_dir} to remove.')

    def remove_existing_orbital_weights(self):
        """
        Removes existing orbital weights ('ml' directories).

        Deletes all files matching ``output/*/ml*/``

        Raises
        ------
        Exception if directories cannot be removed.

        Returns
        -------
        None.

        """
        ml_pattern = self.settings.io_settings['model_directory'] + '*/ml*'
        ml_directories = glob.glob(ml_pattern)
        if len(ml_directories) > 0:
            for directory in ml_directories:
                shutil.rmtree(directory)
                self.logger.debug(f'Directory {directory} removed.')
            self.logger.info(f'Orbital weights {ml_pattern} removed.')
        else:
            self.logger.info(f'No orbital weights {ml_pattern} to remove.')

    def remove_existing_plots(self, remove_directory=False):
        """
        Removes existing plots from the plots directory.

        Optionally, the plot directory tree can be removed recursively.

        Parameters
        ----------
        remove_directory : BOOL, optional
            True if the plot directory shall be removed, too. If False,
            only regular files in the plot directory are deleted
            (subdirectories will remain untouched in that case).
            The default is False.

        Raises
        ------
        Exception if files/directories cannot be removed.

        Returns
        -------
        None.

        """
        plot_dir = self.settings.io_settings['plot_directory']
        if os.path.isdir(plot_dir):
            if remove_directory:
                shutil.rmtree(plot_dir)
                self.logger.info(f'Plot directory {plot_dir} deleted.')
            else:
                plot_files = glob.glob(plot_dir + '*')
                for f in plot_files:
                    if os.path.isfile(f):
                        os.remove(f)
                self.logger.info(f'Removed files in {plot_dir}.')
        else:
            self.logger.warning(f'Directory {plot_dir} not found, cannot '
                                'remove plots.')

    def remove_existing_all_models_file(self, wipe_other_files=False):
        """
        Deletes the all models file

        Deletes the all models file if it exists and optionally removes
        all other regular files in the output directory. Additionally
        resets ``self.all_models`` to an empty ``AllModels`` object.

        Parameters
        ----------
        wipe_other_files : Bool, optional
            If True, all regular files in the output directory will be
            deleted and a new backup of the config file will be created.
            If False, only the all models file will be removed.
            The default is False.

        Raises
        ------
        Exception if file(s) cannot be removed.

        Returns
        -------
        None.

        """
        if wipe_other_files:
            output_dir = self.settings.io_settings['output_directory']
            for f in glob.glob(f'{output_dir}*'):
                if os.path.isfile(f):
                    os.remove(f)
            # self.backup_config_file()
            self.logger.info(f'Removed files in {output_dir}.')
        else:
            all_models_file = self.settings.io_settings['output_directory'] \
                              + self.settings.io_settings['all_models_file']
            if os.path.isfile(all_models_file):
                os.remove(all_models_file)
                self.logger.info(f'Deleted existing {all_models_file}.')
        self.all_models = model.AllModels(config=self)
        self.logger.info('Instantiated empty AllModels object')
        self.logger.debug(f'AllModels:\n{self.all_models.table}')

    def remove_all_existing_output(self, wipe_all=False, create_tree=True):
        """
        Removes all existing DYNAMITE output.

        The options determine whether non-DYNAMITE output shall survive in the
        output folders. Also resets ``self.all_models`` to an empty
        ``AllModels`` object.

        Parameters
        ----------
        wipe_all : Bool, optional
            If True, the complete output directory tree will be removed.
            Set to False to keep (a) user files & directories in the output
            directory and (b) user directories in the plots directory.
            The default is False.
        create_tree : Bool, optional
            If True, recreates an empty output directory tree with a
            backup of the config file. Does not recreate directories
            if False. The default is True.

        Raises
        ------
        Exception if wipe_all==True and the output directory tree cannot
        be deleted.

        Returns
        -------
        None.

        """
        if wipe_all:
            out_dir = self.settings.io_settings['output_directory']
            if os.path.isdir(out_dir):
                shutil.rmtree(out_dir)
            else:
                self.logger.warning(f'No output directory {out_dir} to '
                                    'remove.')
            self.logger.info(f'Output directory tree {out_dir} removed.')
        else:
            self.remove_existing_orblibs()
            self.remove_existing_plots(remove_directory=False)
        # Execute in any case to create empty AllModels object:
        self.remove_existing_all_models_file()
        if create_tree:
            self.make_output_directory_tree()
            # self.backup_config_file()

    def make_output_directory_tree(self):
        """
        Create output directory tree. Existing directories not affected.

        Returns
        -------
        None.

        """
        out_dir = self.settings.io_settings['output_directory']
        model_dir = self.settings.io_settings['model_directory']
        plot_dir = self.settings.io_settings['plot_directory']
        if not os.path.isdir(out_dir):
            os.mkdir(out_dir)
            self.logger.debug(f'Output directory {out_dir} created.')
        else:
            self.logger.debug(f'Using existing output directory {out_dir}.')
        if not os.path.isdir(model_dir):
            os.mkdir(model_dir)
            self.logger.debug(f'Model directory {model_dir} created.')
        else:
            self.logger.debug(f'Using existing model directory {model_dir}.')
        if not os.path.isdir(plot_dir):
            os.mkdir(plot_dir)
            self.logger.debug(f'Plots directory {plot_dir} created.')
        else:
            self.logger.debug(f'Using existing plots directory {plot_dir}.')

    def copy_config_file(self, dest_directory, clean=True):
        """
        Copy config file to dest_directory.

        Creates a copy of the config file, intended to add it to the directory
        holding the model results. The file date will be preserved if possible.

        Parameters
        ----------
        dest_directory : str, mandatory
            The directory the config file will be copied to.
        clean : bool, optional
            If True, all `*`.yaml files in dest_directory will be deleted
            before copying. Default is True.
        """
        if dest_directory[-1] != '/':
            dest_directory += '/'
        if clean:
            del_files = glob.iglob(f'{dest_directory}*.yaml')
            for f_name in del_files:
                if os.path.isfile(f_name):
                    os.remove(f_name)
            self.logger.debug(f'{dest_directory}*.yaml files deleted.')
        shutil.copy2(self.config_file_name, dest_directory)
        self.logger.info(f'Config file {self.config_file_name} copied to '
                         f'{dest_directory}.')

    def backup_config_file(self, reset=False, keep=None, delete_other=False):
        """
        Copy the config file to the output directory.

        A running index of the format _xxx will be appended to the base file
        name to keep track of earlier config files (config_000.yaml,
        config_001.yaml, config_002.yaml, etc...)

        This method is not used in standard DYNAMITE and provided as a utility.

        Parameters
        ----------
        reset : bool, optional
            If reset==True, all `*`.yaml files in the output directory
            are deleted before the config file is copied.
            The default is False.
        keep : int or NoneType, optional
            If an integer > 0, at most `keep` config files WITH THE SAME
            BASE NAME are kept. Used to control the number of config file
            backups in the output folder. Can be combined with delete_other.
            The current config file will always be backuped. If keep==None,
            nothing is done. The default is None.
        delete_other : bool, optional
            If delete_other==True, all config files WITH A DIFFERENT BASE NAME
            will be deleted. If delete_other==False, nothing is done.
            The default is False.

        Returns
        -------
        None.

        """
        out_dir = self.settings.io_settings['output_directory']
        f_root,f_ext=os.path.splitext(os.path.basename(self.config_file_name))
        if reset:
            del_files = glob.iglob(f'{out_dir}*{f_ext}')
            for fname in del_files:
                if os.path.isfile(fname):
                    os.remove(fname)
            dest_file_name = f'{out_dir}{f_root}_000{f_ext}'
            self.logger.debug('Config file backup reset.')
        else:
            c_pattern = f'{out_dir}{f_root}_[0-9][0-9][0-9]{f_ext}'
            conf_files=glob.iglob(c_pattern)
            conf_roots = [os.path.splitext(i)[0] for i in conf_files]
            indices = [int(i[i.rindex('_')+1:]) for i in conf_roots]
            new_idx = max(indices) + 1 if len(indices)> 0 else 0
            dest_file_name = f'{out_dir}{f_root}_{new_idx:03d}{f_ext}'
            if keep is not None:
                if keep<1 or keep!=int(keep):
                    text = 'Parameter keep must be a positive integer.'
                    self.logger.error(text)
                    raise ValueError(text)
                for i in sorted(indices)[:-keep]:
                    os.remove(f'{out_dir}{f_root}_{i:03d}{f_ext}')
                self.logger.debug(f'{len(indices[:-keep])} config file(s) '
                                  'removed.')
            if delete_other:
                all_conf_files=glob.iglob(f'{out_dir}*_[0-9][0-9][0-9]{f_ext}')
                del_files = [f for f in all_conf_files
                             if not fnmatch.fnmatch(f,c_pattern)]
                for fname in del_files:
                    os.remove(fname)
                self.logger.debug(f'{len(del_files)} other config file(s) '
                                  'removed.')
        shutil.copy(self.config_file_name, dest_file_name)
        self.logger.info(f'Config file backup: {dest_file_name}.')

    def validate(self):
        """
        Validates the system and settings.

        This method is still VERY rudimentary and will be adjusted as we add new
        functionality to dynamite. Currently, this method is geared towards
        legacy mode.

        Returns
        -------
        None.

        """
        self.settings.validate()
        which_chi2 = self.validate_chi2()
        if sum(1 for i in self.system.cmp_list \
               if isinstance(i, physys.Plummer)) != 1:
            self.logger.error('System must have exactly one Plummer object')
            raise ValueError('System must have exactly one Plummer object')

        if self.system.is_bar_disk_system():
            if self.system.number_of_bar_components() != 1:
                self.logger.error('Bar/disk system needs to have exactly one BarDiskComponent object')
                raise ValueError('Bar/disk system needs to have exactly one BarDiskComponent object')
        else:
            if self.system.number_of_visible_components() != 1:
                self.logger.error('System needs to have exactly one '
                                  'VisibleComponent object')
                raise ValueError('System needs to have exactly one '
                                 'VisibleComponent object')

        if len(self.system.get_all_dark_non_plummer_components()) > 1:
            self.logger.error('System must have zero or one DM Halo object')
            raise ValueError('System must have zero or one DM Halo object')

        if not 1 < len(self.system.cmp_list) < 4:
            self.logger.error('System needs to comprise exactly one Plummer, '
                              'one VisibleComponent, and zero or one DM Halo '
                              'object(s)')
            raise ValueError('System needs to comprise exactly one Plummer, '
                             'one VisibleComponent, and zero or one DM Halo '
                             'object(s)')

        ws_type = self.settings.weight_solver_settings['type']

        for c in self.system.cmp_list:
            if issubclass(type(c), physys.VisibleComponent) \
               and not issubclass(type(c), physys.BarDiskComponent): # Check vis. comp.
                if c.kinematic_data:
                    for kin_data in c.kinematic_data:
                        check_gh = (kin_data.type == 'GaussHermite')
                        check_bl = (kin_data.type == 'BayesLOSVD')
                        check_pm = (kin_data.type == 'ProperMotions')
                        if not (check_gh or check_bl or check_pm):
                            txt = 'VisibleComponent kinematics type must be ' \
                                  'GaussHermite, BayesLOSVD, or ProperMotions.'
                            self.logger.error(txt)
                            raise ValueError(txt)
                        if check_bl or check_pm:
                            # check weight solver type
                            if ws_type == 'LegacyWeightSolver':
                                txt = "LegacyWeightSolver can't be used with "\
                                      "BayesLOSVD nor ProperMotions - " \
                                      "use weight-solver type NNLS"
                                self.logger.error(txt)
                                raise ValueError(txt)
                            # check for compatible chi2 variant
                            if which_chi2 == 'kinmapchi2':
                                txt = 'kinmapchi2 cannot be used with ' \
                                      'BayesLOSVD nor ProperMotions - ' \
                                      'use chi2 or kinchi2.'
                                self.logger.error(txt)
                                raise ValueError(txt)
                        else:  # GaussHermite kinematics
                            # get_data checks for errors >= 0 in chosen moments
                            _ = kin_data.get_data(
                                self.settings.weight_solver_settings)
                else:
<<<<<<< HEAD
                    txt = 'VisibleComponent must have kinematics: ' \
                          'GaussHermite, BayesLOSVD, and/or ProperMotions.'
=======
                    self.logger.error('VisibleComponent must have kinematics: '
                                      'either GaussHermite or BayesLOSVD')
                    raise ValueError('VisibleComponent must have kinematics: '
                                     'either GaussHermite or BayesLOSVD')
                if c.population_data and len(c.population_data) > 1:
                    txt = 'VisibleComponent can either have 0 or 1 set(s) ' \
                          f'of population data, not {len(c.population_data)}.'
>>>>>>> 4163bf58
                    self.logger.error(txt)
                    raise ValueError(txt)
                if c.symmetry != 'triax':
                    self.logger.error('Legacy mode: VisibleComponent must be '
                                      'triaxial')
                    raise ValueError('Legacy mode: VisibleComponent must be '
                                     'triaxial')
                continue
            if issubclass(type(c), physys.DarkComponent) \
                and not isinstance(c, physys.Plummer):
            # Check allowed dm halos in legacy mode
                if type(c) not in [physys.NFW, physys.NFW_m200_c,
                                   physys.Hernquist,
                                   physys.TriaxialCoredLogPotential,
                                   physys.GeneralisedNFW]:
                    text = 'DM Halo needs to be of type NFW, NFW_m200_c, ' \
                           'Hernquist, TriaxialCoredLogPotential, ' \
                           f'or GeneralisedNFW, not {type(c)}'
                    self.logger.error(text)
                    raise ValueError(text)

        gen_type = self.settings.parameter_space_settings["generator_type"]
        allowed_types = ['GridWalk',
                         'LegacyGridSearch',
                         'FullGrid',
                         'SpecificModels']
        if gen_type not in allowed_types:
            text = f'Legacy mode: parameter space generator_type ' \
                   f'must be in {allowed_types}'
            self.logger.error(text)
            raise ValueError(text)
        chi2abs = self.__class__.thresh_chi2_abs
        chi2scaled = self.__class__.thresh_chi2_scaled
        gen_set=self.settings.parameter_space_settings.get('generator_settings')
        if gen_set is not None \
           and (chi2abs in gen_set and chi2scaled in gen_set):
            self.logger.error(f'Only specify one of {chi2abs}, {chi2scaled}, '
                              'not both')
            raise ValueError(f'Only specify one of {chi2abs}, {chi2scaled}, '
                             'not both')

        if ws_type == 'LegacyWeightSolver':
            self.logger.warning('LegacyWeightSolver is DEPRECATED and will be '
                                'removed in a future version of DYNAMITE. Use '
                                'weight solver type NNLS instead if you can.')
            # check velocity histograms settings if LegacyWeightSolver is used.
            # (i) check all velocity histograms have center 0, (ii) force them
            # all to have equal widths and (odd) number of bins
            # these requirements are not needed by orblib_f.f90, but are assumed
            # by the NNLS routine triaxnnl_*.f90 (see 2144-2145 of orblib_f.f90)
            # Therefore this check is based on WeightSolver type.
            stars = self.system.get_unique_triaxial_visible_component()
            hist_widths = [k.hist_width for k in stars.kinematic_data]
            hist_centers = [k.hist_center for k in stars.kinematic_data]
            hist_bins = [k.hist_bins for k in stars.kinematic_data]
            self.logger.debug('checking all values of hist_center == 0...')
            assert all([x==0 for x in hist_centers]), 'all hist_center values must be 0'
            self.logger.debug('... check passed')
            equal_widths = all([x == hist_widths[0] for x in hist_widths])
            if equal_widths is False:
                max_width = max(hist_widths)
                msg = 'Value of `hist_width` must be the same for all kinematic'
                msg += f' data - defaulting to widest provided i.e. {max_width}'
                self.logger.info(msg)
                for k in stars.kinematic_data:
                    k.hist_width = max_width
            equal_bins = all([x == hist_bins[0] for x in hist_bins])
            if equal_bins is False:
                max_bins = max(hist_bins)
                msg = 'Value of `hist_bins` must be the same for all kinematic'
                msg += f' data - defaulting to largest provided i.e. {max_bins}'
                self.logger.info(msg)
                if max_bins%2 == 0:
                    msg = 'Value of `hist_bins` must be odd: '
                    msg += f'replacing {max_bins} with {max_bins+1}'
                    self.logger.info(msg)
                    max_bins += 1
                for k in stars.kinematic_data:
                    k.hist_bins = max_bins
        else:  # enforce odd number of histogram bins
            if self.system.is_bar_disk_system():
                stars = self.system.get_unique_bar_component()
            else:
                stars = self.system.get_unique_triaxial_visible_component()
            hist_bins = [[k.hist_bins] for k in stars.kinematic_data
                                       if isinstance(k.hist_bins, int)]
            hist_bins += [list(k.hist_bins) for k in stars.kinematic_data
                                       if not isinstance(k.hist_bins, int)]
            hist_bins = np.array([i for h in hist_bins for i in h])
            if np.any(hist_bins % 2 == 0):
                all_hist_bins = {k.name: k.hist_bins
                                 for k in stars.kinematic_data}
                txt = 'Value of hist_bins must be odd for all kinematic ' \
                      f'data, but they are {all_hist_bins}.'
                self.logger.error(txt)
                raise ValueError(txt)

    def validate_chi2(self, which_chi2=None):
        """
        Validates which_chi2 setting

        Validates the which_chi2 setting in the config file (if argument
        which_chi2 is None) or the string given in the argument.

        Parameters
        ----------
        which_chi2 : str, optional
            If None, the which_chi2 setting in the config file is validated;
            if not None, the string given is validated. The default is None.

        Raises
        ------
        ValueError
            If which_chi2 fails validation.

        Returns
        -------
        which_chi2 : str
            The valid which_chi2 setting: either the value from the config
            file or the string passed as an argument.

        """
        allowed_chi2 = ('chi2', 'kinchi2', 'kinmapchi2')
        if which_chi2 is None:
            which_chi2 = self.settings.parameter_space_settings['which_chi2']
        if which_chi2 not in allowed_chi2:
            text = 'parameter_space_settings: which_chi2 must be one of ' \
                   f'{allowed_chi2}, not {which_chi2}.'
            self.logger.error(text)
            raise ValueError(text)
        return which_chi2


class DynamiteLogging(object):
    """Dynamite logging setup.

    ONLY use if logging has not been configured outside of Dynamite. If no
    arguments are given, the logging setup is as follows:

    -   log to the console with logging level INFO, messages include the
        level, timestamp, class name, and message text
    -   create a log file with logging level DEBUG, messages include the
        level, timestamp, class name, filename:method:line number,
        and message text

    Parameters
    ----------
    logfile : str or None or False, optional
        Name of the logfile (``.log`` will be appended).
        Special values: ``logfile=None`` will not create a logfile.
        ``logfile=False`` will create a UTC-timestamped logfile
        ``dynamiteYYMMDD-HHMMSSuuuuuu.log``.
        The default is ``logfile='dynamite'``.
    console_level : int, optional
        Logfile logging level. The default is logging.INFO.
    logfile_level : int, optional
        Console logging level. The default is logging.DEBUG.
    console_formatter : str, optional
        Format string for console logging. The default is set in the code.
    logfile_formatter : str, optional
        Format string for logfile logging. The default is set in the code.

    """
    def __init__(self, logfile='dynamite', console_level=logging.INFO,
                                           logfile_level=logging.DEBUG,
                                           console_formatter = None,
                                           logfile_formatter = None):
        if logfile is False: # as opposed to None...
            logfile = 'dynamite' +\
                      datetime.datetime.utcnow().strftime('%Y%m%d-%H%M%S%f')
        if type(logfile) is str:
            logfile += '.log'
        logging.shutdown()
        importlib.reload(logging)
        logger = logging.getLogger()       # create logger
        logger.setLevel(logging.DEBUG)     # set level that's lower than wanted
        ch = logging.StreamHandler(stream=sys.stderr) # create console handler
        ch.setLevel(console_level)         # set console logging level
        # create formatter
        if console_formatter is None:
            console_formatter = logging.Formatter( \
                '[%(levelname)s] %(asctime)s - %(name)s - '
                '%(message)s', "%H:%M:%S")
        ch.setFormatter(console_formatter) # add the formatter to the handler
        logger.addHandler(ch)              # add the handler to the logger

        if logfile:
            fh = logging.FileHandler(logfile, mode='w') # create file handler
            fh.setLevel(logfile_level)             # set file logging level
            # create formatter
            # formatter = logging.Formatter('%(asctime)s - %(name)s - %(levelname)s - %(message)s')
            # formatter = logging.Formatter('[%(levelname)s] %(asctime)s.%(msecs)03d - %(name)s - %(message)s', "%Y-%m-%d %H:%M:%S")
            # formatter = logging.Formatter('[%(levelname)s] %(asctime)s - %(filename)s %(funcName)s:%(lineno)d - %(message)s', "%H:%M:%S")
            if logfile_formatter is None:
                logfile_formatter = logging.Formatter( \
                    '[%(levelname)s] %(asctime)s - %(name)s - '
                    '%(filename)s:%(funcName)s:%(lineno)d - '
                    '%(message)s', "%b %d %H:%M:%S" )
                fh.setFormatter(logfile_formatter) # add formatter to handler
            logger.addHandler(fh)                  # add handler to the logger<|MERGE_RESOLUTION|>--- conflicted
+++ resolved
@@ -538,7 +538,7 @@
             raise ValueError(text)
         logger.info('System assembled')
         self.validate()
-        # logger.debug(f'System: {self.system}')  # logged as part of parspace
+        logger.debug(f'System: {self.system}')
         logger.debug(f'Settings: {self.settings}')
         logger.info('Configuration validated')
 
@@ -1003,18 +1003,13 @@
                             _ = kin_data.get_data(
                                 self.settings.weight_solver_settings)
                 else:
-<<<<<<< HEAD
                     txt = 'VisibleComponent must have kinematics: ' \
                           'GaussHermite, BayesLOSVD, and/or ProperMotions.'
-=======
-                    self.logger.error('VisibleComponent must have kinematics: '
-                                      'either GaussHermite or BayesLOSVD')
-                    raise ValueError('VisibleComponent must have kinematics: '
-                                     'either GaussHermite or BayesLOSVD')
+                    self.logger.error(txt)
+                    raise ValueError(txt)
                 if c.population_data and len(c.population_data) > 1:
                     txt = 'VisibleComponent can either have 0 or 1 set(s) ' \
                           f'of population data, not {len(c.population_data)}.'
->>>>>>> 4163bf58
                     self.logger.error(txt)
                     raise ValueError(txt)
                 if c.symmetry != 'triax':
