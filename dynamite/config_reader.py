--- conflicted
+++ resolved
@@ -745,11 +745,7 @@
         dest_directory : str, mandatory
             The directory the config file will be copied to.
         clean : bool, optional
-<<<<<<< HEAD
-            If True, all ``*.yaml`` files in dest_directory will be deleted
-=======
             If True, all `*`.yaml files in dest_directory will be deleted
->>>>>>> 0634b67e
             before copying. Default is True.
         """
         if dest_directory[-1] != '/':
