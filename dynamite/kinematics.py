--- conflicted
+++ resolved
@@ -72,9 +72,7 @@
         # super goes left to right, i.e. first calls "Kinematics" __init__, then
         # calls data.Integrated's __init__
         super().__init__(**kwargs)
-<<<<<<< HEAD
         self.logger = logging.getLogger(f'{__name__}.{__class__.__name__}')
-=======
         self.max_gh_order = self.get_highest_order_gh_coefficient()
         self.n_apertures = len(self.data)
 
@@ -86,7 +84,6 @@
         except ValueError:
             max_gh_order = None
         return max_gh_order
->>>>>>> e3e4dd90
 
     def read_file_old_format(self, filename):
         f = open(filename)
