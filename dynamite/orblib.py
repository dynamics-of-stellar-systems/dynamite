import os
import subprocess
import shutil
import logging
import numpy as np
from scipy.io import FortranFile
from astropy import table
import astropy.units as u
import matplotlib.pyplot as plt
import sparse

from dynamite import physical_system as physys
from dynamite import kinematics as dyn_kin
from dynamite.constants import PARSEC_KM

class OrbitLibrary(object):
    """An abstract class for orbit libraries.

    Parameters
    ----------
    system : a ``dyn.physical_system.System`` object
    settings : a ``dyn.config_reader.settings`` object

    """
    def __init__(self,
                 config=None):
        self.system = config.system
        self.settings = config.settings.orblib_settings
        self.generate_ics()
        # self.integrate_loop(timesteps)

    def generate_ics(self):
        #ics: initial conditions
        pass

    def integrate_orbits(self):
        pass


class LegacyOrbitLibrary(OrbitLibrary):
    """Orbit libraries calculated from `legacy` Fortan programs

    """
    def __init__(self,
                 config=None,
                 mod_dir=None,
                 parset=None):
        self.logger = logging.getLogger(f'{__name__}.{__class__.__name__}')
        if config is None:
            text = f'{__class__.__name__} needs configuration object, ' \
                   'None provided.'
            self.logger.error(text)
            raise ValueError(text)
        self.mod_dir = mod_dir
        self.parset = parset
        self.system = config.system
        self.settings = config.settings.orblib_settings
        self.legacy_directory = config.settings.legacy_settings['directory']
        self.in_dir = config.settings.io_settings['input_directory']
        self.orblibs_in_parallel = \
            config.settings.multiprocessing_settings['orblibs_in_parallel']
        if self.system.is_bar_disk_system():
            self.stars = self.system.get_unique_bar_component()
        else:
            self.stars = self.system.get_unique_triaxial_visible_component()
        self.n_hist1d = len([k for k in self.stars.kinematic_data
                             if not isinstance(k, dyn_kin.ProperMotions)])
        self.n_hist2d = len([k for k in self.stars.kinematic_data
                             if isinstance(k, dyn_kin.ProperMotions)])
        if len(config.all_models.table) == 0:
            self.velocity_scaling_factor = 1.0
        else:
            mod = config.all_models.get_model_from_parset(self.parset)
            self.velocity_scaling_factor = \
                config.all_models.get_model_velocity_scaling_factor(model=mod)

    def get_orblib(self):
        """main method to calculate orbit libraries

        Writes and executes bash scripts to (i) calculate orbit initial
        conditions, (ii) calculate orbit libraries, (iii) calculate aperture and
        3D grid masses for the MGE. If orbit libraries for this model already
        exist, then this method does nothing.

        Returns
        -------
        Creates the following output files in ``output/models/*/datfil/``:
            - begin.dat                     (ics for tube orbits)
            - beginbox.dat                  (ics for box orbits)
            - orblib_qgrid.dat.bz2          (zipped tube orbit library)
            - orblib_losvd_hist.dat.bz2(*)  (zipped losvd 1d histograms)
            - orblib_pops.dat.bz2(*)        (zipped populations 0d hists)
            - orblib_pm_hist.dat.bz2(*)     (zipped proper motions 2d histograms)
            - orblib.dat_orbclass.out       (orbit classification for tube orbs)
            - orblibbox_qgrid.dat.bz2(*)    (zipped box orbit library)
            - orblibbox_losvd_hist.dat.bz2(*) (zipped losvd 1d histograms)
            - orblibbox_pops.dat.bz2(*)     (zipped populations 0d hists)
            - orblibbox_pm_hist.dat.bz2(*)  (zipped proper motions 2d histograms)
            - orblibbox.dat_orbclass.out    (orbit classification for box orbs)
            - mass_aper.dat                 (MGE masses in apertures)
            - mass_qgrid.dat                (MGE masses in 3D grid)
            - mass_radmass.dat              (MGE masses in radial bins)
            - +8 log and status files
        (*) only created if there are kinematic datasets with losvd 1d
            histograms, populations datasets, or proper motion datasets, resp.

        """
        # check whether orbit library was calculated already
        if not os.path.isfile(self.mod_dir + 'datfil/tube_box_done'):
            # prepare the fortran input files for orblib
            self.create_fortran_input_orblib(self.mod_dir+'infil/')
            stars = self.stars
            # create the kinematics and populations input files for each
            # kinematic dataset and population dataset with own apertures
            pops = [p for p in stars.population_data if p.kin_aper is None]
            for data_set in stars.kinematic_data + pops:
                # copy aperture and bins files across
                shutil.copyfile(self.in_dir + data_set.aperturefile,
                                self.mod_dir + f'infil/{data_set.aperturefile}')
                shutil.copyfile(self.in_dir + data_set.binfile,
                                self.mod_dir + f'infil/{data_set.binfile}')
            # calculate orbit libary
            file1 = 'begin.dat'
            file2 = 'beginbox.dat'
            check1 = os.path.isfile(self.mod_dir + f'datfil/{file1}')
            check2 = os.path.isfile(self.mod_dir + f'datfil/{file2}')
            if check1 + check2 != 2:
                if check1:
                    os.remove(self.mod_dir + f'datfil/{file1}')
                if check2:
                    os.remove(self.mod_dir + f'datfil/{file2}')
                self.get_orbit_ics()
            if self.orblibs_in_parallel:
                self.get_orbit_library_par()
            else:
                self.get_orbit_library()

    def create_fortran_input_orblib(self, path):
        """write input files for Fortran orbit library programs

        Parameters
        ----------
        path : string
            path of the model's ``infil`` directory

        Returns
        -------
        Cretaes the following files in the ``infil`` directory:
            - parameters_pot.in
            - parameters_lum.in
            - orblib.in
            - orblibbox.in
            - triaxmass.in
            - triaxmassbin.in

        """
        #---------------------------------------------
        #write parameters_pot.in and parameters_lum.in
        #---------------------------------------------
        stars = self.stars
        bh = self.system.get_component_from_class(physys.Plummer)
        # used to derive the viewing angles
        if self.system.is_bar_disk_system():
            if self.system.is_bar_disk_system_with_angles():
                theta = self.parset[f'theta-{stars.name}']
                phi = self.parset[f'phi-{stars.name}']
                psi = self.parset[f'psi-{stars.name}']
            else:
                q = self.parset[f'q-{stars.name}']
                p = self.parset[f'p-{stars.name}']
                u = self.parset[f'u-{stars.name}']
                qdisk = self.parset[f'qdisk-{stars.name}']
                theta, psi, phi = stars.triax_pqu2tpp_bar(p,q,u,qdisk)
                phi = -phi ## FIX ME
        else:
            q = self.parset[f'q-{stars.name}']
            p = self.parset[f'p-{stars.name}']
            u = self.parset[f'u-{stars.name}']
            theta, psi, phi = stars.triax_pqu2tpp(p,q,u)
        # get dark halo
        dh = self.system.get_all_dark_non_plummer_components()
        if len(dh) > 1:
            txt = 'Zero or one non-plummer dark component should be ' \
                  f' present, not {len(dh)}.'
            self.logger.error(txt)
            raise ValueError(txt)
        if len(dh) > 0:
            dh = dh[0]  # extract the one and only dm component

            if isinstance(dh, physys.NFW_m200_c):
                #fix c via m200_c relation, for legacy Fortran it is still NFW
                dm_specs, dm_par_vals = dh.get_dh_legacy_strings(self.parset,
                                                                self.system)
            else:
                dm_specs, dm_par_vals = dh.get_dh_legacy_strings(self.parset)
        else:
            dm_specs = '0 0'
            dm_par_vals = ''

        # header
        len_mge_pot = len(stars.mge_pot.data)
        len_mge_lum = len(stars.mge_lum.data)
        settngs = self.settings
        text = f'{self.system.distMPc}\n'
        text += f'{theta:06.9f} {phi:06.9f} {psi:06.9f}\n'
        text += f"{self.parset['ml']}\n"
        text += f"{self.parset[f'm-{bh.name}']}\n"
        text += f"{self.parset[f'a-{bh.name}']}\n"
        text += f"{settngs['nE']} {settngs['logrmin']} {settngs['logrmax']}\n"
        text += f"{settngs['nI2']}\n"
        text += f"{settngs['nI3']}\n"
        text += f"{settngs['dithering']}\n"
        text += f"{settngs['quad_nr']}\n"
        text += f"{settngs['quad_nth']}\n"
        text += f"{settngs['quad_nph']}\n"
        text += f"{dm_specs}\n"
        text += f"{dm_par_vals}"
        if self.system.is_bar_disk_system():
            len_disk_pot = len(stars.disk_pot.data)
            header_string_pot = str(len_mge_pot + len_disk_pot) + " 1 " + str(len_mge_pot) + " " + str(len_disk_pot)
            len_disk_lum = len(stars.disk_lum.data)
            header_string_lum = str(len_mge_lum + len_disk_lum) + " 1 " + str(len_mge_lum) + " " + str(len_disk_lum)
            text += f"\n{self.parset['omega']}"
            mge_pot = stars.mge_pot + stars.disk_pot
            mge_lum = stars.mge_lum + stars.disk_lum
        else:
            header_string_pot = str(len_mge_pot)
            header_string_lum = str(len_mge_lum)
            mge_pot = stars.mge_pot
            mge_lum = stars.mge_lum

        # parameters_pot.in
        np.savetxt(path + 'parameters_pot.in',
                   mge_pot.data,
                   header=header_string_pot,
                   footer=text,
                   comments='',
                   fmt=['%10.2f','%10.5f','%10.5f','%10.2f'])
        # parameters_lum.in
        np.savetxt(path + 'parameters_lum.in',
                   mge_lum.data,
                   header=header_string_lum,
                   footer=text,
                   comments='',
                   fmt=['%10.2f','%10.5f','%10.5f','%10.2f'])
        #-------------------
        #write orbstart.in
        #-------------------
        text = f"{self.settings['random_seed']}\n"
        text += 'infil/parameters_pot.in' +'\n' + \
        'datfil/orbstart.dat' +'\n' + \
        'datfil/begin.dat' +'\n' + \
        'datfil/beginbox.dat'
        orbstart_file= open(path+'orbstart.in',"w")
        orbstart_file.write(text)
        orbstart_file.close()
        #---------------------------------
        #write orblib.in and orblibbox.in
        #---------------------------------
        n_psf_kin = len(stars.kinematic_data)  # write data for all kinematics
        psf_pop_idx = [i for i, p in enumerate(stars.population_data)
                       if p.kin_aper is None]  # pops with their own apertures
        def write_orblib_dot_in(box=False):
            tab = '\t\t\t\t\t\t\t\t'
            if box:
                f = open(path +'orblibbox.in', 'w')
            else:
                f = open(path +'orblib.in', 'w')
            label = '[random seed for orbit integration]'
            f.write(f"{self.settings['random_seed']}{tab}{label}\n")
            f.write('infil/parameters_pot.in\n')
            if box:
                f.write('datfil/beginbox.dat\n')
            else:
                f.write('datfil/begin.dat\n')
            label = '[number of orbital periods to integrate]'
            line = f"{self.settings['orbital_periods']}{tab}{label}\n"
            f.write(line)
            label = '[points to sample for each orbit in the merid. plane]'
            line = f"{self.settings['sampling']}{tab}{label}\n"
            f.write(line)
            label = '[starting orbit]'
            line = f"{self.settings['starting_orbit']}{tab}{label}\n"
            f.write(line)
            label = '[orbits  to intergrate; -1 --> all orbits]'
            line = f"{self.settings['number_orbits']}{tab}{label}\n"
            f.write(line)
            label = '[accuracy]'
            line = f"{self.settings['accuracy']}{tab}{label}\n"
            f.write(line)
            label = '[number of psfs of the kinematic data + proper motions + population data]'
            line = f"{n_psf_kin+len(psf_pop_idx)}{tab}{label}\n"
            f.write(line)
            for i in range(n_psf_kin):
                psf_i = stars.kinematic_data[i].PSF
                n_gauss_psf_i = len(psf_i['sigma'])
                label = f'[# of gaussians in kinematics psf {i+1}]'
                line = f"{n_gauss_psf_i}{tab}{label}\n"
                f.write(line)
            for i in psf_pop_idx:
                psf_i = stars.population_data[i].PSF
                n_gauss_psf_i = len(psf_i['sigma'])
                label = f'[# of gaussians in populations psf {i+1}]'
                line = f"{n_gauss_psf_i}{tab}{label}\n"
                f.write(line)
            for i in range(n_psf_kin):
                psf_i = stars.kinematic_data[i].PSF
                for j in range(len(psf_i['sigma'])):
                    weight_ij, sigma_ij = psf_i['weight'][j], psf_i['sigma'][j]
                    label = f'[weight, sigma of comp {j+1} of kins psf {i+1}]'
                    line = f"{weight_ij} {sigma_ij}{tab[:-1]}{label}\n"
                    f.write(line)
            for i in psf_pop_idx:
                psf_i = stars.population_data[i].PSF
                for j in range(len(psf_i['sigma'])):
                    weight_ij, sigma_ij = psf_i['weight'][j], psf_i['sigma'][j]
                    label = f'[weight, sigma of comp {j+1} of pops psf {i+1}]'
                    line = f"{weight_ij} {sigma_ij}{tab[:-1]}{label}\n"
                    f.write(line)
            # every kinematic set and population set has a psf and aperture,
            # so n_psf_kin = n_aperture_kin and n_psf_pop = len(psf_pop_idx)
            # (note that some pops may re-use a kin psf, so not all pops
            # need to have a psf of their own)
            n_aperture_kin = n_psf_kin
            n_aperture_pop = len(psf_pop_idx)
            label = '[# of apertures of the kinematic data + proper motion data + population data]'
            line = f'{n_aperture_kin + n_aperture_pop}{tab}{label}\n'
            f.write(line)
            for i in np.arange(n_aperture_kin):
                kin_i = stars.kinematic_data[i]
                # aperturefile cant have a label since fortran reads whole line
                f.write(f'"infil/{kin_i.aperturefile}"\n')
                label = f'[use kinematics psf {i+1} for {kin_i.name}]'
                line = f'{i+1}{tab}{label}\n'
                f.write(line)
                label = f'[histogram dimension for apert {1+i} ({kin_i.name})]'
                ap_hist_dim = 2 if isinstance(kin_i, dyn_kin.ProperMotions) \
                                else 1
                f.write(f'{ap_hist_dim}{tab}{label}\n')
            for i0, i in enumerate(psf_pop_idx):  # i0 counts aperture sets
                pop_i = stars.population_data[i]
                # aperturefile cant have a label since fortran reads whole line
                f.write(f'"infil/{pop_i.aperturefile}"\n')
                label = f'[use populations psf {i+1} = ' \
                        f'total psf {i0+n_psf_kin+1} for {pop_i.name}]'
                line = f'{i0+n_psf_kin+1}{tab}{label}\n'
                f.write(line)
                label = f'[histogram dimension for psf {i0+n_psf_kin+1} ' \
                        f'({pop_i.name})]'
                ap_hist_dim = 0  # 0d histograms (scalars) for populations data
                f.write(f'{ap_hist_dim}{tab}{label}\n')
            for kin_i in stars.kinematic_data:
                txt = '[vhist width, center and nbins for kinematics ' \
                      f'{kin_i.name}]'
                if isinstance(kin_i, dyn_kin.ProperMotions):
                    for i in range(2):
                        label = f'dim {i + 1} of 2 {txt}'
                        w = kin_i.hist_width[i]
                        c = kin_i.hist_center[i]
                        b = kin_i.hist_bins[i]
                        line = f'{w} {c} {b} {tab[:-2]}{label}\n'
                        f.write(line)
                else:
                    label = f'dim 1 of 1 {txt}'
                    w, c = kin_i.hist_width, kin_i.hist_center
                    b = kin_i.hist_bins
                    line = f'{w} {c} {b}{tab[:-2]}{label}\n'
                    f.write(line)
            for i in psf_pop_idx:
                pop_i = stars.population_data[i]
                label = '[vhist width, center, nbins are trivial for pops ' \
                        f'{pop_i.name}]'
                w, c, b = 1., 0., 1
                line = f'{w} {c} {b}{tab[:-1]}{label}\n'
                f.write(line)
            for i in np.arange(n_aperture_kin):
                label = f'[use binning for kinematics aperture {1+i}? ' \
                        '0/1 = yes/no]'
                line = f'1{tab}{label}\n'
                f.write(line)
            for i in psf_pop_idx:
                label = f'[use binning for populations aperture {1+i}? ' \
                        '0/1 = yes/no]'
                line = f'1{tab}{label}\n'
                f.write(line)
            for i in np.arange(n_aperture_kin):
                kin_i = stars.kinematic_data[i]
                label = f'[binfile for kinematics aperture {1+i}]'
                line = f'"infil/{kin_i.binfile}"{tab[:-2]}{label}\n'
                f.write(line)
            for i in psf_pop_idx:
                pop_i = stars.population_data[i]
                label = f'[binfile for populations aperture {1+i}]'
                line = f'"infil/{pop_i.binfile}"{tab[:-3]}{label}\n'
                f.write(line)
            o_file = 'datfil/orblibbox' if box else 'datfil/orblib'
            f_name = f'"{o_file}_qgrid.dat"'
            f.write(f'{f_name}{tab[:-4] if len(f_name) >= 32 else tab[:-3]}'
                    '[orbit qgrid file]\n')
            if len(psf_pop_idx) > 0:
                f_name = f'"{o_file}_pops.dat"'
                f.write(f'{f_name}{tab[:-4] if len(f_name) >= 32 else tab[:-3]}'
                        '[pops \'0d hist\' file]\n')
            if self.n_hist1d > 0:
                f_name = f'"{o_file}_losvd_hist.dat"'
                f.write(f'{f_name}{tab[:-4] if len(f_name) >= 32 else tab[:-3]}'
                        '[orbit losvd 1d hist file]\n')
            if self.n_hist2d > 0:
                f_name = f'"{o_file}_pm_hist.dat"'
                f.write(f'{f_name}{tab[:-4] if len(f_name) >= 32 else tab[:-3]}'
                        '[orbit proper motions 2d hist file]\n')
            f_name = f'"{o_file}.dat_orbclass.out"'
            f.write(f'{f_name}{tab[:-4] if len(f_name) >= 32 else tab[:-3]}'
                    '[orbit classification file]\n')
            f.close()
        write_orblib_dot_in(box=False)
        write_orblib_dot_in(box=True)
        #-------------------
        #write triaxmass.in
        #-------------------
        text='infil/parameters_lum.in' +'\n' + \
        'datfil/orblib_qgrid.dat' +'\n' + \
        'datfil/mass_radmass.dat' +'\n' + \
        'datfil/mass_qgrid.dat'
        triaxmass_file= open(path+'triaxmass.in',"w")
        triaxmass_file.write(text)
        triaxmass_file.close()
        #-----------------------
        #write triaxmassbin.in
        #-----------------------
        tab = '\t\t\t\t\t\t\t\t'
        f = open(path + 'triaxmassbin.in', 'w')
        f.write('infil/parameters_lum.in\n')
        f.write(f'{n_psf_kin}{tab}[# of kinematics apertures]\n')
        for i in range(n_psf_kin):  # note: no pops here
            kin_i = stars.kinematic_data[i]
            f.write(f'"infil/{kin_i.aperturefile}"\n')
            psf_i = kin_i.PSF
            n_gauss_psf_i = len(psf_i['sigma'])
            label = f'[# of gaussians in kinematics psf {i+1}]'
            line = f"{n_gauss_psf_i}{tab}{label}\n"
            f.write(line)
            for j in range(n_gauss_psf_i):
                weight_ij, sigma_ij = psf_i['weight'][j], psf_i['sigma'][j]
                label = f'[weight, sigma of comp {j+1} of kin psf {i+1}]'
                line = f"{weight_ij} {sigma_ij}{tab[:-1]}{label}\n"
                f.write(line)
            f.write(f'"infil/{kin_i.binfile}"\n')
        f.write('"datfil/mass_aper.dat"')
        f.close()

    def get_orbit_ics(self):
        """Execute the bash script to calculate orbit ICs
        """
        cur_dir = os.getcwd()
        os.chdir(self.mod_dir)
        cmdstr = self.write_executable_for_ics()
        self.logger.info(f'Calculating initial conditions for {self.mod_dir}.')
        # p = subprocess.call('bash '+cmdstr, shell=True)
        p = subprocess.run('bash '+cmdstr,
                           stdout=subprocess.PIPE,
                           stderr=subprocess.STDOUT,
                           shell=True)
        os.chdir(cur_dir)
        log_file = f'Logfile: {self.mod_dir}datfil/orbstart.log.'
        if not p.stdout.decode("UTF-8"):
            self.logger.info(f'...done - {cmdstr} exit code {p.returncode}. '
                             f'{log_file}')
        else:
            text = f'...failed! {cmdstr} exit code {p.returncode}. ' \
                   f'Message: {p.stdout.decode("UTF-8")}'
            if p.returncode == 127: # command not found
                text += 'Check DYNAMITE legacy_fortran executables.'
                self.logger.error(text)
                raise FileNotFoundError(text)
            else:
                text += f'{log_file} Be wary: DYNAMITE may crash...'
                self.logger.warning(text)
                raise RuntimeError(text)

    def write_executable_for_ics(self):
        """Write the bash script to calculate orbit ICs
        """
        cmdstr = 'cmd_orb_start'
        #create the fortran executable
        txt_file = open(cmdstr, "w")
        txt_file.write('#!/bin/bash' + '\n')
        if (self.system.is_bar_disk_system()):
            tmp = '/orbitstart_bar < infil/orbstart.in >> datfil/orbstart.log\n'
        else:
            tmp = '/orbitstart < infil/orbstart.in >> datfil/orbstart.log\n'
        txt_file.write(f'{self.legacy_directory}{tmp}')
        txt_file.close()
        # the name of the executable must be returned to use in subprocess.call
        return cmdstr

    def get_orbit_library_par(self):
        """Execute the bash script to calculate orbit libraries in parallel
        """
        # move to model directory
        cur_dir = os.getcwd()
        os.chdir(self.mod_dir)
        cmdstr = self.write_executable_for_integrate_orbits_par()
        self.logger.info('Integrating orbit library tube and box orbits '
                         f'for {self.mod_dir}.')
        # p = subprocess.call('bash '+cmdstr_tube, shell=True)
        p = subprocess.run('bash '+cmdstr,
                           stdout=subprocess.PIPE,
                           stderr=subprocess.STDOUT,
                           shell=True)
        # move back to original directory
        os.chdir(cur_dir)
        log_files = f'Logfiles: {self.mod_dir}datfil/orblib.log, ' \
                    f'{self.mod_dir}datfil/orblibbox.log, ' \
                    f'{self.mod_dir}datfil/triaxmass.log, ' \
                    f'{self.mod_dir}datfil/triaxmassbin.log.'
        if not p.stdout.decode("UTF-8"):
            self.logger.info(f'...done - {cmdstr} exit code '
                             f'{p.returncode}. {log_files}')
        else:
            text=f'...failed! {cmdstr} exit code {p.returncode}. ' \
                 f'Message: {p.stdout.decode("UTF-8")}'
            if p.returncode == 127: # command not found
                text += 'Check DYNAMITE legacy_fortran executables.'
                self.logger.error(text)
                raise FileNotFoundError(text)
            else:
                text += f'{log_files} Be wary: DYNAMITE may crash...'
                self.logger.warning(text)
                raise RuntimeError(text)

    def get_orbit_library(self):
        """Execute the bash script to calculate orbit libraries: first tube,
        then box orbits
        """
        # move to model directory
        cur_dir = os.getcwd()
        os.chdir(self.mod_dir)
        cmdstr_tube, cmdstr_box = self.write_executable_for_integrate_orbits()
        self.logger.info('Integrating orbit library tube orbits '
                         f'for {self.mod_dir}.')
        # p = subprocess.call('bash '+cmdstr_tube, shell=True)
        p = subprocess.run('bash '+cmdstr_tube,
                           stdout=subprocess.PIPE,
                           stderr=subprocess.STDOUT,
                           shell=True)
        # move back to original directory
        os.chdir(cur_dir)
        log_files = f'Logfiles: {self.mod_dir}datfil/orblib.log, ' \
                    f'{self.mod_dir}datfil/triaxmass.log, ' \
                    f'{self.mod_dir}datfil/triaxmassbin.log.'
        if not p.stdout.decode("UTF-8"):
            self.logger.info(f'...done - {cmdstr_tube} exit code '
                             f'{p.returncode}. {log_files}')
        else:
            text=f'...failed! {cmdstr_tube} exit code {p.returncode}. ' \
                 f'Message: {p.stdout.decode("UTF-8")}'
            if p.returncode == 127: # command not found
                text += 'Check DYNAMITE legacy_fortran executables.'
                self.logger.error(text)
                raise FileNotFoundError(text)
            else:
                text += f'{log_files} Be wary: DYNAMITE may crash...'
                self.logger.warning(text)
                raise RuntimeError(text)
        os.chdir(self.mod_dir)
        self.logger.info('Integrating orbit library box orbits '
                         f'for {self.mod_dir}.')
        # p = subprocess.call('bash '+cmdstr_box, shell=True)
        p = subprocess.run('bash '+cmdstr_box,
                           stdout=subprocess.PIPE,
                           stderr=subprocess.STDOUT,
                           shell=True)
        # move back to original directory
        os.chdir(cur_dir)
        log_file = f'Logfile: {self.mod_dir}datfil/orblibbox.log.'
        if not p.stdout.decode("UTF-8"):
            self.logger.info(f'...done - {cmdstr_box} exit code '
                             f'{p.returncode}. {log_file}')
        else:
            text = f'...failed! {cmdstr_box} exit code {p.returncode}. ' \
                   f'Message: {p.stdout.decode("UTF-8")}'
            if p.returncode == 127: # command not found
                text += 'Check DYNAMITE legacy_fortran executables.'
                self.logger.error(text)
                raise FileNotFoundError(text)
            else:
                text += f'{log_file} Be wary: DYNAMITE may crash...'
                self.logger.warning(text)
                raise RuntimeError(text)

    def write_executable_for_integrate_orbits_par(self):
        """Write the bash script to calculate orbit libraries
        """
        if self.system.is_bar_disk_system():
            orb_prgrm = 'orblib_bar'
        else:
            orb_prgrm = 'orblib_new_mirror'
        cmd_string = 'cmd_tube_box_orbs'
        txt_file = open(cmd_string, "w")
        txt_file.write('#!/bin/bash\n')
        txt_file.write('# clear flags\n')
        txt_file.write('rm -f datfil/tube_done datfil/box_done '
                       'datfil/tube_box_done\n')
        txt_file.write('# check whether executables exist\n')
        for f_name in orb_prgrm, 'triaxmass', 'triaxmassbin':
            txt_file.write(f'test -e {self.legacy_directory}/{f_name} || ' +
                           f'{{ echo "File {self.legacy_directory}/{f_name} ' +
                           'not found." && exit 127; }\n')
        txt_file.write('# now run tube and box orbits in parallel\n')
        txt_file.write('(rm -f datfil/orblib_qgrid.dat.tmp '
                       'datfil/orblib_qgrid.dat '
                       'datfil/orblib_pops.dat datfil/orblib_losvd_hist.dat '
                       'datfil/orblib_pm_hist.dat\n')
        txt_file.write(f'{self.legacy_directory}/{orb_prgrm} < infil/orblib.in '
                        '>> datfil/orblib.log\n')
        txt_file.write('rm -f datfil/mass_qgrid.dat datfil/mass_radmass.dat '
                        'datfil/mass_aper.dat\n')

        if self.system.is_bar_disk_system():
            txt_file.write(f'{self.legacy_directory}/triaxmass_bar '
                           '< infil/triaxmass.in >> datfil/triaxmass.log\n')
            txt_file.write(f'{self.legacy_directory}/triaxmassbin_bar '
                           '< infil/triaxmassbin.in >> datfil/triaxmassbin.log')
        else:
            txt_file.write(f'{self.legacy_directory}/triaxmass '
                           '< infil/triaxmass.in >> datfil/triaxmass.log\n')
            txt_file.write(f'{self.legacy_directory}/triaxmassbin '
                           '< infil/triaxmassbin.in >> datfil/triaxmassbin.log\n')
        for f in 'qgrid', 'pm_hist', 'pops', 'losvd_hist':
            f_name = 'datfil/orblib_' + f + '.dat'
            txt_file.write(f'test -e {f_name} '
                           f'&& rm -f {f_name}.bz2 && bzip2 -k {f_name}\n')
            txt_file.write(f'rm -f {f_name}\n')
        txt_file.write('touch datfil/tube_done) &\n')
        txt_file.write('orblib=$!\n')
        txt_file.write('(rm -f datfil/orblibbox_qgrid.dat.tmp '
                       'datfil/orblibbox_qgrid.dat datfil/orblibbox_pops.dat '
                       'datfil/orblibbox_losvd_hist.dat '
                       'datfil/orblibbox_pm_hist.dat\n')
        txt_file.write(f'{self.legacy_directory}/{orb_prgrm} '
                       '< infil/orblibbox.in >> datfil/orblibbox.log\n')
        for f in 'qgrid', 'pm_hist', 'pops', 'losvd_hist':
            f_name = 'datfil/orblibbox_' + f + '.dat'
            txt_file.write(f'test -e {f_name} '
                           f'&& rm -f {f_name}.bz2 && bzip2 -k {f_name}\n')
            txt_file.write(f'rm -f {f_name}\n')
        txt_file.write('touch datfil/box_done) &\n')
        txt_file.write('orblibbox=$!\n')
        txt_file.write('# wait for tube and box orbits to finish\n')
        txt_file.write('wait $orblib $orblibbox\n')
        txt_file.write('# set flag\n')
        txt_file.write('touch datfil/tube_box_done\n')
        txt_file.close()
        # returns the name of the executables
        return cmd_string

    def write_executable_for_integrate_orbits(self):
        """Write the bash script to calculate orbit libraries
        """
        if self.system.is_bar_disk_system():
            orb_prgrm = 'orblib_bar'
        else:
            orb_prgrm = 'orblib_new_mirror'
        # tubeorbits
        cmdstr_tube = 'cmd_tube_orbs'
        txt_file = open(cmdstr_tube, "w")
        txt_file.write('#!/bin/bash\n')
        txt_file.write('# clear flags\n')
        txt_file.write('rm -f datfil/tube_done datfil/tube_box_done\n')
        txt_file.write('# check whether executables exist\n')
        for f_name in orb_prgrm, 'triaxmass', 'triaxmassbin':
            txt_file.write(f'test -e {self.legacy_directory}/{f_name} || ' +
                           f'{{ echo "File {self.legacy_directory}/{f_name} ' +
                           'not found." && exit 127; }\n')
        txt_file.write('# now run tube orbits\n')
        txt_file.write('rm -f datfil/orblib_qgrid.dat.tmp '
                       'datfil/orblib_qgrid.dat '
                       'datfil/orblib_qgrid.dat.bz2 datfil/orblib_pops.dat '
                       'datfil/orblib_pops.dat.bz2 '
                       'datfil/orblib_losvd_hist.dat '
                        'datfil/orblib_losvd_hist.dat.bz2 '
                        'datfil/orblib_pm_hist.dat '
                        'datfil/orblib_pm_hist.dat.bz2\n')
        txt_file.write(f'{self.legacy_directory}/{orb_prgrm} < infil/orblib.in '
                       '>> datfil/orblib.log\n')
        txt_file.write('rm -f datfil/mass_qgrid.dat datfil/mass_radmass.dat '
                       'datfil/mass_aper.dat\n')
        txt_file.write(f'{self.legacy_directory}/triaxmass '
                       '< infil/triaxmass.in >> datfil/triaxmass.log\n')
        txt_file.write(f'{self.legacy_directory}/triaxmassbin '
                       '< infil/triaxmassbin.in >> datfil/triaxmassbin.log\n')
        for f in 'qgrid', 'pm_hist', 'pops', 'losvd_hist':
            f_name = 'datfil/orblib_' + f + '.dat'
            txt_file.write(f'test -e {f_name} '
                           f'&& bzip2 -kc {f_name} > {f_name}.staging.bz2 '
                           f'&& mv {f_name}.staging.bz2 {f_name}.bz2\n')
            txt_file.write(f'rm -f {f_name}\n')
        txt_file.write('touch datfil/tube_done\n')
        txt_file.close()
        # boxorbits
        cmdstr_box = 'cmd_box_orbs'
        txt_file = open(cmdstr_box, "w")
        txt_file.write('#!/bin/bash\n')
        txt_file.write('# clear flag\n')
        txt_file.write('rm -f datfil/box_done\n')
        txt_file.write('# check whether executable exists\n')
        txt_file.write(f'test -e {self.legacy_directory}/{orb_prgrm} || ' +
                       f'{{ echo "File {self.legacy_directory}/{orb_prgrm} ' +
                       'not found." && exit 127; }\n')
        txt_file.write('# now run box orbits\n')
        txt_file.write('rm -f datfil/orblibbox_qgrid.dat.tmp '
                        'datfil/orblibbox_qgrid.dat '
                        'datfil/orblibbox_qgrid.dat.bz2 '
                        'datfil/orblibbox_pops.dat '
                        'datfil/orblibbox_pops.dat.bz2 '
                        'datfil/orblibbox_losvd_hist.dat '
                        'datfil/orblibbox_losvd_hist.dat.bz2 '
                        'datfil/orblibbox_pm_hist.dat '
                        'datfil/orblibbox_pm_hist.dat.bz2\n')
        txt_file.write(f'{self.legacy_directory}/{orb_prgrm} '
                       '< infil/orblibbox.in >> datfil/orblibbox.log\n')
        for f in 'qgrid', 'pm_hist', 'pops', 'losvd_hist':
            f_name = 'datfil/orblibbox_' + f + '.dat'
            txt_file.write(
                f'test -e {f_name} '
                f'&& bzip2 -kc {f_name} > {f_name}.staging.bz2 '
                f'&& mv {f_name}.staging.bz2 {f_name}.bz2\n')
            txt_file.write(f'rm -f {f_name}\n')
        txt_file.write('touch datfil/box_done\n')
        txt_file.write('test -e datfil/tube_done && '
                       'touch datfil/tube_box_done\n')
        txt_file.close()
        # returns the name of the executables
        return cmdstr_tube, cmdstr_box

    def read_ics(self):
        # ...
        pass

    def _read_individual_orbit(self, fort_file, quad_light_grid_sizes):
        """Read individual orbit parameters from file

        Parameters
        ----------
        fort_file : scipy.io.FortranFile object
            The file object to read from, typically pointing to
            {fileroot}.dat (legacy) or {fileroot}_qgrid.dat (new).
        quad_light_grid_sizes : numpy array of shape (4,)
            the orbit library's (l, phi, theta, r) grid sizes

        Returns
        -------
        tuple of length 3:
            orbtypes_dith : 1d numpy array
                the orbit types for each dither in the orbit library
            density_3D_orb : 3d numpy array
                the 3D orbit density
            quad_light : 4d numpy array
                0th to 2nd moments and orbit classification
        """
        _, _, _, _, _ = fort_file.read_ints(np.int32)
        orbtypes_dith = fort_file.read_ints(np.int32)
        quad_light = fort_file.read_reals(float)
        quad_light = np.reshape(quad_light, quad_light_grid_sizes[::-1])
        # quad_light stores orbit features in 3D (r,th,phi) bins.
        # Quad_light[ir,it,ip,XXX] stores
        # - the zeroth moment i.e. density for XXX=0,
        # - the first moments x,y,z,vx,vy,vz for XXX=slice(1,7)
        # - 2nd moments vx^2,vy^2,vz^2,vx*vy,vy*vz,vz*vx for XXX=slice(7,13)
        # - an averaged orbit classification for XXX=slice(13,None)
        # in the bin indexed by (ir,it,ip).
        # We need to extract 3D density for use in weight solving.
        density_3D_orb = quad_light[:,:,:,0]
        return orbtypes_dith, density_3D_orb, quad_light

    def read_orbit_base(self,
                        fileroot,
                        return_intrinsic_moments=False,
                        pops=False):
        """
        Read orbit library from file datfil/{fileroot}.dat.bz2'

        Depending on the DYNAMITE version, the orbit library will reside in
        either datfil/{fileroot}.dat.bz2 (legacy behavior) or in separate
        files datfil/{fileroot}_qgrid.dat.bz2 and one or both of
        datfil/{fileroot}_losvd_hist.dat.bz2 and
        datfil/{fileroot}_pm_hist.dat.bz2 (new behavior).
        If both "legacy" and "new" files exist, default to the new behavior.
        With 'new behavior', populations data (projected masses) may exist in
        datfil/{fileroot}_pops.dat.bz2 and can be read by setting pops=True.

        Parameters
        ----------
        fileroot : string
            This will probably be either 'orblib' or 'orblibbox'.
        return_intrinsic_moments: boolean, optional
            Whether to return_intrinsic_moments of the orblib.
            The default is False.
        pops: boolean, optional
            False: only read the orbit library and velocity
            histograms, as needed by the weight solvers.
            True: only read the population data's orbit densities.
            The default is False.

        Returns
        -------
        If return_intrinsic_moments is False:
        pops==False will return a tuple of type (list, array) where the
        orbit library velocities are stored in the list of Histogram objects,
        and the 3D density of the orbits are stored in the array object.
        pops==True will return a tuple of type (list, None) where the
        populations' projected masses are in the list of Histogram objects.

        return_intrinsic_moments=True will return a tuple (array, list)
        where the array stores the intrinsic moments of the orblib and the
        list contains the bin edges of the 3D grid.

        """
        stars = self.stars
        norb = self.settings['nE'] * self.settings['nI2'] * self.settings['nI3']
        ml = self.parset['ml']
        cur_dir = os.getcwd()
        os.chdir(self.mod_dir)
        check = os.path.isfile(f'datfil/{fileroot}_qgrid.dat.bz2')
        os.chdir(cur_dir)
        legacy_file = False if check else True
        if pops and legacy_file:
            err_msg = f'Pops data not available in legacy mode: {self.mod_dir}.'
            self.logger.error(err_msg)
            raise ValueError(err_msg)
        if pops and return_intrinsic_moments:
            err_msg = 'Pops=True not compatible with return_intrinsic_moments' \
                      f'=True, will set pops to False: {self.mod_dir}.'
            pops = False
            self.logger.warning(err_msg)
            pops = False

        if not pops:  # need orbit properties in 'non-populations' mode only
            os.chdir(self.mod_dir)
            if legacy_file:
                orblib_file = f'datfil/{fileroot}.dat.bz2'
                tmpfname = f'datfil/{fileroot}_{ml}.dat'
            else:
                orblib_file = f'datfil/{fileroot}_qgrid.dat.bz2'
                tmpfname = f'datfil/{fileroot}_qgrid_{ml}.dat'
            # unzip orblib to a temporary file with ml value attached
            # ml value is needed to prevent different processes clashing
            subprocess.run(f'bunzip2 -c {orblib_file} > {tmpfname}', shell=True)
            # read the fortran file
            orblib_in = FortranFile(tmpfname, 'r')
            # read size of orbit library
            # from integrator_setup_write, lines 506 - 5129:
            norb_read, _, _, _, ndith = orblib_in.read_ints(np.int32)
            if norb_read != norb:
                error_msg = f'Number of orbits in {self.mod_dir}{orblib_file}' \
                            f' is {norb_read}, but expected {norb}.'
                self.logger.error(error_msg)
                orblib_in.close()
                os.remove(tmpfname)
                os.chdir(cur_dir)
                raise ValueError(error_msg)
            # from qgrid_setup_write, lines 2339-1350:
            quad_light_grid_sizes = orblib_in.read_ints(np.int32)
            size_ql, size_qph, size_qth, size_qlr = quad_light_grid_sizes
            quad_lr = orblib_in.read_reals(float)
            quad_lth = orblib_in.read_reals(float)
            quad_lph = orblib_in.read_reals(float)
            if return_intrinsic_moments:
                intrinsic_moms = np.zeros((norb,size_qlr,size_qth,size_qph,16))
                intrinsic_grid = [quad_lr, quad_lth, quad_lph]
            orbtypes = np.zeros((norb, ndith**3), dtype=int)
            density_3D = np.zeros((norb, size_qlr, size_qth, size_qph))

            if not legacy_file:  # finish reading orblib_qgrid.dat.bz2
                if return_intrinsic_moments:
                    for j in range(norb):
                        _, _, intrinsic_moms[j] = \
                            self._read_individual_orbit(orblib_in,
                                                        quad_light_grid_sizes)
                else:
                    for j in range(norb):
                        orbtypes[j, :], density_3D[j] , _ = \
                            self._read_individual_orbit(orblib_in,
                                                        quad_light_grid_sizes)
                # done with orblib_qgrid.dat.bz2
                orblib_in.close()
                # remove temporary file
                os.remove(tmpfname)
                os.chdir(cur_dir)
                if return_intrinsic_moments:  # in that case, we are done
                    return intrinsic_moms, intrinsic_grid  ####################
        else:
            density_3D = None

        # next, check if we need to read the losvd_hist and the pm_hist files:
        # note: legacy_file=True never has 2d histograms
        # either pops=False or pops=True and some pops and kins share apertures
        pops_unique = [p for p in stars.population_data if p.kin_aper is None]
        if pops and len(pops_unique) < len(stars.population_data):
            kin_aper_for_pops = \
                [i.kin_aper for i in stars.population_data
                            if i.kin_aper is not None]
        if not pops or len(pops_unique) < len(stars.population_data):
            n_kins = len(stars.kinematic_data)
            hist_widths = [k.hist_width for k in stars.kinematic_data]
            # UNUSED hist_centers = [k.hist_center for k in stars.kinematic_data]
            hist_bins = [k.hist_bins for k in stars.kinematic_data]
            # kinematics k have 1d losvd histograms if type(k.hist_bins)=int and
            # 2d proper motion hists otherwise (k.hist_bins is a 1d array then)
            hist_dim = [1 if type(k.hist_bins) is int else 2
                        for k in stars.kinematic_data]
            if not legacy_file:  # open losvd_hist and pm_hist files if needed
                os.chdir(self.mod_dir)
                if any(i == 1 for i in hist_dim):
                    orblib_file = f'datfil/{fileroot}_losvd_hist.dat.bz2'
                    tmpfname = f'datfil/{fileroot}_losvd_hist_{ml}.dat'
                    subprocess.run(f'bunzip2 -c {orblib_file} > {tmpfname}',
                                shell=True)
                    # read the fortran file
                    orblib_in = FortranFile(tmpfname, 'r')
                if any(i == 2 for i in hist_dim):
                    orblib_file = f'datfil/{fileroot}_pm_hist.dat.bz2'
                    tmpfname_pm = f'datfil/{fileroot}_pm_hist_{ml}.dat'
                    subprocess.run(f'bunzip2 -c {orblib_file} > {tmpfname_pm}',
                                   shell=True)
                    orblib_in_pm = FortranFile(tmpfname_pm, 'r')
            # read the losvd and pm histogram data
            # from histogram_setup_write, lines 1917-1926: (losvd only)
            if legacy_file or any(i == 1 for i in hist_dim):
                _ = orblib_in.read_record(np.int32, np.int32, float)
            # tmp = orblib_in.read_record(np.int32, np.int32, float)
            # nconstr = tmp[0][0] # = total number of apertures for ALL kinematics
            # nvhist = tmp[1][0] # = (nvbins-1)/2 for histo of FIRST kinematic set
            # dvhist = tmp[2][0] # = delta_v in histogram for FIRST kinematic set
            # these nvhist and dvhist are for the first kinematic set only
            # however, orbits are stored N times where N = number of kinematic sets
            # histogram settings for other N-1 sets may be different from the first
            # these aren't stored in orblib.dat so must read from kinematics objects
            self.logger.debug(f'{self.mod_dir}{tmpfname}: '
                              'checking number of velocity bins...')
            hist_bins_flat = [[h] for h in hist_bins if isinstance(h, int)]
            hist_bins_flat += [list(h) for h in hist_bins
                                       if not isinstance(h, int)]
            hist_bins_flat = np.array([i for h in hist_bins_flat for i in h])
            if np.any(hist_bins_flat % 2 == 0):
                error_msg = f'{self.mod_dir}{tmpfname}: all kinematics ' \
                            'need odd number of velocity bins.'
                self.logger.error(error_msg)
                if legacy_file or any(i == 1 for i in hist_dim):
                    orblib_in.close()
                    os.remove(tmpfname)
                if any(i == 2 for i in hist_dim):
                    orblib_in_pm.close()
                    os.remove(tmpfname_pm)
                os.chdir(cur_dir)
                raise ValueError(error_msg)
            self.logger.debug(f'...{self.mod_dir}{tmpfname}: checks ok.')
            n_apertures = [k.n_spatial_bins for k in stars.kinematic_data]
            # get index linking kinematic set to aperture
            # kin_idx_per_ap[i] = N <--> aperture i is from kinematic set N
            kin_idx_per_ap = [np.zeros(n_apertures[i], dtype=int) + i
                              for i in range(n_kins)]
            kin_idx_per_ap = np.concatenate(kin_idx_per_ap)
            kin_idx_per_ap = np.array(kin_idx_per_ap, dtype=int)
            # below we loop i_ap from 1-n_total_apertures but will need the
            # index of i_ap for the relevant kinematic set:
            # we use `idx_ap_reset` to do this
            cum_n_apertures = np.cumsum(n_apertures)
            idx_ap_reset = np.concatenate(([0], cum_n_apertures[:-1]))
            # set up a list of arrays to hold the results
            # velhist0 is a list of length n_kins, each element is
            # EITHER a 3D array of shape (norb, nv, na) where nv is the number
            # of 1D velocity bins and na is the number of apertures (=spatial
            # bins) for the kinematic set
            # OR a 4D array of shape (norb, nv[0], nv[1], na) where nv[0] and
            # nv[1] are the number of 2D velocity bins for the proper
            # motion histograms
            velhist0 = []
            for kin_idx, nv in enumerate(hist_bins):
                if hist_dim[kin_idx] == 1:
                    velhist0 += [np.zeros((norb, nv, n_apertures[kin_idx]))]
                elif hist_dim[kin_idx] == 2:
                    velhist0 += [np.zeros((norb,
                                           nv[0],
                                           nv[1],
                                           n_apertures[kin_idx]))]
                else:
                    error_msg = 'Invalid histogram dimension.'
                    self.logger.error(error_msg)    # should never happen
                    raise ValueError(error_msg)
            # Next read the histograms themselves.
            for j in range(norb):
                if legacy_file:  # orbit info is interlaced in the legacy file
                    if return_intrinsic_moments:
                        _, _, intrinsic_moms[j] = \
                            self._read_individual_orbit(orblib_in,
                                                        quad_light_grid_sizes)
                    else:
                        orbtypes[j, :], density_3D[j] , _ = \
                            self._read_individual_orbit(orblib_in,
                                                        quad_light_grid_sizes)
                for i_ap, kin_idx in enumerate(kin_idx_per_ap):
                    i_ap0 = i_ap - idx_ap_reset[kin_idx]
                    if hist_dim[kin_idx] == 1:
                        ivmin, ivmax = orblib_in.read_ints(np.int32)
                        if ivmin <= ivmax:
                            nv0 = (hist_bins[kin_idx] - 1) // 2
                            # ^--- this is an integer since hist_bins is odd
                            tmp = orblib_in.read_reals(float)
                            velhist0[kin_idx][j,
                                              ivmin+nv0:ivmax+nv0+1,
                                              i_ap0] = tmp
                    elif hist_dim[kin_idx] == 2:
                        ivmin0, ivmin1, ivmax0, ivmax1 = \
                            orblib_in_pm.read_ints(np.int32)
                        if ivmin0 <= ivmax0 and ivmin1 <= ivmax1:
                            nv0 = [(hist_bins[kin_idx][0] - 1) // 2,
                                   (hist_bins[kin_idx][1] - 1) // 2]
                            # ^--- these are integers since hist_bins is odd
                            tmp = orblib_in_pm.read_reals(float)
                            tmp = tmp.reshape((ivmax0-ivmin0+1,
                                               ivmax1-ivmin1+1), order='F')
                            velhist0[kin_idx][j,
                                              ivmin0+nv0[0]:ivmax0+nv0[0]+1,
                                              ivmin1+nv0[1]:ivmax1+nv0[1]+1,
                                              i_ap0] = tmp
                    else:
                        error_msg = 'Invalid histogram dimension.'
                        self.logger.error(error_msg)    # should never happen
                        raise ValueError(error_msg)

            if legacy_file or any(i == 1 for i in hist_dim):
                orblib_in.close()
                os.remove(tmpfname)
            if any(i == 2 for i in hist_dim):
                orblib_in_pm.close()
                os.remove(tmpfname_pm)
            os.chdir(cur_dir)
            if return_intrinsic_moments:
                return intrinsic_moms, intrinsic_grid  #######################
            else:
                velhists = []
<<<<<<< HEAD
                for kin_idx, velhist in enumerate(velhist0):
                    if hist_dim[kin_idx] == 1:
                        width = hist_widths[kin_idx]
                        bins = hist_bins[kin_idx]
                        idx_center = (bins-1)/2 # integer since hist_bins is odd
                        idx_center = int(idx_center)
                        dvhist0 = width / bins
                        vedg = np.arange(bins + 1) * dvhist0
                        v = (vedg[1:] + vedg[:-1])/2.
                        v_cent = v[idx_center]
                        vedg -= v_cent
                        vvv = dyn_kin.Histogram(xedg=vedg, y=velhist)
                        velhists += [vvv]
                    elif hist_dim[kin_idx] == 2:
                        width = np.array(hist_widths[kin_idx])
                        bins = np.array(hist_bins[kin_idx], dtype=int)
                        # dvhist = width / bins
                        vedg = (np.linspace(start=-width[0] / 2,
                                            stop=width[0] / 2,
                                            num=bins[0] + 1,
                                            endpoint=True),
                                np.linspace(start=-width[1] / 2,
                                            stop=width[1] / 2,
                                            num=bins[1] + 1,
                                            endpoint=True))
                        vvv = dyn_kin.Histogram2D(xedg=vedg, y=velhist)
                        velhists += [vvv]
                    else:
                        error_msg = 'Invalid histogram dimension.'
                        self.logger.error(error_msg)    # should never happen
                        raise ValueError(error_msg)
        else:
=======
                for i, velhist in enumerate(velhist0):
                    if pops and i not in kin_aper_for_pops:
                        # if pops and this kinematic set is not used by pops
                        continue
                    # if pops is False or this kinematic set is used by pops
                    width0 = hist_widths[i]
                    bins0 = hist_bins[i]
                    idx_center = (bins0-1)/2 # integer since hist_bins is odd
                    idx_center = int(idx_center)
                    dvhist0 = width0/bins0
                    vedg = np.arange(bins0+1) * dvhist0
                    v = (vedg[1:] + vedg[:-1])/2.
                    v_cent = v[idx_center]
                    vedg -= v_cent
                    vvv = dyn_kin.Histogram(xedg=vedg, y=velhist)
                    velhists += [vvv]
        else:  # if pops and len(pops_unique) == len(stars.population_data)
>>>>>>> 4163bf58
            velhists = []

        if pops and len(pops_unique) > 0:  # read remaining population data
            n_apertures = [p.n_spatial_bins for p in pops_unique]
            # set up a list of arrays to hold the results
            mass0 = [np.zeros((norb, 1, na)) for na in n_apertures]
            # Next read the projected masses (0d histograms) themselves.
            pops_file = f'datfil/{fileroot}_pops.dat.bz2'
            if not os.path.isfile(self.mod_dir + pops_file):
                error_msg = f'Pops file {self.mod_dir}{pops_file} missing.'
                self.logger.error(error_msg)
                raise FileNotFoundError(error_msg)
            os.chdir(self.mod_dir)
            tmpfname = f'datfil/{fileroot}_pops_{ml}.dat'
            subprocess.run(f'bunzip2 -c {pops_file} > {tmpfname}', shell=True)
            # read the fortran file
            orblib_in = FortranFile(tmpfname, 'r')
            for j in range(norb):
                for mass in mass0:
                    mass[j, 0, :] = orblib_in.read_reals(float)
            orblib_in.close()
            # remove temporary file
            os.remove(tmpfname)
            os.chdir(cur_dir)
            # append the populations data to the velhists
            for mass in mass0:
                vvv = dyn_kin.Histogram(xedg=np.array([-0.5, 0.5]), y=mass)
                velhists += [vvv]
        return velhists, density_3D  #######################

    def duplicate_flip_and_interlace_orblib(self, orblib):
        """flip the tube orbits

        Take an orbit library, create a duplicate library with the velocity
        signs flipped, then interlace the two i.e. so that resulting library
        alternates between flipped/unflipped. This creates an orbit library
        consistent with the Fortran output, enforcing the ordering created by
        the for loops in lines 157-178 of triaxnnls_CRcut.f90

        Parameters
        ----------
        orblib : ``dyn.kinematics.Histogram`` or ``dyn.kinematics.Histogram2D``

        Returns
        -------
        ``dyn.kinematics.Histogram`` or ``dyn.kinematics.Histogram2D``
            the duplicated, flipped and interlaced orblib

        """
        self.logger.debug('Checking for symmetric velocity array...')
        error_msg = 'velocity array must be symmetric'
        if orblib.y.ndim == 3:  # 1D histograms
            assert np.allclose(orblib.xedg, -orblib.xedg[::-1]), error_msg
        else:  # 2D histograms
            assert np.allclose(orblib.xedg[0], -orblib.xedg[0][::-1]), error_msg
            assert np.allclose(orblib.xedg[1], -orblib.xedg[1][::-1]), error_msg
        self.logger.debug('...check ok.')
        vel_d = orblib.y
        if vel_d.ndim == 3:  # 1D histograms (losvd)
            n_orbs, n_vel_bins, n_spatial_bins = vel_d.shape
            reversed_vel_d = vel_d[:, ::-1, :]
            new_vel_d = np.zeros((2*n_orbs, n_vel_bins, n_spatial_bins))
        else:  # 2D histograms (proper motion)
            n_orbs, n_vel_bins1, n_vel_bins2, n_spatial_bins = vel_d.shape
            reversed_vel_d = vel_d[:, ::-1, ::-1, :]
            new_vel_d = np.zeros((2*n_orbs,
                                  n_vel_bins1,
                                  n_vel_bins2,
                                  n_spatial_bins))
        new_vel_d[0::2] = vel_d
        new_vel_d[1::2, :] = reversed_vel_d
        if vel_d.ndim == 3:  # 1D histograms
            new_orblib = dyn_kin.Histogram(xedg=orblib.xedg, y=new_vel_d)
        else:  # 2D histograms
            new_orblib = dyn_kin.Histogram2D(xedg=orblib.xedg, y=new_vel_d)
        return new_orblib

    def duplicate_flip_and_interlace_intmoms(self, intmom):
        """equiv of `duplicate_flip_and_interlace_orblib` for intrinsic moments
        """
        new_shape = (intmom.shape[0]*2,) + intmom.shape[1:]
        new_intmom = np.zeros(new_shape)
        new_intmom[0::2] = intmom
        reversed_intmom = 1.* intmom # hack to make a copy
        # flip sign of...
        reversed_intmom[:,:,:,:,4] *= -1. # ... vx
        reversed_intmom[:,:,:,:,5] *= -1. # ... vy
        reversed_intmom[:,:,:,:,6] *= -1. # ... vz
        new_intmom[1::2, :] = reversed_intmom
        return new_intmom

    def combine_orblibs(self, orblib1, orblib2):
        """Combine two velocity distribution histograms into one.

        Parameters
        ----------
        orblib1 : ``dyn.kinematics.Histogram`` or ``dyn.kinematics.Histogram2D``
        orblib2 : ``dyn.kinematics.Histogram`` or ``dyn.kinematics.Histogram2D``

        Returns
        -------
        ``dyn.kinematics.Histogram`` or ``dyn.kinematics.Histogram2D``
            the combined orbit libraries

        """
        # check orblibs are compatible
        tmp1 = orblib1.y.shape
        tmp2 = orblib2.y.shape
        n_orbs1 = tmp1[0]
        n_orbs2 = tmp2[0]
        n_spatial_bins1 = tmp1[-1]
        n_spatial_bins2 = tmp2[-1]
        if orblib1.y.ndim == 3:  # 1D histograms
            n_vel_bins1 = tmp1[1]
            n_vel_bins2 = tmp2[1]
        else:  # 2D histograms
            n_vel_bins1 = (tmp1[1:3])
            n_vel_bins2 = (tmp2[1:3])
        self.logger.debug('Checking number of velocity bins...')
        error_msg = 'orblibs have different number of velocity bins'
        assert n_vel_bins1==n_vel_bins2, error_msg
        self.logger.debug('Checking velocity arrays...')
        error_msg = 'orblibs have different velocity arrays'
        if orblib1.y.ndim == 3:  # 1D histograms
            assert np.array_equal(orblib1.x, orblib2.x), error_msg
        else:  # 2D histograms
            assert np.array_equal(orblib1.x[0], orblib2.x[0]), error_msg
            assert np.array_equal(orblib1.x[1], orblib2.x[1]), error_msg
        self.logger.debug('Checking number of spatial bins...')
        error_msg = 'orblibs have different number of spatial bins'
        assert n_spatial_bins1==n_spatial_bins2, error_msg
        self.logger.debug('...checks ok.')
        if orblib1.y.ndim == 3:
            new_vel_d = np.zeros((n_orbs1 + n_orbs2,
                                  n_vel_bins1,
                                  n_spatial_bins1))
        else:
            new_vel_d = np.zeros((n_orbs1 + n_orbs2,
                                  n_vel_bins1[0],
                                  n_vel_bins1[1],
                                  n_spatial_bins1))
        new_vel_d[:n_orbs1] = orblib1.y
        new_vel_d[n_orbs1:] = orblib2.y
        if orblib1.y.ndim == 3:
            new_orblib = dyn_kin.Histogram(xedg=orblib1.xedg, y=new_vel_d)
        else:
            new_orblib = dyn_kin.Histogram2D(xedg=orblib1.xedg, y=new_vel_d)
        return new_orblib

    def read_vel_histograms(self, pops=False):
        """Read the orbit library

        Read box orbits and tube orbits, mirrors the latter, and combines.
        Rescales the velocity axis according to the ``ml`` value. Sets LOSVDs,
        proper motion velocity distributions, and 3D grid/aperture masses of
        the combined orbit library.
        If pops=True, only calculates the populations' projected masses.

        Returns
        -------
        If pops is False, sets the attributes:
            -   ``self.vel_histograms``: a list, whose i'th entry is EITHER a
                ``dyn.kinematics.Histogram`` object holding the orbit library
                LOSVDs OR a ``dyn.kinematics.Histogram2D`` object holding the
                orbit library proper motion velocity distributions, binned for
                the i'th kinematic set
            -   ``self.intrinsic_masses``: 3D grid/intrinsic masses of orbit lib
            -   ``self.projected_masses``: aperture/proj. masses of orbit lib
            -   ``self.n_orbs``: number of orbits in the orbit library
        If pops is True, sets the attribute:
            -   ``self.pops_projected_masses``: aperture/proj. masses of
                populations data

        """
        n_kins = len(self.stars.kinematic_data)
        n_pops = len(self.stars.population_data) if pops else 0

        # TODO: check if this ordering is compatible with weights read in by
        # LegacyWeightSolver.read_weights
        try:
            tube_orblib, tube_density_3D = self.read_orbit_base('orblib',
                                                                pops=pops)
        except:
            self.logger.error('Something went seriously wrong when reading '
                              'the tube orbit library. Check disk quota, file '
                              'integrity, and consistent config files. '
                              f'Model: {self.mod_dir}.')
            raise
<<<<<<< HEAD
        if n_pops > 0:      # build tube_pops from re-used kin and
            tube_pops = []  # genuine pops apertures
            for pop_idx, population in enumerate(self.stars.population_data):
                if population.kin_aper is None:
                    tube_pops.append(tube_orblib.pop(n_kins))
                else:
                    tube_pops.append(tube_orblib[population.kin_aper])
            if len(tube_orblib) != n_kins:
                err_msg = f'Number of tube orbits does not match: {self.mod_dir}.'
                self.logger.error(err_msg)
                raise ValueError(err_msg)
=======
>>>>>>> 4163bf58

        if not self.system.is_bar_disk_system():
            # tube orbits are mirrored/flipped and used twice
            tmp = []
            for t in tube_orblib:
                tmp.append(self.duplicate_flip_and_interlace_orblib(t))
            tube_orblib = tmp
            if n_pops == 0:
                tube_density_3D = np.repeat(tube_density_3D, 2, axis=0)

        # read box orbits
        try:
            box_orblib, box_density_3D = self.read_orbit_base('orblibbox',
                                                              pops=pops)
        except:
            self.logger.error('Something went seriously wrong when reading '
                              'the box orbit library. Check disk quota, file '
                              'integrity, and consistent config files. '
                              f'Model: {self.mod_dir}.')
            raise
<<<<<<< HEAD
        if n_pops > 0:
            box_pops = []
            for pop_idx, population in enumerate(self.stars.population_data):
                if population.kin_aper is None:
                    box_pops.append(box_orblib.pop(n_kins))
                else:
                    box_pops.append(box_orblib[population.kin_aper])
            if len(box_orblib) != n_kins:
                err_msg = f'Number of box orbits does not match: {self.mod_dir}.'
                self.logger.error(err_msg)
                raise ValueError(err_msg)
=======
>>>>>>> 4163bf58

        # combine orblibs
        orblib = []
        for (t0, b0) in zip(tube_orblib, box_orblib):
            orblib.append(self.combine_orblibs(t0, b0))
        # combine density_3D arrays
        if n_pops == 0:
            density_3D = np.vstack((tube_density_3D, box_density_3D))
            for i in range(n_kins):
                orblib[i].scale_x_values(self.velocity_scaling_factor)
            self.vel_histograms = orblib
            self.intrinsic_masses = density_3D
<<<<<<< HEAD
            self.n_orbs = \
                self.vel_histograms[0].y.shape[0] if n_kins > 0 else 0
            proj_mass = []
            for kin in range(n_kins):
                if self.vel_histograms[kin].y.ndim == 3:  # 1D histograms
                    proj_mass.append(np.sum(self.vel_histograms[kin].y, 1))
                else:  # 2D histograms
                    proj_mass.append(np.sum(self.vel_histograms[kin].y, (1,2)))
            self.projected_masses = proj_mass
        else:  # note: pops cannot share apertures with 2d histogram kins
            proj_mass = [np.sum(pops[i].y,1) for i in range(n_pops)]
=======
            self.n_orbs = orblib[0].y.shape[0] if n_kins > 0 else 0
            proj_mass = [np.sum(orblib[i].y,1) for i in range(n_kins)]
            self.projected_masses = proj_mass
        else:
            proj_mass = [np.sum(orblib[i].y,1) for i in range(n_pops)]
>>>>>>> 4163bf58
            self.pops_projected_masses = proj_mass

    def read_orbit_intrinsic_moments(self, cache=True):
        """Read the intrinsic moments of the orbit library.

        Moments stored in 3D grid over spherical co-ords (r,theta,phi). This
        function reads the data from files, formats them correctly, and
        converts to physical units.

        Parameters
        ----------
        cache : bool, optional
            If True, the intrinsic moments and the bin edges are cached
            between calls to this method. The cache files are stored in the
            orbit library's datfil/ directory. The default is True.

        Returns
        -------
        (array, list)
            array shape = (n_orb, nr, nth, nph, 16). Final dimension indexes
            over: density,x,y,z,vx,vy,vz,vx^2,vy^2,vz^2,vx*vy,vy*vz,vz*vx, and
            the final three indices (13,14,15) are some type of orbit
            classification (not understood - recommend not to use!). The list
            contains grid bin edges over spherical (r, theta, phi).

        """
        mom_file = self.mod_dir + 'datfil/intmoms.npz'
        grid_file = self.mod_dir + 'datfil/int_grid.npz'
        mom_file_exists = os.path.isfile(mom_file)
        grid_file_exists = os.path.isfile(grid_file)
        if cache and mom_file_exists and grid_file_exists:
            with np.load(mom_file, allow_pickle=False) as data:
                intmoms = data['intmoms']
            with np.load(grid_file, allow_pickle=False) as data:
                int_grid = [data[x] for x in ('r', 'th', 'ph')]
        else:
            intmom_tubes, int_grid = self.read_orbit_base(
                'orblib',
                return_intrinsic_moments=True)
            intmom_tubes = \
                self.duplicate_flip_and_interlace_intmoms(intmom_tubes)
            intmom_boxes, _ = self.read_orbit_base(
                'orblibbox',
                return_intrinsic_moments=True)
            intmoms = np.concatenate((intmom_tubes, intmom_boxes), 0)
            velscale = self.velocity_scaling_factor
            conversion_factor = self.system.distMPc * 1e6 * \
                                np.tan(np.pi/648000.0) * PARSEC_KM
            intmoms[:,:,:,:,1] /= conversion_factor # kpc -> arcsec
            intmoms[:,:,:,:,2] /= conversion_factor
            intmoms[:,:,:,:,3] /= conversion_factor
            intmoms[:,:,:,:,4] *= velscale # for velocity stretching due to M/L
            intmoms[:,:,:,:,5] *= velscale
            intmoms[:,:,:,:,6] *= velscale
            intmoms[:,:,:,:,7] *= velscale**2.
            intmoms[:,:,:,:,8] *= velscale**2.
            intmoms[:,:,:,:,9] *= velscale**2.
            intmoms[:,:,:,:,10] *= velscale**2.
            intmoms[:,:,:,:,11] *= velscale**2.
            intmoms[:,:,:,:,12] *= velscale**2.
            int_grid[0] /= conversion_factor # kpc -> arcsec
            if cache:
                if mom_file_exists:
                    os.remove(mom_file)
                if grid_file_exists:
                    os.remove(grid_file)
                np.savez_compressed(mom_file, intmoms=intmoms)
                np.savez(grid_file,
                         r=int_grid[0],
                         th=int_grid[1],
                         ph=int_grid[2])
        return intmoms, int_grid

    def read_orbit_property_file_base(self, file, ncol, nrow):
        """Base method to read in ``*orbclass.out`` files

        ...which hold the information of all the orbits stored in the orbit
        library. The number of orbits is ``nE * nI2 * nI3 * dithering^3``,
        ``ncol = dithering^3`` and ``nrow = nE * nI2 * nI3``.
        For each orbit, the time averaged values are stored:
        ``lx, ly ,lz, r = sum(sqrt( average(r^2) ))``,
        ``Vrms^2 = average(vx^2 + vy^2 + vz^2 + 2vx*vy + 2vxvz + 2vyvz)``.
        The files were originally stored by the fortran code ``orblib_f.f90``,
        ``integrator_find_orbtype``.

        *** Do not try to replace this with numpy (e.g.** ``np.genfromtext`` **)
        since the output files are sometimes written in non-standard arrays
        (in a seemingly system dependent way). ***

        """
        data=[]
        lines = [line.rstrip('\n').split() for line in open(file)]
        i = 0
        while i < len(lines):
            for x in lines[i]:
                data.append(np.double(x))
            i += 1
        data=np.array(data)
        if len(data) != 5*ncol*nrow:
            txt = f'{file} length mismatch - found {len(data)} entries, ' \
                  f'expected: {5*ncol*nrow}. Correct configuration file used?'
            self.logger.error(txt)
            raise ValueError(txt)
        data=data.reshape((5,ncol,nrow), order='F')
        return data

    def read_orbit_property_file(self):
        """Read the ``*orbclass.out`` files

        These files contain time-averaged properties of individual orbits within
        a bundle. Results are stored in ``self.orb_properties``, an astropy
        table with columns ``[r, Vrms, L, Lx, Ly, Lz, lmd, lmd_x, lmd_y,
        lmd_z]`` i.e.
        the time-averaged value of (i) radius ``r``, (ii) ``V_rms =
        (vx^2 + vy^2 + vz^2 + 2(vxvy + vxvz + vyvz))``, (iii) total angular
        momentum ``L``, (iv) ``Lx``, (v) ``Ly``, (vi) ``Lz``, and
        circularities (vii) ``lmd = L/V_rms``, (ix) ``lmd_x=Lx/V_rms``,
        (x) ``lmd_y``, (xi) ``lmd_z``. Each column
        of the table is an array of shape ``[N_bundle, N_orbit]``.

        """
        nE = self.settings['nE']
        nI2 = self.settings['nI2']
        nI3 = self.settings['nI3']
        ndither = self.settings['dithering']
        norb = int(nE*nI2*nI3)
        ncol = ndither**3
        nrow = norb
        orbclass1 = self.read_orbit_property_file_base(
            self.mod_dir+'datfil/orblib.dat_orbclass.out',
            ncol=ncol,
            nrow=nrow)
        orbclass2 = self.read_orbit_property_file_base(
            self.mod_dir+'datfil/orblibbox.dat_orbclass.out',
            ncol=ncol,
            nrow=nrow)
        orbclass=np.dstack((orbclass1,orbclass1,orbclass2))
        orbclass1a=np.copy(orbclass1)
        orbclass1a[0:3,:,:] *= -1
        for i in range(norb):
            orbclass[:,:,i*2]=orbclass1[:, :, i]
            orbclass[:,:,i*2 + 1]=orbclass1a[:, :, i]
        orb_properties = table.QTable()
        orb_properties['Lx'] = orbclass[0,:,:].T * u.km * u.km/u.s
        orb_properties['Ly'] = orbclass[1,:,:].T * u.km * u.km/u.s
        orb_properties['Lz'] = orbclass[2,:,:].T * u.km * u.km/u.s
        orb_properties['r'] = orbclass[3,:,:].T * u.km
        orb_properties['Vrms'] = orbclass[4,:,:].T**0.5 * u.km/u.s
        r_vrms = orb_properties['r']*orb_properties['Vrms']
        orb_properties['lmd_x'] = orb_properties['Lx']/r_vrms
        orb_properties['lmd_y'] = orb_properties['Ly']/r_vrms
        orb_properties['lmd_z'] = orb_properties['Lz']/r_vrms
        orb_properties['r'] = orb_properties['r'].to(u.kpc)
        orb_properties['L'] = (
            orb_properties['Lx']**2 +
            orb_properties['Ly']**2 +
            orb_properties['Lz']**2)**0.5
        orb_properties['lmd'] = (orb_properties['L']/r_vrms).to(u.dimensionless_unscaled)
        self.orb_properties = orb_properties

    def classification_diagnostic_plot(self, dl=1.0e17):
        """Find threshold angular momentum ``dL`` for use in orbit classification

        Parameters
        ----------
        dl : float, threshold angular momentum, default = 1e17

        Returns
        -------
        dl : float
            The threshold angular momentum ``dL``.
        """
        orb_properties = self.orb_properties
        kw_hist = {'range':(-1.0e18, 1.0e18), 'bins':51, 'alpha':0.3}
        _ = plt.hist(np.ravel(orb_properties['Lx'].value), label='$L_x$', **kw_hist)
        _ = plt.hist(np.ravel(orb_properties['Ly'].value), label='$L_y$', **kw_hist)
        _ = plt.hist(np.ravel(orb_properties['Lz'].value), label='$L_z$', **kw_hist)
        plt.axvline(dl, ls=':', color='k')
        plt.axvline(-dl, ls=':', color='k')
        plt.gca().set_xlabel('Angular momenta $L_{x/y/z}$ [km/s/kpc]')
        plt.gca().set_ylabel('pdf')
        plt.gca().set_title('Distribtuion of angular momenta of orbits in orblib')
        plt.gca().legend()
        return dl

    def classify_orbits(self, make_diagnostic_plots=False, dL=1.0e17, force_lambda_z=False):
        """ Perform orbit classification.

        Orbits are classified in 3D angular momentum space ``(Lx, Ly, Lz)``
        according to a threshold angular momdentum ``dL``. Ideally, we would
        classify as follows:

        - ``|Lx|,|Ly|,|Lz|<dL`` --> box
        - ``|Lx|>dL`` & ``|Ly|,|Lz|<dL`` --> x-axis tube
        - ``|Ly|>dL`` & ``|Lx|,|Lz|<dL`` --> y-axis tube (theoretically unstable)
        - ``|Lz|>dL`` & ``|Lx|,|Ly|<dL`` --> z-axis tube

        but this "exact" classification leaves many orbits unclassified.
        Instead we classify tube orbits using the less strict criteria:

        - ``|Lx|,|Ly|,|Lz|<dL`` --> box
        - not a box & ``|Lx|>|Ly|`` & ``|Lx|>|Lz|`` --> x-axis tube "-ish"
        - not a box & ``|Ly|>|Lx|`` & ``|Ly|>|Lz|`` --> y-axis tube "-ish"
        - not a box & ``|Lz|>|Lx|`` & ``|Lz|>|Ly|`` --> z-axis tube "-ish"

        The method logs the fraction of all orbits in each classification, and
        the fraction of each type which are "exact" according to the stricter
        criteria. The results saved in ``self.orb_classification`` are for the
        less strict criteria.

        Parameters
        ----------
        make_diagnostic_plots : bool, optional
            whether to make diagnostic plot in
            ``find_threshold_angular_momentum``, by default ``False``.

        dL : float, threshold angular momentum, default = 1e17

        Returns
        -------
        None
            sets result to ``self.orb_classification``, a dictionary containing
            5 keys ``bool_{box,xtish,ytish,ztish,other}`` where e.g.
            ``bool_box`` is a boolean array with shape ``[N_bundles, N_orbits]``
            set to ``True`` at the location of box orbits.
            ``bool_other`` should be ``False`` everywhere.

        """
        orb_properties = self.orb_properties
        dl = 1.*dL
        if make_diagnostic_plots:
            self.classification_diagnostic_plot(dl=dl)
        # find box orbits
        bool_box = (
            (np.abs(orb_properties['Lx'].value) <= dl) &
            (np.abs(orb_properties['Ly'].value) <= dl) &
            (np.abs(orb_properties['Lz'].value) <= dl)
        )
        # UNUSED idx_box = np.where(bool_box)
        # find "true" tube orbits i.e. with exactly one component of L =/= 0
        bool_xtube = (
            (np.abs(orb_properties['Lx'].value) > dl) &
            (np.abs(orb_properties['Ly'].value) <= dl) &
            (np.abs(orb_properties['Lz'].value) <= dl)
        )
        bool_ytube = (
            (np.abs(orb_properties['Lx'].value) <= dl) &
            (np.abs(orb_properties['Ly'].value) > dl) &
            (np.abs(orb_properties['Lz'].value) <= dl)
        )
        bool_ztube = (
            (np.abs(orb_properties['Lx'].value) <= dl) &
            (np.abs(orb_properties['Ly'].value) <= dl) &
            (np.abs(orb_properties['Lz'].value) > dl)
        )
        # find tube-ish orbits i.e. with one component of L larger than other 2
        bool_xtish = (
            (bool_box==False)&
            (np.abs(orb_properties['Lx']) > np.abs(orb_properties['Ly'])) &
            (np.abs(orb_properties['Lx']) > np.abs(orb_properties['Lz']))
        )
        bool_ytish = (
            (bool_box==False) &
            (np.abs(orb_properties['Ly']) > np.abs(orb_properties['Lx'])) &
            (np.abs(orb_properties['Ly']) > np.abs(orb_properties['Lz']))
        )
        bool_ztish = (
            (bool_box==False) &
            (np.abs(orb_properties['Lz']) > np.abs(orb_properties['Lx'])) &
            (np.abs(orb_properties['Lz']) > np.abs(orb_properties['Ly']))
        )
        if force_lambda_z:
            bool_xtish = np.full_like(bool_xtish, False)
            bool_ytish = np.full_like(bool_ytish, False)
            bool_box = np.full_like(bool_box, False)
            bool_ztish = np.full_like(bool_ztish, True)
        # find any remaining orbits
        bool_other = (
            (bool_box==False) &
            (bool_xtish==False) &
            (bool_ytish==False) &
            (bool_ztish==False))
        # log
        n_orb_tot = bool_box.size
        n_box = np.sum(bool_box)
        n_xtish = np.sum(bool_xtish)
        n_ytish = np.sum(bool_ytish)
        n_ztish = np.sum(bool_ztish)
        n_other = np.sum(bool_other)
<<<<<<< HEAD
        # UNUSED n_sum = n_box + n_xtish + n_ytish + n_ztish + n_other
=======
        # n_sum = n_box + n_xtish + n_ytish + n_ztish + n_other
>>>>>>> 4163bf58
        n_xt_exact = np.sum(bool_xtube)
        n_yt_exact = np.sum(bool_ytube)
        n_zt_exact = np.sum(bool_ztube)
        def percent(x):
            return f'{100.*x:.1f}%'
        self.logger.info('Orbit library classification:')
        self.logger.info(f'    - {percent(n_box/n_orb_tot)} box')
        self.logger.info(f'    - {percent(n_xtish/n_orb_tot)} x-tubes')
        self.logger.info(f'    - {percent(n_ytish/n_orb_tot)} y-tubes')
        self.logger.info(f'    - {percent(n_ztish/n_orb_tot)} z-tubes')
        self.logger.info(f'    - {percent(n_other/n_orb_tot)} other types')
        self.logger.info('Amongst tubes, % with only one nonzero component of L:')
        frac = n_xt_exact/n_xtish if n_xtish > 0 else 0
        self.logger.info(f'    - {percent(frac)} of x-tubes')
        frac = n_yt_exact/n_ytish if n_ytish > 0 else 0
        self.logger.info(f'    - {percent(frac)} of y-tubes')
        frac = n_zt_exact/n_ztish if n_ztish > 0 else 0
        self.logger.info(f'    - {percent(frac)} of z-tubes')
        self.logger.info('Orbit library classification DONE.')
        # save the output
        orb_classification = {
            'bool_box':bool_box,
            'bool_xtish':bool_xtish,
            'bool_ytish':bool_ytish,
            'bool_ztish':bool_ztish,
            'bool_other':bool_other
        }
        self.orb_classification = orb_classification

    def get_projection_tensor(self,
                              minr=None,
                              maxr=None,
                              r_scale='log',
                              nr=50,
                              nl=61,
                              force_lambda_z=False,
                              dL=1e17):
        projection_tensor_pars = {'minr':minr,
                                  'maxr':maxr,
                                  'r_scale':r_scale,
                                  'nr':nr,
                                  'nl':nl,
                                  'dL':dL,
                                  'force_lambda_z':force_lambda_z}
        self.projection_tensor_pars = projection_tensor_pars
        if r_scale not in ['log', 'linear']:
            txt = f"r_scale must be 'log' or 'linear', not {r_scale}."
            self.logger.error(txt)
            raise ValueError(txt)
        # otherwise, continue...
        if not hasattr(self, 'orb_properties'):
            self.read_orbit_property_file()
        orb_properties = self.orb_properties
        self.classify_orbits(dL=dL, force_lambda_z=force_lambda_z)
        if minr is None:
            minr = np.min(orb_properties['r']).value
        if maxr is None:
            maxr = np.max(orb_properties['r']).value
        log10_r_rng = (np.log10(minr), np.log10(maxr)) if r_scale == 'log' \
                      else (np.nan, np.nan)  # avoid error if minr is zero
        lin_r_rng = (minr, maxr)
        lmd_rng = (-1, 1)
        tot_lmd_rng = (0, 1)
        # store ranges for use in plots
        self.projection_tensor_rng = {
            'log10_r_rng':log10_r_rng,
            'lin_r_rng':lin_r_rng,
            'lmd_rng':lmd_rng,
            'tot_lmd_rng':tot_lmd_rng,
        }
        # store ranges for use in plots
        # log10_r_edg = np.linspace(*log10_r_rng, nr+1)
        # lin_r_edg = np.linspace(*lin_r_rng, nr+1)
        r_edg = np.linspace(*log10_r_rng, nr+1) if r_scale == 'log' \
                else np.linspace(*lin_r_rng, nr+1)
        lmd_edg = np.linspace(*lmd_rng, nl+1)
        tot_lmd_edg = np.linspace(*tot_lmd_rng, nl+1)
        if r_scale == 'log':
            r_idx = np.digitize(np.log10(orb_properties['r'].value),
                                bins=r_edg)
        else:
            r_idx = np.digitize(orb_properties['r'].value, bins=r_edg)
        lmd_x_idx = np.digitize(orb_properties['lmd_x'].value, bins=lmd_edg)
        lmd_y_idx = np.digitize(orb_properties['lmd_y'].value, bins=lmd_edg)
        lmd_z_idx = np.digitize(orb_properties['lmd_z'].value, bins=lmd_edg)
        tot_lmd_idx = np.digitize(orb_properties['lmd'].value, bins=tot_lmd_edg)
        bundle_idx, orbit_idx = np.indices(r_idx.shape)
        # make (sparse matrix representation of) projection tensor
        projection = []
        orbtypes = ['xtish', 'ytish', 'ztish', 'box']
        ang_mom_indixes = [lmd_x_idx, lmd_y_idx, lmd_z_idx, tot_lmd_idx]
        for (orbtype00, l_idx00) in zip(orbtypes, ang_mom_indixes):
            str00 = f'bool_{orbtype00}'
            bool00 = self.orb_classification[str00]
            # decrease r_idx/L_idx by 1 so they are 0-index
            coords = np.array([bundle_idx[bool00],
                               orbit_idx[bool00],
                               r_idx[bool00]-1,
                               l_idx00[bool00]-1])
            # remove entries where orbit is outside bounds
            idx_keep = np.where(
                (coords[2,:]>-1) & (coords[3,:]>-1) & (coords[2,:]<nr) & (coords[3,:]<nl)
                )
            coords = coords[:, idx_keep[0]]
            # create binary sparse matrix, with 1 entry per particle per bundle
            projection00 = sparse.COO(coords, 1, shape=r_idx.shape+(nr,nl))
            # average over individual orbits in a bundle
            projection00 = np.mean(projection00, axis=1)
            projection += [projection00]
        projection = np.stack(projection)
        projection = np.moveaxis(projection, 1, 3)
        self.projection_tensor = projection

    def get_model_intrinsic_moment_constructor(self):
        """Get a function to constrcut the model's intrinsic moments in 3D grid

        Returns a function and a list. The function takes weights and returns
        intrinsic model moments in a 3D grid. The list contains the bin edges
        of the 3D grid. Example usage:

        ```
        moment_constructor, bin_edges = orblib.get_model_intrinsic_moment_constructor()
        moments = moment_constructor(weights)
        ```

        Returns
        -------
        (callable, list)
            the callable = function which takes weights and returns 3D moments.
            The list contains grid bin edges over spherical (r, theta, phi).
            Moments returned by the callable are stored in a grid of size
            (nr, nth, nph, 13). Final dimension indexes over: density,x,y,z,vx,
            vy,vz,vx^2,vy^2,vz^2,vx*vy,vy*vz,vz*vx. Density is normalised to 1,
            spatial moments in arcseconds, velocities in km/s.

        """
        intmoms, int_grid = self.read_orbit_intrinsic_moments()
        density = intmoms[:,:,:,:,0]
        kinmoms = intmoms[:,:,:,:,1:13]
        def model_intrinsic_moment_constructor(weights):
            mod_density = (density.T * weights).T
            # normalise density so model sums to 1 in each (r,th,ph) bin
            mod_dens_nrm = mod_density/np.sum(mod_density, 0)
            mod_kinmoms = np.einsum('ijklm,ijkl->jklm', kinmoms, mod_dens_nrm)
            # normalise density that model sums over (r,th,ph) bins to give 1
            mod_density = np.sum(mod_density, 0)
            mod_density /= np.sum(mod_density)
            mod_moments = np.concatenate(
                (mod_density[...,np.newaxis], mod_kinmoms),
                axis=-1)
            return mod_moments
        return model_intrinsic_moment_constructor, int_grid

# end<|MERGE_RESOLUTION|>--- conflicted
+++ resolved
@@ -832,7 +832,6 @@
         if pops and return_intrinsic_moments:
             err_msg = 'Pops=True not compatible with return_intrinsic_moments' \
                       f'=True, will set pops to False: {self.mod_dir}.'
-            pops = False
             self.logger.warning(err_msg)
             pops = False
 
@@ -1041,8 +1040,11 @@
                 return intrinsic_moms, intrinsic_grid  #######################
             else:
                 velhists = []
-<<<<<<< HEAD
                 for kin_idx, velhist in enumerate(velhist0):
+                    if pops and kin_idx not in kin_aper_for_pops:
+                        # if pops and this kinematic set is not used by pops
+                        continue
+                    # if pops is False or this kinematic set is not used by pops
                     if hist_dim[kin_idx] == 1:
                         width = hist_widths[kin_idx]
                         bins = hist_bins[kin_idx]
@@ -1074,25 +1076,6 @@
                         self.logger.error(error_msg)    # should never happen
                         raise ValueError(error_msg)
         else:
-=======
-                for i, velhist in enumerate(velhist0):
-                    if pops and i not in kin_aper_for_pops:
-                        # if pops and this kinematic set is not used by pops
-                        continue
-                    # if pops is False or this kinematic set is used by pops
-                    width0 = hist_widths[i]
-                    bins0 = hist_bins[i]
-                    idx_center = (bins0-1)/2 # integer since hist_bins is odd
-                    idx_center = int(idx_center)
-                    dvhist0 = width0/bins0
-                    vedg = np.arange(bins0+1) * dvhist0
-                    v = (vedg[1:] + vedg[:-1])/2.
-                    v_cent = v[idx_center]
-                    vedg -= v_cent
-                    vvv = dyn_kin.Histogram(xedg=vedg, y=velhist)
-                    velhists += [vvv]
-        else:  # if pops and len(pops_unique) == len(stars.population_data)
->>>>>>> 4163bf58
             velhists = []
 
         if pops and len(pops_unique) > 0:  # read remaining population data
@@ -1281,20 +1264,6 @@
                               'integrity, and consistent config files. '
                               f'Model: {self.mod_dir}.')
             raise
-<<<<<<< HEAD
-        if n_pops > 0:      # build tube_pops from re-used kin and
-            tube_pops = []  # genuine pops apertures
-            for pop_idx, population in enumerate(self.stars.population_data):
-                if population.kin_aper is None:
-                    tube_pops.append(tube_orblib.pop(n_kins))
-                else:
-                    tube_pops.append(tube_orblib[population.kin_aper])
-            if len(tube_orblib) != n_kins:
-                err_msg = f'Number of tube orbits does not match: {self.mod_dir}.'
-                self.logger.error(err_msg)
-                raise ValueError(err_msg)
-=======
->>>>>>> 4163bf58
 
         if not self.system.is_bar_disk_system():
             # tube orbits are mirrored/flipped and used twice
@@ -1315,20 +1284,6 @@
                               'integrity, and consistent config files. '
                               f'Model: {self.mod_dir}.')
             raise
-<<<<<<< HEAD
-        if n_pops > 0:
-            box_pops = []
-            for pop_idx, population in enumerate(self.stars.population_data):
-                if population.kin_aper is None:
-                    box_pops.append(box_orblib.pop(n_kins))
-                else:
-                    box_pops.append(box_orblib[population.kin_aper])
-            if len(box_orblib) != n_kins:
-                err_msg = f'Number of box orbits does not match: {self.mod_dir}.'
-                self.logger.error(err_msg)
-                raise ValueError(err_msg)
-=======
->>>>>>> 4163bf58
 
         # combine orblibs
         orblib = []
@@ -1341,9 +1296,7 @@
                 orblib[i].scale_x_values(self.velocity_scaling_factor)
             self.vel_histograms = orblib
             self.intrinsic_masses = density_3D
-<<<<<<< HEAD
-            self.n_orbs = \
-                self.vel_histograms[0].y.shape[0] if n_kins > 0 else 0
+            self.n_orbs = orblib[0].y.shape[0] if n_kins > 0 else 0
             proj_mass = []
             for kin in range(n_kins):
                 if self.vel_histograms[kin].y.ndim == 3:  # 1D histograms
@@ -1352,14 +1305,7 @@
                     proj_mass.append(np.sum(self.vel_histograms[kin].y, (1,2)))
             self.projected_masses = proj_mass
         else:  # note: pops cannot share apertures with 2d histogram kins
-            proj_mass = [np.sum(pops[i].y,1) for i in range(n_pops)]
-=======
-            self.n_orbs = orblib[0].y.shape[0] if n_kins > 0 else 0
-            proj_mass = [np.sum(orblib[i].y,1) for i in range(n_kins)]
-            self.projected_masses = proj_mass
-        else:
             proj_mass = [np.sum(orblib[i].y,1) for i in range(n_pops)]
->>>>>>> 4163bf58
             self.pops_projected_masses = proj_mass
 
     def read_orbit_intrinsic_moments(self, cache=True):
@@ -1649,11 +1595,7 @@
         n_ytish = np.sum(bool_ytish)
         n_ztish = np.sum(bool_ztish)
         n_other = np.sum(bool_other)
-<<<<<<< HEAD
         # UNUSED n_sum = n_box + n_xtish + n_ytish + n_ztish + n_other
-=======
-        # n_sum = n_box + n_xtish + n_ytish + n_ztish + n_other
->>>>>>> 4163bf58
         n_xt_exact = np.sum(bool_xtube)
         n_yt_exact = np.sum(bool_ytube)
         n_zt_exact = np.sum(bool_ztube)
