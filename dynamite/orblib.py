import os
import subprocess
import shutil
import logging
import numpy as np
from scipy.io import FortranFile
from astropy import table
import astropy.units as u
import matplotlib.pyplot as plt
import sparse

from dynamite import physical_system as physys
from dynamite import kinematics as dyn_kin
from dynamite.constants import PARSEC_KM

class OrbitLibrary(object):
    """An abstract class for orbit libraries.

    Parameters
    ----------
    system : a ``dyn.physical_system.System`` object
    settings : a ``dyn.config_reader.settings`` object

    """
    def __init__(self,
                 config=None):
        self.system = config.system
        self.settings = config.settings.orblib_settings
        self.generate_ics()
        # self.integrate_loop(timesteps)

    def generate_ics(self):
        #ics: initial conditions
        pass

    def integrate_orbits(self):
        pass


class LegacyOrbitLibrary(OrbitLibrary):
    """Orbit libraries calculated from `legacy` Fortan programs

    """
    def __init__(self,
                 config=None,
                 mod_dir=None,
                 parset=None):
        self.logger = logging.getLogger(f'{__name__}.{__class__.__name__}')
        if config is None:
            text = f'{__class__.__name__} needs configuration object, ' \
                   'None provided.'
            self.logger.error(text)
            raise ValueError(text)
        self.mod_dir = mod_dir
        self.parset = parset
        self.system = config.system
        self.settings = config.settings.orblib_settings
        self.legacy_directory = config.settings.legacy_settings['directory']
        self.in_dir = config.settings.io_settings['input_directory']
        self.orblibs_in_parallel = \
            config.settings.multiprocessing_settings['orblibs_in_parallel']

    def get_orblib(self):
        """main method to calculate orbit libraries

        Writes and executes bash scripts to (i) calculate orbit initial
        conditions, (ii) calculate orbit libraries, (iii) calculate aperture and
        3D grid masses for the MGE. If orbit libraries for this model already
        exist, then this method does nothing.

        Returns
        -------
        Creates the following output files in ``output/models/*/datfil/``:
            - begin.dat                     (ics for tube orbits)
            - beginbox.dat                  (ics for box orbits)
            - orblib.dat.bz2                (zipped tube orbit library)
            - orblib.dat_orbclass.out       (orbit classification for tube orbs)
            - orblibbox.dat.bz2             (zipped box orbit library)
            - orblibbox.dat_orbclass.out    (orbit classification for box orbs)
            - mass_aper.dat                 (MGE masses in apertures)
            - mass_qgrid.dat                (MGE masses in 3D grid)
            - mass_radmass.dat              (MGE masses in radial bins)
            - +8 log and status files

        """
        # check if orbit library was calculated already
        check1 = os.path.isfile(self.mod_dir+'datfil/orblib.dat.bz2')
        check2 = os.path.isfile(self.mod_dir+'datfil/orblibbox.dat.bz2')
        if not check1 or not check2:
            # prepare the fortran input files for orblib
            self.create_fortran_input_orblib(self.mod_dir+'infil/')
            if self.system.is_bar_disk_system():
                stars = self.system.get_unique_bar_component()
            else:
                stars = self.system.get_unique_triaxial_visible_component()
            kinematics = stars.kinematic_data
            # create the kinematic input files for each kinematic dataset
            for i in np.arange(len(kinematics)):
                # copy aperture and bins file across
                aperture_file = self.in_dir + kinematics[i].aperturefile
                shutil.copyfile(aperture_file,
                            self.mod_dir+'infil/'+ kinematics[i].aperturefile)
                binfile = self.in_dir + kinematics[i].binfile
                shutil.copyfile(binfile,
                            self.mod_dir+'infil/'+ kinematics[i].binfile)
<<<<<<< HEAD
            # calculate orbit library
            self.get_orbit_ics()
=======
            # calculate orbit libary
            file1 = 'begin.dat'
            file2 = 'beginbox.dat'
            check1 = os.path.isfile(self.mod_dir + f'datfil/{file1}')
            check2 = os.path.isfile(self.mod_dir + f'datfil/{file2}')
            if check1 + check2 != 2:
                if check1:
                    os.remove(self.mod_dir + f'datfil/{file1}')
                if check2:
                    os.remove(self.mod_dir + f'datfil/{file2}')
                self.get_orbit_ics()
>>>>>>> 3b6f7392
            if self.orblibs_in_parallel:
                self.get_orbit_library_par()
            else:
                self.get_orbit_library()

    def create_fortran_input_orblib(self, path):
        """write input files for Fortran orbit library programs

        Parameters
        ----------
        path : string
            path of the model's ``infil`` directory

        Returns
        -------
        Cretaes the following files in the ``infil`` directory:
            - parameters_pot.in
            - parameters_lum.in
            - orblib.in
            - orblibbox.in
            - triaxmass.in
            - triaxmassbin.in

        """
        #---------------------------------------------
        #write parameters_pot.in and parameters_lum.in
        #---------------------------------------------
        if self.system.is_bar_disk_system():
            stars = self.system.get_unique_bar_component()
        else:
            stars = self.system.get_unique_triaxial_visible_component()
        bh = self.system.get_component_from_class(physys.Plummer)
        # used to derive the viewing angles
        if self.system.is_bar_disk_system():
            if self.system.is_bar_disk_system_with_angles():
                theta = self.parset[f'theta-{stars.name}']
                phi = self.parset[f'phi-{stars.name}']
                psi = self.parset[f'psi-{stars.name}']
            else:
                q = self.parset[f'q-{stars.name}']
                p = self.parset[f'p-{stars.name}']
                u = self.parset[f'u-{stars.name}']
                qdisk = self.parset[f'qdisk-{stars.name}']
                theta, psi, phi = stars.triax_pqu2tpp_bar(p,q,u,qdisk)
                phi = -phi ## FIX ME
        else:
            q = self.parset[f'q-{stars.name}']
            p = self.parset[f'p-{stars.name}']
            u = self.parset[f'u-{stars.name}']
            theta, psi, phi = stars.triax_pqu2tpp(p,q,u)
        # get dark halo
        dh = self.system.get_all_dark_non_plummer_components()
        self.logger.debug('Checking number of non-plummer dark components')
        error_msg = 'only one non-plummer dark component should be present'
        assert len(dh)==1, error_msg
        self.logger.debug('...checks ok.')
        dh = dh[0]  # extract the one and only dm component

        if isinstance(dh, physys.NFW_m200_c):
            #fix c via m200_c relation, for legacy Fortran it is still NFW
            dm_specs, dm_par_vals = dh.get_dh_legacy_strings(self.parset,
                                                             self.system)
        else:
            dm_specs, dm_par_vals = dh.get_dh_legacy_strings(self.parset)

        # header
        len_mge_pot = len(stars.mge_pot.data)
        len_mge_lum = len(stars.mge_lum.data)
        settngs = self.settings
        text = f'{self.system.distMPc}\n'
        text += f'{theta:06.9f} {phi:06.9f} {psi:06.9f}\n'
        text += f"{self.parset['ml']}\n"
        text += f"{self.parset[f'm-{bh.name}']}\n"
        text += f"{self.parset[f'a-{bh.name}']}\n"
        text += f"{settngs['nE']} {settngs['logrmin']} {settngs['logrmax']}\n"
        text += f"{settngs['nI2']}\n"
        text += f"{settngs['nI3']}\n"
        text += f"{settngs['dithering']}\n"
        text += f"{dm_specs}\n"
        text += f"{dm_par_vals}"
        if self.system.is_bar_disk_system():
            len_disk_pot = len(stars.disk_pot.data)
            header_string_pot = str(len_mge_pot + len_disk_pot) + " 1 " + str(len_mge_pot) + " " + str(len_disk_pot)
            len_disk_lum = len(stars.disk_lum.data)
            header_string_lum = str(len_mge_lum + len_disk_lum) + " 1 " + str(len_mge_lum) + " " + str(len_disk_lum)
            text += f"\n{self.parset['omega']}"
            mge_pot = stars.mge_pot + stars.disk_pot
            mge_lum = stars.mge_lum + stars.disk_lum
        else:
            header_string_pot = str(len_mge_pot)
            header_string_lum = str(len_mge_lum)
            mge_pot = stars.mge_pot
            mge_lum = stars.mge_lum

        # parameters_pot.in
        np.savetxt(path + 'parameters_pot.in',
                   mge_pot.data,
                   header=header_string_pot,
                   footer=text,
                   comments='',
                   fmt=['%10.2f','%10.5f','%10.5f','%10.2f'])
        # parameters_lum.in
        np.savetxt(path + 'parameters_lum.in',
                   mge_lum.data,
                   header=header_string_lum,
                   footer=text,
                   comments='',
                   fmt=['%10.2f','%10.5f','%10.5f','%10.2f'])
        #-------------------
        #write orbstart.in
        #-------------------
        text = f"{self.settings['random_seed']}\n"
        text += 'infil/parameters_pot.in' +'\n' + \
        'datfil/orbstart.dat' +'\n' + \
        'datfil/begin.dat' +'\n' + \
        'datfil/beginbox.dat'
        orbstart_file= open(path+'orbstart.in',"w")
        orbstart_file.write(text)
        orbstart_file.close()
        #---------------------------------
        #write orblib.in and orblibbox.in
        #---------------------------------
        def write_orblib_dot_in(box=False):
            tab = '\t\t\t\t\t\t\t\t'
            if box:
                f = open(path +'orblibbox.in', 'w')
            else:
                f = open(path +'orblib.in', 'w')
            f.write(f"{self.settings['random_seed']}\n")
            f.write('#counterrotation_setupfile_version_1\n')
            f.write('infil/parameters_pot.in\n')
            if box:
                f.write(f'datfil/beginbox.dat\n')
            else:
                f.write(f'datfil/begin.dat\n')
            label = '[number of orbital periods to integrate]'
            line = f"{self.settings['orbital_periods']}\t\t{label}\n"
            f.write(line)
            label = '[points to sample for each orbit in the merid. plane]'
            line = f"{self.settings['sampling']}{tab}{label}\n"
            f.write(line)
            label = '[starting orbit]'
            line = f"{self.settings['starting_orbit']}{tab}{label}\n"
            f.write(line)
            label = '[orbits  to intergrate; -1 --> all orbits]'
            line = f"{self.settings['number_orbits']}{tab}{label}\n"
            f.write(line)
            label = '[accuracy]'
            line = f"{self.settings['accuracy']}{tab}{label}\n"
            f.write(line)
            n_psf = len(stars.kinematic_data)
            label = '[number of psfs of the kinematic data]'
            line = f"{n_psf}{tab}{label}\n"
            f.write(line)
            for i in range(n_psf):
                psf_i = stars.kinematic_data[i].PSF
                n_gauss_psf_i = len(psf_i['sigma'])
                label = f'[# of gaussians in psf {i+1}]'
                line = f"{n_gauss_psf_i}{tab}{label}\n"
                f.write(line)
            for i in range(n_psf):
                psf_i = stars.kinematic_data[i].PSF
                for j in range(n_gauss_psf_i):
                    weight_ij, sigma_ij = psf_i['weight'][j], psf_i['sigma'][j]
                    label = f'[weight, sigma of comp {j+1} of psf {i+1}]'
                    line = f"{weight_ij} {sigma_ij}{tab}{label}\n"
                    f.write(line)
            # every kinematic-set has a psf and aperture, so n_psf = n_aperture
            n_aperture = n_psf
            label = '[# of apertures]'
            line = f'{n_aperture}{tab}{label}\n'
            f.write(line)
            for i in np.arange(n_aperture):
                kin_i = stars.kinematic_data[i]
                # aperturefile cant have a label since fortran reads whole line
                f.write(f'"infil/{kin_i.aperturefile}"\n')
                label = f'[use psf {i+1} for {kin_i.name}]'
                line = f'{i+1}{tab}{label}\n'
                f.write(line)
            for i in np.arange(n_aperture):
                kin_i = stars.kinematic_data[i]
                label = f'[vhist width, center and nbins for {kin_i.name}]'
                w, c, b = kin_i.hist_width, kin_i.hist_center, kin_i.hist_bins
                line = f'{w} {c} {b}{tab}{label}\n'
                f.write(line)
            for i in np.arange(n_aperture):
                label = f'[use binning for aperture {1+i}? 0/1 = yes/no]'
                line = f'1{tab}{label}\n'
                f.write(line)
            for i in np.arange(n_aperture):
                kin_i = stars.kinematic_data[i]
                label = f'[binfile for aperture {1+i}]'
                line = f'"infil/{kin_i.binfile}"{tab}{label}\n'
                f.write(line)
            if box:
                f.write(f'datfil/orblibbox.dat\n')
            else:
                f.write(f'datfil/orblib.dat\n')
            f.close()
        write_orblib_dot_in(box=False)
        write_orblib_dot_in(box=True)
        #-------------------
        #write triaxmass.in
        #-------------------
        text='infil/parameters_lum.in' +'\n' + \
        'datfil/orblib.dat' +'\n' + \
        'datfil/mass_radmass.dat' +'\n' + \
        'datfil/mass_qgrid.dat'
        triaxmass_file= open(path+'triaxmass.in',"w")
        triaxmass_file.write(text)
        triaxmass_file.close()
        #-----------------------
        #write triaxmassbin.in
        #-----------------------
        tab = '\t\t\t\t\t\t\t\t'
        n_psf = len(stars.kinematic_data)
        f = open(path + 'triaxmassbin.in', 'w')
        f.write('infil/parameters_lum.in\n')
        f.write(f'{n_psf}{tab}[# of apertures]\n')
        for i in range(n_psf):
            kin_i = stars.kinematic_data[i]
            f.write(f'"infil/{kin_i.aperturefile}"\n')
            psf_i = kin_i.PSF
            n_gauss_psf_i = len(psf_i['sigma'])
            label = f'[# of gaussians in psf {i+1}]'
            line = f"{n_gauss_psf_i}{tab}{label}\n"
            f.write(line)
            for j in range(n_gauss_psf_i):
                weight_ij, sigma_ij = psf_i['weight'][j], psf_i['sigma'][j]
                label = f'[weight, sigma of comp {j+1} of psf {i+1}]'
                line = f"{weight_ij} {sigma_ij}{tab}{label}\n"
                f.write(line)
            f.write(f'"infil/{kin_i.binfile}"\n')
        f.write('"datfil/mass_aper.dat"')
        f.close()

    def get_orbit_ics(self):
        """Execute the bash script to calculate orbit ICs
        """
        cur_dir = os.getcwd()
        os.chdir(self.mod_dir)
        cmdstr = self.write_executable_for_ics()
        self.logger.info('Calculating initial conditions')
        # p = subprocess.call('bash '+cmdstr, shell=True)
        p = subprocess.run('bash '+cmdstr,
                           stdout=subprocess.PIPE,
                           stderr=subprocess.STDOUT,
                           shell=True)
        log_file = f'Logfile: {self.mod_dir}datfil/orbstart.log.'
        if not p.stdout.decode("UTF-8"):
            self.logger.info(f'...done - {cmdstr} exit code {p.returncode}. '
                             f'{log_file}')
        else:
            text = f'...failed! {cmdstr} exit code {p.returncode}. ' \
                   f'Message: {p.stdout.decode("UTF-8")}'
            if p.returncode == 127: # command not found
                text += 'Check DYNAMITE legacy_fortran executables.'
                self.logger.error(text)
                raise FileNotFoundError(text)
            else:
                text += f'{log_file} Be wary: DYNAMITE may crash...'
                self.logger.warning(text)
                raise RuntimeError(text)
        os.chdir(cur_dir)

    def write_executable_for_ics(self):
        """Write the bash script to calculate orbit ICs
        """
        cmdstr = 'cmd_orb_start'
        #create the fortran executable
        txt_file = open(cmdstr, "w")
        txt_file.write('#!/bin/bash' + '\n')
        if (self.system.is_bar_disk_system()):
            tmp = '/orbitstart_bar < infil/orbstart.in >> datfil/orbstart.log\n'
        else:
            tmp = '/orbitstart < infil/orbstart.in >> datfil/orbstart.log\n'
        txt_file.write(f'{self.legacy_directory}{tmp}')
        txt_file.close()
        # the name of the executable must be returned to use in subprocess.call
        return cmdstr

    def get_orbit_library_par(self):
        """Execute the bash script to calculate orbit libraries in parallel
        """
        # move to model directory
        cur_dir = os.getcwd()
        os.chdir(self.mod_dir)
        cmdstr = self.write_executable_for_integrate_orbits_par()
        self.logger.info('Integrating orbit library tube and box orbits')
        # p = subprocess.call('bash '+cmdstr_tube, shell=True)
        p = subprocess.run('bash '+cmdstr,
                           stdout=subprocess.PIPE,
                           stderr=subprocess.STDOUT,
                           shell=True)
        log_files = f'Logfiles: {self.mod_dir}datfil/orblib.log, ' \
                    f'{self.mod_dir}datfil/orblibbox.log, ' \
                    f'{self.mod_dir}datfil/triaxmass.log, ' \
                    f'{self.mod_dir}datfil/triaxmassbin.log.'
        if not p.stdout.decode("UTF-8"):
            self.logger.info(f'...done - {cmdstr} exit code '
                             f'{p.returncode}. {log_files}')
        else:
            text=f'...failed! {cmdstr} exit code {p.returncode}. ' \
                 f'Message: {p.stdout.decode("UTF-8")}'
            if p.returncode == 127: # command not found
                text += 'Check DYNAMITE legacy_fortran executables.'
                self.logger.error(text)
                raise FileNotFoundError(text)
            else:
                text += f'{log_files} Be wary: DYNAMITE may crash...'
                self.logger.warning(text)
                raise RuntimeError(text)
        # move back to original directory
        os.chdir(cur_dir)

    def get_orbit_library(self):
        """Execute the bash script to calculate orbit libraries
        """
        # move to model directory
        cur_dir = os.getcwd()
        os.chdir(self.mod_dir)
        cmdstr_tube, cmdstr_box = self.write_executable_for_integrate_orbits()
        self.logger.info('Integrating orbit library tube orbits')
        # p = subprocess.call('bash '+cmdstr_tube, shell=True)
        p = subprocess.run('bash '+cmdstr_tube,
                           stdout=subprocess.PIPE,
                           stderr=subprocess.STDOUT,
                           shell=True)
        log_files = f'Logfiles: {self.mod_dir}datfil/orblib.log, ' \
                    f'{self.mod_dir}datfil/triaxmass.log, ' \
                    f'{self.mod_dir}datfil/triaxmassbin.log.'
        if not p.stdout.decode("UTF-8"):
            self.logger.info(f'...done - {cmdstr_tube} exit code '
                             f'{p.returncode}. {log_files}')
        else:
            text=f'...failed! {cmdstr_tube} exit code {p.returncode}. ' \
                 f'Message: {p.stdout.decode("UTF-8")}'
            if p.returncode == 127: # command not found
                text += 'Check DYNAMITE legacy_fortran executables.'
                self.logger.error(text)
                raise FileNotFoundError(text)
            else:
                text += f'{log_files} Be wary: DYNAMITE may crash...'
                self.logger.warning(text)
                raise RuntimeError(text)
        self.logger.info('Integrating orbit library box orbits')
        # p = subprocess.call('bash '+cmdstr_box, shell=True)
        p = subprocess.run('bash '+cmdstr_box,
                           stdout=subprocess.PIPE,
                           stderr=subprocess.STDOUT,
                           shell=True)
        log_file = f'Logfile: {self.mod_dir}datfil/orblibbox.log.'
        if not p.stdout.decode("UTF-8"):
            self.logger.info(f'...done - {cmdstr_box} exit code '
                             f'{p.returncode}. {log_file}')
        else:
            text = f'...failed! {cmdstr_box} exit code {p.returncode}. ' \
                   f'Message: {p.stdout.decode("UTF-8")}'
            if p.returncode == 127: # command not found
                text += 'Check DYNAMITE legacy_fortran executables.'
                self.logger.error(text)
                raise FileNotFoundError(text)
            else:
                text += f'{log_file} Be wary: DYNAMITE may crash...'
                self.logger.warning(text)
                raise RuntimeError(text)
        # move back to original directory
        os.chdir(cur_dir)

    def write_executable_for_integrate_orbits_par(self):
        """Write the bash script to calculate orbit libraries
        """
        if self.system.is_bar_disk_system():
            orb_prgrm = 'orblib_bar'
        elif self.settings['use_new_mirroring']:
            orb_prgrm = 'orblib_new_mirror'
        else:
            orb_prgrm = 'orblib'
        cmd_string = 'cmd_tube_box_orbs'
        txt_file = open(cmd_string, "w")
        txt_file.write('#!/bin/bash\n')
        txt_file.write('# first, check whether executables exist\n')
        for f_name in orb_prgrm, 'triaxmass', 'triaxmassbin':
            txt_file.write(f'test -e {self.legacy_directory}/{f_name} || ' +
                           f'{{ echo "File {self.legacy_directory}/{f_name} ' +
                           'not found." && exit 127; }\n')
        txt_file.write('(rm -f datfil/orblib.dat.tmp datfil/orblib.dat\n')
        txt_file.write(f'{self.legacy_directory}/{orb_prgrm} < infil/orblib.in '
                        '>> datfil/orblib.log\n')
        txt_file.write('rm -f datfil/mass_qgrid.dat datfil/mass_radmass.dat '
                        'datfil/mass_aper.dat\n')

        if self.system.is_bar_disk_system():
            txt_file.write(f'{self.legacy_directory}/triaxmass_bar '
                           '< infil/triaxmass.in >> datfil/triaxmass.log\n')
            txt_file.write(f'{self.legacy_directory}/triaxmassbin_bar '
                           '< infil/triaxmassbin.in >> datfil/triaxmassbin.log\n')
        else:
            txt_file.write(f'{self.legacy_directory}/triaxmass '
                           '< infil/triaxmass.in >> datfil/triaxmass.log\n')
            txt_file.write(f'{self.legacy_directory}/triaxmassbin '
                           '< infil/triaxmassbin.in >> datfil/triaxmassbin.log\n')

        txt_file.write('rm -f datfil/orblib.dat.bz2 '
                        '&& bzip2 -k datfil/orblib.dat\n')
        txt_file.write('rm datfil/orblib.dat) &\n')
        txt_file.write('orblib=$!\n')
        txt_file.write('(rm -f datfil/orblibbox.dat.tmp datfil/orblibbox.dat\n')
        txt_file.write(f'{self.legacy_directory}/{orb_prgrm} '
                       '< infil/orblibbox.in >> datfil/orblibbox.log\n')
        txt_file.write('rm -f datfil/orblibbox.dat.bz2 '
                       '&& bzip2 -k datfil/orblibbox.dat\n')
        txt_file.write('rm datfil/orblibbox.dat) &\n')
        txt_file.write('orblibbox=$!\n')
        txt_file.write('wait $orblib $orblibbox\n')
        txt_file.close()
        # returns the name of the executables
        return cmd_string

    def write_executable_for_integrate_orbits(self):
        """Write the bash script to calculate orbit libraries
        """
        if self.system.is_bar_disk_system():
            orb_prgrm = 'orblib_bar'
        elif self.settings['use_new_mirroring']:
            orb_prgrm = 'orblib_new_mirror'
        else:
            orb_prgrm = 'orblib'
        # tubeorbits
        cmdstr_tube = 'cmd_tube_orbs'
        txt_file = open(cmdstr_tube, "w")
        txt_file.write('#!/bin/bash\n')
        txt_file.write('# first, check whether executables exist\n')
        for f_name in orb_prgrm, 'triaxmass', 'triaxmassbin':
            txt_file.write(f'test -e {self.legacy_directory}/{f_name} || ' +
                           f'{{ echo "File {self.legacy_directory}/{f_name} ' +
                           'not found." && exit 127; }\n')
        txt_file.write('rm -f datfil/orblib.dat.tmp datfil/orblib.dat '
                       'datfil/orblib.dat.bz2\n')
        txt_file.write(f'{self.legacy_directory}/{orb_prgrm} < infil/orblib.in '
                       '>> datfil/orblib.log\n')
        txt_file.write('rm -f datfil/mass_qgrid.dat datfil/mass_radmass.dat '
                       'datfil/mass_aper.dat\n')
        txt_file.write(f'{self.legacy_directory}/triaxmass '
                       '< infil/triaxmass.in >> datfil/triaxmass.log\n')
        txt_file.write(f'{self.legacy_directory}/triaxmassbin '
                       '< infil/triaxmassbin.in >> datfil/triaxmassbin.log\n')
        txt_file.write(
            'bzip2 -kc datfil/orblib.dat > datfil/orblib.dat.staging.bz2 '
            '&& mv datfil/orblib.dat.staging.bz2 datfil/orblib.dat.bz2\n')
        txt_file.write('rm datfil/orblib.dat\n')
        txt_file.close()
        # boxorbits
        cmdstr_box = 'cmd_box_orbs'
        txt_file = open(cmdstr_box, "w")
        txt_file.write('#!/bin/bash\n')
        txt_file.write('# first, check whether executable exists\n')
        txt_file.write(f'test -e {self.legacy_directory}/{orb_prgrm} || ' +
                       f'{{ echo "File {self.legacy_directory}/{orb_prgrm} ' +
                       'not found." && exit 127; }\n')
        txt_file.write('rm -f datfil/orblibbox.dat.tmp datfil/orblibbox.dat '
                       'datfil/orblibbox.dat.bz2\n')
        txt_file.write(f'{self.legacy_directory}/{orb_prgrm} '
                       '< infil/orblibbox.in >> datfil/orblibbox.log\n')
        txt_file.write(
            'bzip2 -kc datfil/orblibbox.dat > datfil/orblibbox.dat.staging.bz2 '
            '&& mv datfil/orblibbox.dat.staging.bz2 datfil/orblibbox.dat.bz2\n')
        txt_file.write('rm datfil/orblibbox.dat\n')
        txt_file.close()
        # returns the name of the executables
        return cmdstr_tube, cmdstr_box

    def read_ics(self):
        # ...
        pass

    def read_orbit_base(self, fileroot, return_instrisic_moments=False):
        """
        Read orbit library from file datfil/{fileroot}.dat.bz2'

        Parameters
        ----------
        fileroot : string
            this will probably be either 'orblib' or 'orblibbox'
        return_instrisic_moments: boolean
            whether to return_instrisic_moments of the orblib

        Returns
        -------
        if return_instrisic_moments is False, this returns a tuple of type
        (Histogram, array) where the orbit library LOSVDs are stored in the 
        Histogram object, and the 3D density of the orbits are stored in the 
        array object.
        if return_instrisic_moments is True, returns a tuple 
        (array, list) where the array stores the intrinsic momenmts of the 
        orblib and the list contains the bin edges of the 3D grid.

        """
        cur_dir = os.getcwd()
        os.chdir(self.mod_dir)
        # unzip orblib to a temproary file with ml value attached
        # ml value is needed to prevent different processes clashing
        ml = self.parset['ml']
        aaa = subprocess.run(['bunzip2', '-c', f'datfil/{fileroot}.dat.bz2'],
                             stdout=subprocess.PIPE)
        tmpfname = f'datfil/{fileroot}_{ml}.dat'
        tmpf = open(tmpfname, "wb")
        tmpf.write(aaa.stdout)
        tmpf.close()
        # read the fortran file
        orblibf = FortranFile(tmpfname, 'r')
        # remove temproary file
        subprocess.call(['rm', tmpfname])
        # read size of orbit library
        # from integrator_setup_write, lines 506 - 5129:
        tmp = orblibf.read_ints(np.int32)
        norb, t2, t3, t4, ndith = tmp
        # from qgrid_setup_write, lines 2339-1350:
        quad_light_grid_sizes = orblibf.read_ints(np.int32)
        size_ql, size_qph, size_qth, size_qlr = quad_light_grid_sizes
        quad_lr = orblibf.read_reals(float)
        quad_lth = orblibf.read_reals(float)
        quad_lph = orblibf.read_reals(float)
        if return_instrisic_moments:
            instrisic_grid = [quad_lr, quad_lth, quad_lph]
        # from histogram_setup_write, lines 1917-1926:
        tmp = orblibf.read_record(np.int32, np.int32, float)
        nconstr = tmp[0][0] # = total number of apertures for ALL kinematics
        nvhist = tmp[1][0] # = (nvbins-1)/2 for histo of FIRST kinematic set
        dvhist = tmp[2][0] # = delta_v in histogram for FIRST kinematic set
        # these nvhist and dvhist are for the first kinematic set only
        # however, orbit are stored N times where N = number of kinematic sets
        # histogram settings for other N-1 sets may be different from the first
        # these aren't stored in orblib.dat so must read from kinematics objects
        stars = self.system.get_unique_triaxial_visible_component()
        n_kins = len(stars.kinematic_data)
        hist_widths = [k.hist_width for k in stars.kinematic_data]
        hist_centers = [k.hist_center for k in stars.kinematic_data]
        hist_bins = [k.hist_bins for k in stars.kinematic_data]
        self.logger.debug('Checking number of velocity bins...')
        error_msg = 'must have odd number of velocity bins for all kinematics'
        assert np.all(np.array(hist_bins) % 1==0), error_msg
        self.logger.debug('...checks ok.')
        n_apertures = [len(k.data) for k in stars.kinematic_data]
        # get index linking  kinematic set to aperture
        # kin_idx_per_ap[i] = N <--> aperture i is from kinematic set N
        kin_idx_per_ap = [np.zeros(n_apertures[i], dtype=int)+i
                          for i in range(n_kins)]
        kin_idx_per_ap = np.concatenate(kin_idx_per_ap)
        kin_idx_per_ap = np.array(kin_idx_per_ap, dtype=int)
        # below we loop i_ap from 1-n_total_apertures but will need the index of
        # i_ap for the relevant kinematic set: we use `idx_ap_reset` to do this
        cum_n_apertures = np.cumsum(n_apertures)
        idx_ap_reset = np.concatenate(([0], cum_n_apertures[:-1]))
        # set up a list of arrays to hold the results
        tmp = zip(hist_bins,n_apertures)
        velhist0 = [np.zeros((norb, nv, na)) for (nv,na) in tmp]
        # Next read the histograms themselves.
        orbtypes = np.zeros((norb, ndith**3), dtype=int)
        nbins_vhist = 2*nvhist + 1
        velhist = np.zeros((norb, nbins_vhist, nconstr))
        density_3D = np.zeros((norb, size_qlr, size_qth, size_qph))
        if return_instrisic_moments:
            intrinsic_moms = np.zeros((norb, size_qlr, size_qth, size_qph, 16))
        for j in range(norb):
            t1,t2,t3,t4,t5 = orblibf.read_ints(np.int32)
            orbtypes[j, :] = orblibf.read_ints(np.int32)
            quad_light = orblibf.read_reals(float)
            quad_light = np.reshape(quad_light, quad_light_grid_sizes[::-1])
            # quad_light stores orbit features in 3D (r,th,phi) bins.
            # Quad_light[ir,it,ip,XXX] stores
            # - the zeroth moment i.e. density for XXX=0,
            # - the first moments x,y,z,vx,vy,vz for XXX=slice(1,7)
            # - 2nd moments vx^2,vy^2,vz^2,vx*vy,vy*vz,vz*vx for XXX=slice(7,13)
            # - an averaged orbit classification for XXX=slice(13,None)
            # in the bin indexed by (ir,it,ip).
            # We need to extract 3D density for use in weight solving.
            density_3D[j] = quad_light[:,:,:,0]
            for i_ap in range(nconstr):
                kin_idx = kin_idx_per_ap[i_ap]
                i_ap0 = i_ap - idx_ap_reset[kin_idx]
                ivmin, ivmax = orblibf.read_ints(np.int32)
                if ivmin <= ivmax:
                    nv0 = (hist_bins[kin_idx]-1)/2
                    # ^--- this is an integer since hist_bins is odd
                    nv0 = int(nv0)
                    tmp = orblibf.read_reals(float)
                    velhist0[kin_idx][j, ivmin+nv0:ivmax+nv0+1, i_ap0] = tmp
            if return_instrisic_moments:
                intrinsic_moms[j] = quad_light
        orblibf.close()
        os.chdir(cur_dir)
        velhists = []
        for i in range(n_kins):
            center0 = hist_centers[i]
            width0 = hist_widths[i]
            bins0 = hist_bins[i]
            idx_center = (bins0-1)/2 # this is an integer since hist_bins is odd
            idx_center = int(idx_center)
            dvhist0 = width0/bins0
            vedg = np.arange(bins0+1) * dvhist0
            v = (vedg[1:] + vedg[:-1])/2.
            v_cent = v[idx_center]
            delta_v = center0 - v_cent
            vedg -= v_cent
            vvv = dyn_kin.Histogram(xedg=vedg,
                                    y=velhist0[i],
                                    normalise=False)
            velhists += [vvv]
        if return_instrisic_moments:
            return intrinsic_moms, instrisic_grid
        else:
            return velhists, density_3D

    def duplicate_flip_and_interlace_orblib(self, orblib):
        """flip the tube orbits

        Take an orbit library, create a duplicate library with the velocity
        signs flipped, then interlace the two i.e. so that resulting library
        alternates between flipped/unflipped. This creates an orbit library
        consistent with the Fortran output, enforcing the ordering created by
        the for loops in lines 157-178 of triaxnnls_CRcut.f90

        Parameters
        ----------
        orblib : ``dyn.kinematics.Histogram``

        Returns
        -------
        ``dyn.kinematics.Histogram``
            the duplicated, flipped and interlaced orblib

        """
        self.logger.debug('Checking for symmetric velocity array...')
        error_msg = 'velocity array must be symmetric'
        assert np.allclose(orblib.xedg, -orblib.xedg[::-1]), error_msg
        self.logger.debug('...check ok.')
        losvd = orblib.y
        n_orbs, n_vel_bins, n_spatial_bins = losvd.shape
        reveresed_losvd = losvd[:, ::-1, :]
        new_losvd = np.zeros((2*n_orbs, n_vel_bins, n_spatial_bins))
        new_losvd[0::2] = losvd
        new_losvd[1::2, :] = reveresed_losvd
        new_orblib = dyn_kin.Histogram(xedg=orblib.xedg,
                                       y=new_losvd,
                                       normalise=False)
        return new_orblib

    def duplicate_flip_and_interlace_intmoms(self, intmom):
        """equiv of `duplicate_flip_and_interlace_orblib` for intrinsic moments
        """
        new_shape = (intmom.shape[0]*2,) + intmom.shape[1:]
        new_intmom = np.zeros(new_shape)
        new_intmom[0::2] = intmom
        reversed_intmom = 1.* intmom # hack to make a copy
        # flip sign of...
        reversed_intmom[:,:,:,:,4] *= -1. # ... vx
        reversed_intmom[:,:,:,:,5] *= -1. # ... vy
        reversed_intmom[:,:,:,:,6] *= -1. # ... vz
        new_intmom[1::2, :] = reversed_intmom
        return new_intmom
    
    def combine_orblibs(self, orblib1, orblib2):
        """Combine two LOSVD histograms into one.

        Parameters
        ----------
        orblib1 : ``dyn.kinematics.Histogram``
        orblib2 : ``dyn.kinematics.Histogram``

        Returns
        -------
        ``dyn.kinematics.Histogram``
            the combined orbit libraries

        """
        # check orblibs are compatible
        n_orbs1, n_vel_bins1, n_spatial_bins1 = orblib1.y.shape
        n_orbs2, n_vel_bins2, n_spatial_bins2 = orblib2.y.shape
        self.logger.debug('Checking number of velocity bins...')
        error_msg = 'orblibs have different number of velocity bins'
        assert n_vel_bins1==n_vel_bins2, error_msg
        self.logger.debug('Checking velocity arrays...')
        error_msg = 'orblibs have different velocity arrays'
        assert np.array_equal(orblib1.x, orblib2.x), error_msg
        self.logger.debug('Checking number of spatial bins...')
        error_msg = 'orblibs have different number of spatial bins'
        assert n_spatial_bins1==n_spatial_bins2, error_msg
        self.logger.debug('...checks ok.')
        new_losvd = np.zeros((n_orbs1 + n_orbs2,
                              n_vel_bins1,
                              n_spatial_bins1))
        new_losvd[:n_orbs1] = orblib1.y
        new_losvd[n_orbs1:] = orblib2.y
        new_orblib = dyn_kin.Histogram(xedg=orblib1.xedg,
                                       y=new_losvd,
                                       normalise=False)
        return new_orblib

    def read_losvd_histograms(self):
        """Read the orbit library

        Read box orbits and tube orbits, mirrors the latter, and combines.
        Rescales the velocity axis according to the ``ml`` value. Sets LOSVDs
        and 3D grid/aperture masses of the combined orbit library.

        Returns
        -------
        Sets the attributes:
            -   ``self.losvd_histograms``: a list, whose i'th entry is a
                ``dyn.kinematics.Histogram`` object holding the orbit lib LOSVDs
                binned for the i'th kinematic set
            -   ``self.intrinsic_masses``: 3D grid/intrinsic masses of orbit lib
            -   ``self.projected_masses``: aperture/proj. masses of orbit lib
            -   ``self.n_orbs``: number of orbits in the orbit library

        """
        # TODO: check if this ordering is compatible with weights read in by
        # LegacyWeightSolver.read_weights
        tube_orblib, tube_density_3D = self.read_orbit_base('orblib')

        if not self.system.is_bar_disk_system():
            # tube orbits are mirrored/flipped and used twice
            tmp = []
            for tube_orblib0 in tube_orblib:
                tmp += [self.duplicate_flip_and_interlace_orblib(tube_orblib0)]
            tube_orblib = tmp
            tube_density_3D = np.repeat(tube_density_3D, 2, axis=0)

        # read box orbits
        box_orblib, box_density_3D = self.read_orbit_base('orblibbox')
        # combine orblibs
        orblib = []
        for (t0, b0) in zip(tube_orblib, box_orblib):
            orblib0 = self.combine_orblibs(t0, b0)
            orblib += [orblib0]
        # combine density_3D arrays
        density_3D = np.vstack((tube_density_3D, box_density_3D))
        ml_current = self.parset['ml']
        ml_original = self.get_ml_of_original_orblib()
        scale_factor = np.sqrt(ml_current/ml_original)
        nkins = len(orblib)
        for i in range(nkins):
            orblib[i].scale_x_values(scale_factor)
        self.losvd_histograms = orblib
        self.intrinsic_masses = density_3D
        self.n_orbs = self.losvd_histograms[0].y.shape[0]
        proj_mass = [np.sum(self.losvd_histograms[i].y,1) for i in range(nkins)]
        self.projected_masses = proj_mass

    def read_orbit_intrinsic_moments(self):
        """Read the intrinsic moments of the orbit library.

        Moments stored in 3D grid over spherical co-ords (r,theta,phi). This
        function reads the data from files, formats them correctly, and coverts
        to physical units. 

        Returns
        -------
        (array, list)
            array shape = (n_orb, nr, nth, nph, 16). Final dimension indexes
            over: density,x,y,z,vx,vy,vz,vx^2,vy^2,vz^2,vx*vy,vy*vz,vz*vx, and 
            the final three indices (13,14,15) are some type of orbit
            classification (not understood - recommend not to use!). The list 
            contains grid bin edges over spherical (r, theta, phi). 

        """  
        intmom_tubes, int_grid = self.read_orbit_base(
            'orblib', 
            return_instrisic_moments=True)
        intmom_tubes = self.duplicate_flip_and_interlace_intmoms(intmom_tubes)
        intmom_boxes, _ = self.read_orbit_base(
            'orblibbox',
            return_instrisic_moments=True)
        intmoms = np.concatenate((intmom_tubes, intmom_boxes), 0)
        ml_current = self.parset['ml']
        ml_original = self.get_ml_of_original_orblib()
        velscale = np.sqrt(ml_current/ml_original)
        conversion_factor = self.system.distMPc * 1e6 * np.tan(np.pi/648000.0) * PARSEC_KM
        intmoms[:,:,:,:,1] /= conversion_factor # kpc -> arcsec
        intmoms[:,:,:,:,2] /= conversion_factor
        intmoms[:,:,:,:,3] /= conversion_factor
        intmoms[:,:,:,:,4] *= velscale # for velocity stretching due to M/L
        intmoms[:,:,:,:,5] *= velscale
        intmoms[:,:,:,:,6] *= velscale
        intmoms[:,:,:,:,7] *= velscale**2.
        intmoms[:,:,:,:,8] *= velscale**2.
        intmoms[:,:,:,:,9] *= velscale**2.
        intmoms[:,:,:,:,10] *= velscale**2.
        intmoms[:,:,:,:,11] *= velscale**2.
        intmoms[:,:,:,:,12] *= velscale**2.
        int_grid[0] /= conversion_factor # kpc -> arcsec
        return intmoms, int_grid

    def get_ml_of_original_orblib(self):
        """Get ``ml`` of original orblib with shared parameters

        The original ``ml`` is required to rescale orbit libraries for rescaled
        potentials. This method reads it from the first entry of 9th from bottom
        line of the file ``infil/parameters_pot.in``

        Returns
        -------
        float
            the original ``ml``

        """
        infile = self.mod_dir + 'infil/parameters_pot.in'
        lines = [line.rstrip('\n').split() for line in open(infile)]
        if self.system.is_bar_disk_system():
            ml_original = float((lines[-10])[0])
        else:
            ml_original = float((lines[-9])[0])
        return ml_original

    def read_orbit_property_file_base(self, file, ncol, nrow):
        """Base method to read in ``*orbclass.out`` files

        ...which hold the information of all the orbits stored in the orbit
        library. The number of orbits is ``nE * nI2 * nI3 * dithering^3``,
        ``ncol = dithering^3`` and ``nrow = nE * nI2 * nI3``.
        For each orbit, the time averaged values are stored:
        ``lx, ly ,lz, r = sum(sqrt( average(r^2) ))``,
        ``Vrms^2 = average(vx^2 + vy^2 + vz^2 + 2vx*vy + 2vxvz + 2vxvy)``.
        The files were originally stored by the fortran code ``orblib_f.f90``,
        ``integrator_find_orbtype``.

        *** Do not try to replace this with numpy (e.g.** ``np.genfromtext`` **)
        since the output files are sometimes written in non-standard arrays
        (in a seemingly system dependent way). ***

        """
        data=[]
        lines = [line.rstrip('\n').split() for line in open(file)]
        i = 0
        while i < len(lines):
            for x in lines[i]:
                data.append(np.double(x))
            i += 1
        data=np.array(data)
        if len(data) != 5*ncol*nrow:
            txt = f'{file} length mismatch - found {len(data)} entries, ' \
                  f'expected: {5*ncol*nrow}. Correct configuration file used?'
            self.logger.error(txt)
            raise ValueError(txt)
        data=data.reshape((5,ncol,nrow), order='F')
        return data

    def read_orbit_property_file(self):
        """Read the ``*orbclass.out`` files

        These files contain time-averaged properties of individual orbits within
        a bundle. Results are stored in ``self.orb_properties``, an astropy
        table with columns ``[r, Vrms, L, Lx, Ly, Lz, lmd, lmd_x, lmd_y,
        lmd_z]`` i.e.
        the time-averaged value of (i) radius ``r``, (ii) ``V_rms =
        (vx^2 + vy^2 + vz^2 + 2(vxvy + vxvz + vyvz))``, (iii) total angular
        momentum ``L``, (iv) ``Lx``, (v) ``Ly``, (vi) ``Lz``, and
        circularities (vii) ``lmd = L/V_rms``, (ix) ``lmd_x=Lx/V_rms``,
        (x) ``lmd_y``, (xi) ``lmd_z``. Each column
        of the table is an array of shape ``[N_bundle, N_orbit]``.

        """
        nE = self.settings['nE']
        nI2 = self.settings['nI2']
        nI3 = self.settings['nI3']
        ndither = self.settings['dithering']
        norb = int(nE*nI2*nI3)
        ncol = ndither**3
        nrow = norb
        orbclass1 = self.read_orbit_property_file_base(
            self.mod_dir+'datfil/orblib.dat_orbclass.out',
            ncol=ncol,
            nrow=nrow)
        orbclass2 = self.read_orbit_property_file_base(
            self.mod_dir+'datfil/orblibbox.dat_orbclass.out',
            ncol=ncol,
            nrow=nrow)
        orbclass=np.dstack((orbclass1,orbclass1,orbclass2))
        orbclass1a=np.copy(orbclass1)
        orbclass1a[0:3,:,:] *= -1
        for i in range(int(0), norb):
            orbclass[:,:,i*2]=orbclass1[:, :, i]
            orbclass[:,:,i*2 + 1]=orbclass1a[:, :, i]
        orb_properties = table.QTable()
        orb_properties['Lx'] = orbclass[0,:,:].T * u.km * u.km/u.s
        orb_properties['Ly'] = orbclass[1,:,:].T * u.km * u.km/u.s
        orb_properties['Lz'] = orbclass[2,:,:].T * u.km * u.km/u.s
        orb_properties['r'] = orbclass[3,:,:].T * u.km
        orb_properties['Vrms'] = orbclass[4,:,:].T**0.5 * u.km/u.s
        r_vrms = orb_properties['r']*orb_properties['Vrms']
        orb_properties['lmd_x'] = orb_properties['Lx']/r_vrms
        orb_properties['lmd_y'] = orb_properties['Ly']/r_vrms
        orb_properties['lmd_z'] = orb_properties['Lz']/r_vrms
        orb_properties['r'] = orb_properties['r'].to(u.kpc)
        orb_properties['L'] = (
            orb_properties['Lx']**2 +
            orb_properties['Ly']**2 +
            orb_properties['Lz']**2)**0.5
        orb_properties['lmd'] = (orb_properties['L']/r_vrms).to(u.dimensionless_unscaled)
        self.orb_properties = orb_properties

    def find_threshold_angular_momentum(self, make_diagnostic_plots=False):
        """Find threshold angular momentum ``dL`` for use in orbit classification

        Currently uses a hard coded value of ``0.090909 * 10^18 km km/s``.
        TODO: generalise this to automatically select ``dL`` based on the orblib.

        Parameters
        ----------
        make_diagnostic_plots : bool, optional
            If ``True``, plot diagnostic angular momentum histograms. The
            default is ``False``.

        Returns
        -------
        dl : float
            The threshold angular momentum ``dL``.
        """
        orb_properties = self.orb_properties
        dl = np.linspace(-1, 1, 12)[6]
        dl *= 1.
        if make_diagnostic_plots:
            kw_hist = {'range':(-1,1), 'bins':11, 'alpha':0.3}
            _ = plt.hist(np.ravel(orb_properties['Lx'].value/1e18), **kw_hist)
            _ = plt.hist(np.ravel(orb_properties['Ly'].value/1e18), **kw_hist)
            _ = plt.hist(np.ravel(orb_properties['Lz'].value/1e18), **kw_hist)
            plt.axvline(dl, ls=':', color='k')
            plt.axvline(-dl, ls=':', color='k')
        return dl

    def classify_orbits(self, make_diagnostic_plots=False):
        """ Perform orbit classification.

        Orbits are classified in 3D angular momentum space ``(Lx, Ly, Lz)``
        according to a threshold angular momdentum ``dL``. Ideally, we would
        classify as follows:

        - ``|Lx|,|Ly|,|Lz|<dL`` --> box
        - ``|Lx|>dL``, ``|Ly|,|Lz|<dL`` --> x-axis tube
        - ``|Ly|>dL``, ``|Lx|,|Lz|<dL`` --> y-axis tube (theoretically unstable)
        - ``|Lz|>dL``, ``|Lx|,|Ly|<dL`` --> z-axis tube

        This "exact" classification leaves many orbits unclassified. Instead we
        classify tube orbits using the less strict criteria:

        - not a box, ``|Lx|>|Ly|``, ``|Lx|>|Lz|`` --> x-axis tube "-ish"
        - not a box, ``|Ly|>|Lz|``, ``|Ly|>|Lz|`` --> y-axis tube "-ish"
        - not a box, ``|Lz|>|Lx|``, ``|Lz|>|Ly|`` --> z-axis tube "-ish"

        The method logs the fraction of all orbits in each classification, and
        the fraction of each type which are "exact" according to the stricter
        criteria. The results saved in ``self.orb_classification`` are for the
        less strict criteria.

        Parameters
        ----------
        make_diagnostic_plots : bool, optional
            whether to make diagnostic plot in
            ``find_threshold_angular_momentum``, by default ``False``.

        Returns
        -------
        None
            sets result to ``self.orb_classification``, a dictionary containing
            5 keys ``bool_{box,xtish,ytish,ztish,other}`` where e.g.
            ``bool_box`` is a boolean array with shape ``[N_bundles, N_orbits]``
            set to ``True`` at the location of box orbits.
            ``bool_other`` should be ``False`` everywhere.

        """
        orb_properties = self.orb_properties
        dl = self.find_threshold_angular_momentum(
            make_diagnostic_plots=make_diagnostic_plots
            )
        # find box orbits
        bool_box = (
            (np.abs(orb_properties['Lx'].value/1e18) <= dl) &
            (np.abs(orb_properties['Ly'].value/1e18) <= dl) &
            (np.abs(orb_properties['Lz'].value/1e18) <= dl)
        )
        idx_box = np.where(bool_box)
        # find "true" tube orbits i.e. with exactly one component of L =/= 0
        bool_xtube = (
            (np.abs(orb_properties['Lx'].value/1e18) > dl) &
            (np.abs(orb_properties['Ly'].value/1e18) <= dl) &
            (np.abs(orb_properties['Lz'].value/1e18) <= dl)
        )
        idx_xtube = np.where(bool_xtube)
        bool_ytube = (
            (np.abs(orb_properties['Lx'].value/1e18) <= dl) &
            (np.abs(orb_properties['Ly'].value/1e18) > dl) &
            (np.abs(orb_properties['Lz'].value/1e18) <= dl)
        )
        idx_ytube = np.where(bool_ytube)
        bool_ztube = (
            (np.abs(orb_properties['Lx'].value/1e18) <= dl) &
            (np.abs(orb_properties['Ly'].value/1e18) <= dl) &
            (np.abs(orb_properties['Lz'].value/1e18) > dl)
        )
        idx_ztube = np.where(bool_ztube)
        # find tube-ish orbits i.e. with one component of L larger than other 2
        bool_xtish = (
            (bool_box==False)&
            (np.abs(orb_properties['Lx']) > np.abs(orb_properties['Ly'])) &
            (np.abs(orb_properties['Lx']) > np.abs(orb_properties['Lz']))
        )
        bool_ytish = (
            (bool_box==False) &
            (np.abs(orb_properties['Ly']) > np.abs(orb_properties['Lx'])) &
            (np.abs(orb_properties['Ly']) > np.abs(orb_properties['Lz']))
        )
        bool_ztish = (
            (bool_box==False) &
            (np.abs(orb_properties['Lz']) > np.abs(orb_properties['Lx'])) &
            (np.abs(orb_properties['Lz']) > np.abs(orb_properties['Ly']))
        )
        # find any remaining orbits
        bool_other = (
            (bool_box==False) &
            (bool_xtish==False) &
            (bool_ytish==False) &
            (bool_ztish==False))
        # log
        n_orb_tot = bool_box.size
        n_box = np.sum(bool_box)
        n_xtish = np.sum(bool_xtish)
        n_ytish = np.sum(bool_ytish)
        n_ztish = np.sum(bool_ztish)
        n_other = np.sum(bool_other)
        n_sum = n_box + n_xtish + n_ytish + n_ztish + n_other
        n_xt_exact = np.sum(bool_xtube)
        n_yt_exact = np.sum(bool_ytube)
        n_zt_exact = np.sum(bool_ztube)
        def percent(x):
            return f'{100.*x:.1f}%'
        self.logger.info('Orbit library classification:')
        self.logger.info(f'    - {percent(n_box/n_orb_tot)} box')
        self.logger.info(f'    - {percent(n_xtish/n_orb_tot)} x-tubes')
        self.logger.info(f'    - {percent(n_ytish/n_orb_tot)} y-tubes')
        self.logger.info(f'    - {percent(n_ztish/n_orb_tot)} z-tubes')
        self.logger.info(f'    - {percent(n_other/n_orb_tot)} other types')
        self.logger.info('Amongst tubes, % with only one nonzero component of L:')
        self.logger.info(f'    - {percent(n_xt_exact/n_xtish)} of x-tubes')
        self.logger.info(f'    - {percent(n_yt_exact/n_ytish)} of y-tubes')
        self.logger.info(f'    - {percent(n_zt_exact/n_ztish)} of z-tubes')
        self.logger.info('Orbit library classification DONE.')
        # save the output
        orb_classification = {
            'bool_box':bool_box,
            'bool_xtish':bool_xtish,
            'bool_ytish':bool_ytish,
            'bool_ztish':bool_ztish,
            'bool_other':bool_other
        }
        self.orb_classification = orb_classification

    def get_projection_tensor(self, minr=None, maxr=None, nr=50, nl=61):
        # skip if this method has been run before with the same input
        projection_tensor_pars = {'minr':minr,
                                  'maxr':maxr,
                                  'nr':nr,
                                  'nl':nl}
        if hasattr(self, 'projection_tensor_pars'):
            if self.projection_tensor_pars == projection_tensor_pars:
                return
            else:
                self.projection_tensor_pars = projection_tensor_pars
        # otherwise, continue...
        if hasattr(self, 'orb_properties') == False:
            self.read_orbit_property_file()
        orb_properties = self.orb_properties
        if hasattr(self, 'orb_classification') == False:
            self.classify_orbits()
        if minr is None:
            minr = np.min(orb_properties['r']).value
        if maxr is None:
            maxr = np.max(orb_properties['r']).value
        log10_r_rng = (np.log10(minr), np.log10(maxr))
        lmd_rng = (-1, 1)
        tot_lmd_rng = (0, 1)
        # store ranges for use in plots
        self.projection_tensor_rng = {
            'log10_r_rng':log10_r_rng,
            'lmd_rng':lmd_rng,
            'tot_lmd_rng':tot_lmd_rng,
        }
        # store ranges for use in plots
        log10_r_edg = np.linspace(*log10_r_rng, nr+1)
        lmd_edg = np.linspace(*lmd_rng, nl+1)
        tot_lmd_edg = np.linspace(*tot_lmd_rng, nl+1)
        r_idx = np.digitize(np.log10(orb_properties['r'].value), bins=log10_r_edg)
        lmd_x_idx = np.digitize(orb_properties['lmd_x'].value, bins=lmd_edg)
        lmd_y_idx = np.digitize(orb_properties['lmd_y'].value, bins=lmd_edg)
        lmd_z_idx = np.digitize(orb_properties['lmd_z'].value, bins=lmd_edg)
        tot_lmd_idx = np.digitize(orb_properties['lmd'].value, bins=tot_lmd_edg)
        bundle_idx, orbit_idx = np.indices(r_idx.shape)
        # make (sparse matrix representation of) projection tensor
        projection = []
        orbtypes = ['xtish', 'ytish', 'ztish', 'box']
        ang_mom_indixes = [lmd_x_idx, lmd_y_idx, lmd_z_idx, tot_lmd_idx]
        for (orbtype00, l_idx00) in zip(orbtypes, ang_mom_indixes):
            str00 = f'bool_{orbtype00}'
            bool00 = self.orb_classification[str00]
            # decrease r_idx/L_idx by 1 so they are 0-index
            coords = np.array([bundle_idx[bool00],
                               orbit_idx[bool00],
                               r_idx[bool00]-1,
                               l_idx00[bool00]-1])
            # remove entries where orbit is outside bounds
            idx_keep = np.where(
                (coords[2,:]>-1) & (coords[3,:]>-1) & (coords[2,:]<nr) & (coords[3,:]<nl)
                )
            coords = coords[:, idx_keep[0]]
            # create binary sparse matrix, with 1 entry per particle per bundle
            projection00 = sparse.COO(coords, 1, shape=r_idx.shape+(nr,nl))
            # average over individual orbits in a bundle
            projection00 = np.mean(projection00, 1)
            projection += [projection00]
        projection = np.stack(projection)
        projection = np.moveaxis(projection, 1, 3)
        self.projection_tensor = projection

    def get_model_intrinsic_moment_constructor(self):
        """Get a function to constrcut the model's intrinsic moments in 3D grid

        Returns a function and a list. The function takes weights and returns
        intrinsic model moments in a 3D grid. The list contains the bin edges
        of the 3D grid. Example usage:

        ```
        moment_constructor, bin_edges = orblib.get_model_intrinsic_moment_constructor()
        moments = moment_constructor(weights)
        ```

        Returns
        -------
        (callable, list) 
            the callable = function which takes weights and returns 3D moments.
            The list contains grid bin edges over spherical (r, theta, phi). 
            Moments returned by the callable are stored in a grid of size 
            (nr, nth, nph, 13). Final dimension indexes over: density,x,y,z,vx,
            vy,vz,vx^2,vy^2,vz^2,vx*vy,vy*vz,vz*vx. Density is normalised to 1,
            spatial moments in arcseconds, velocities in km/s.

        """        
        intmoms, int_grid = self.read_orbit_intrinsic_moments()
        density = intmoms[:,:,:,:,0]
        kinmoms = intmoms[:,:,:,:,1:13]
        def model_intrinsic_moment_constructor(weights):
            mod_density = (density.T * weights).T
            # normalise density so model sums to 1 in each (r,th,ph) bin
            mod_dens_nrm = mod_density/np.sum(mod_density, 0)
            mod_kinmoms = np.einsum('ijklm,ijkl->jklm', kinmoms, mod_dens_nrm)
            # normalise density that model sums over (r,th,ph) bins to give 1
            mod_density = np.sum(mod_density, 0)
            mod_density /= np.sum(mod_density)
            mod_moments = np.concatenate(
                (mod_density[...,np.newaxis], mod_kinmoms), 
                axis=-1)
            return mod_moments
        return model_intrinsic_moment_constructor, int_grid

# end<|MERGE_RESOLUTION|>--- conflicted
+++ resolved
@@ -103,10 +103,6 @@
                 binfile = self.in_dir + kinematics[i].binfile
                 shutil.copyfile(binfile,
                             self.mod_dir+'infil/'+ kinematics[i].binfile)
-<<<<<<< HEAD
-            # calculate orbit library
-            self.get_orbit_ics()
-=======
             # calculate orbit libary
             file1 = 'begin.dat'
             file2 = 'beginbox.dat'
@@ -118,7 +114,6 @@
                 if check2:
                     os.remove(self.mod_dir + f'datfil/{file2}')
                 self.get_orbit_ics()
->>>>>>> 3b6f7392
             if self.orblibs_in_parallel:
                 self.get_orbit_library_par()
             else:
