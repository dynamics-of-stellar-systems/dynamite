import os
import numpy as np
import subprocess
import shutil
from scipy.io import FortranFile
import logging

import sys
this_dir = os.path.dirname(__file__)
if not this_dir in sys.path:
    sys.path.append(this_dir)
import kinematics as dyn_kin

class OrbitLibrary(object):

    def __init__(self,
                 system=None,
                 settings=None):
        """A class for orbit libraries.

        Parameters
        ----------
        system : type
            Description of parameter `system`.
        settings : type
            Description of parameter `settings`.

        Returns
        -------
        type
            Description of returned object.

        """
        self.system = system
        self.settings = settings
        self.generate_ics()
        self.integrate_loop(timesteps)

    def generate_ics(self):
        #ics: initial conditions
        pass

    def integrate_orbits(self):
        pass


class LegacyOrbitLibrary(OrbitLibrary):

    def __init__(self,
                 system=None,
                 mod_dir=None,
                 settings=None,
<<<<<<< HEAD
                 legacy_directory=None):
        self.logger = logging.getLogger(f'{__name__}.{__class__.__name__}')
=======
                 legacy_directory=None,
                 input_directory=None,
                 parset=None):
>>>>>>> e3e4dd90
        self.system = system
        self.mod_dir = mod_dir
        self.settings = settings
        self.legacy_directory = legacy_directory
        self.in_dir = input_directory
        self.parset = parset

    def get_orblib(self):
        # check if orbit library was calculated already
        check1 = os.path.isfile(self.mod_dir+'datfil/orblib.dat.bz2')
        check2 = os.path.isfile(self.mod_dir+'datfil/orblibbox.dat.bz2')
        if not check1 or not check2:
            # prepare the fortran input files for orblib
            self.create_fortran_input_orblib(self.mod_dir+'infil/')
            stars = self.system.get_component_from_name('stars')
            kinematics = stars.kinematic_data[0]
            old_filename = self.mod_dir+'infil/kin_data.dat'
            kinematics.convert_to_old_format(old_filename)
            aperture_file = self.in_dir + kinematics.aperturefile
            shutil.copyfile(aperture_file,
                            self.mod_dir+'infil/aperture.dat')
            binfile = self.in_dir + kinematics.binfile
            shutil.copyfile(binfile,
                            self.mod_dir+'infil/bins.dat')
            # calculate orbit libary
            self.get_orbit_ics()
            self.get_orbit_library()

    def create_fortran_input_orblib(self, path):
        #-------------------
        #write parameters.in
        #-------------------
        stars = self.system.get_component_from_name('stars')
        # used to derive the viewing angles
        q=self.parset['q_stars']
        p=self.parset['p_stars']
        u=self.parset['u_stars']
        # the minimal flattening from stellar mge
        qobs=np.amin(stars.mge.data['q'])
        # TODO: which dark matter profile
        dm_specs='1 2'
        theta, psi, phi = stars.triax_pqu2tpp(p,q,qobs,u)
        # header
        len_mge=len(stars.mge.data)
        # footer (#double check the order of theta, phi, psi) and dm properties
        text=str(self.system.distMPc)+'\n'+ \
             '{:06.9f}'.format(theta)+' '+ '{:06.9f}'.format(phi)+' '+ '{:06.9f}'.format(psi) + '\n' + \
             str(self.parset['ml'])+'\n' + \
             str(self.parset['mass_black_hole'])+'\n' + \
             str(self.parset['a_black_hole'])+'\n' + \
             str(self.settings['nE']) +' ' +str(self.settings['logrmin']) +' ' +str(self.settings['logrmax'])+ '\n' + \
             str(self.settings['nI2']) +'\n' + \
             str(self.settings['nI3']) +'\n' + \
             str(self.settings['dithering']) +'\n' + \
             dm_specs +'\n' + \
             str(self.parset['dc_dark_halo']) +' ' + str(self.parset['f_dark_halo'])

        #parameters.in
        np.savetxt(path+'parameters.in',stars.mge.data,header=str(len_mge),footer=text,comments='',fmt=['%10.2f','%10.5f','%10.5f','%10.2f'])

        #parmsb.in (assumed to be the same as paramters.in)
        np.savetxt(path+'paramsb.in',stars.mge.data,header=str(len_mge),footer=text,comments='',fmt=['%10.2f','%10.5f','%10.5f','%10.2f'])

        #-------------------
        #write orbstart.in
        #-------------------

        text = f"{self.settings['random_seed']}\n"
        text += 'infil/parameters.in' +'\n' + \
        'datfil/orbstart.dat' +'\n' + \
        'datfil/begin.dat' +'\n' + \
        'datfil/beginbox.dat'

        orbstart_file= open(path+'orbstart.in',"w")
        orbstart_file.write(text)
        orbstart_file.close()

        #-------------------
        #write orblib.in
        #-------------------

        i=0
        psf_weight=(stars.kinematic_data[0].PSF['weight'])[i]
        psf_sigma=(stars.kinematic_data[0].PSF['sigma'])[i]
        n_psf=[[1]]   #len(stars.kinematic_data) #needs to be revised

        #TODO:needs to be slightly changed for more psfs, loop

        text0 = f"{self.settings['random_seed']}\n"

        text1='#counterrotation_setupfile_version_1' +'\n' + \
            'infil/parameters.in' +'\n' + \
            'datfil/begin.dat' +'\n' + \
            str(self.settings['orbital_periods']) + '                            [orbital periods to intergrate orbits]' +'\n' + \
            str(self.settings['sampling']) + '                          [points to sample for each orbit in the merid. plane]' +'\n' + \
            str(self.settings['starting_orbit']) + '                              [starting orbit]' +'\n' + \
            str(self.settings['number_orbits']) + '                             [orbits  to intergrate; -1 --> all orbits]' +'\n' + \
            str(self.settings['accuracy']) + '                         [accuracy]' +'\n' + \
            str(len(stars.kinematic_data)) + '                              [number of psfs of the kinematic cubes]' +'\n'

        psf= str(len(stars.kinematic_data[0].PSF['sigma'])) + '                              [# of gaussians components]'  +'\n' + \
             str(psf_weight) + '   ' + str(psf_sigma) + '                    [weight, sigma]' +  '\n'


        text2=str(len(stars.kinematic_data)) + '                              [apertures]' +'\n'  + \
              '"infil/' + stars.kinematic_data[0].aperturefile +'"' +'\n'  + \
              '1                              [use psf 1] ' +'\n'  + \
              self.settings['hist_vel'] + '  ' + self.settings['hist_sigma'] + '  ' + self.settings['hist_bins'] +'   [histogram]' +'\n'  + \
              '1                              [use binning for aperture 1] ' +'\n'  + \
              '"infil/' + stars.kinematic_data[0].binfile +'"' +'\n'  + \
              'datfil/orblib.dat '

        orblib_file= open(path+'orblib.in',"w")
        orblib_file.write(text0)
        orblib_file.write(text1)
        orblib_file.write(psf)
        orblib_file.write(text2)
        orblib_file.close()

        #-------------------
        #write orblibbox.in
        #-------------------

        #TODO:why not paramsb.in?
        text0 = f"{self.settings['random_seed']}\n"
        text1='#counterrotation_setupfile_version_1' +'\n' + \
            'infil/parameters.in' +'\n' + \
            'datfil/beginbox.dat' +'\n' + \
            str(self.settings['orbital_periods']) + '                            [orbital periods to intergrate orbits]' +'\n' + \
            str(self.settings['sampling']) + '                          [points to sample for each orbit in the merid. plane]' +'\n' + \
            str(self.settings['starting_orbit']) + '                              [starting orbit]' +'\n' + \
            str(self.settings['number_orbits']) + '                             [orbits  to intergrate; -1 --> all orbits]' +'\n' + \
            str(self.settings['accuracy']) + '                         [accuracy]' +'\n' + \
            str(len(stars.kinematic_data)) + '                              [number of psfs of the kinematic cubes]' +'\n'

        text2=str(len(stars.kinematic_data)) + '                              [apertures]' +'\n'  + \
              '"infil/' + stars.kinematic_data[0].aperturefile +'"' +'\n'  + \
              '1                              [use psf 1] ' +'\n'  + \
              self.settings['hist_vel'] + '  ' + self.settings['hist_sigma'] + '  ' + self.settings['hist_bins'] +'   [histogram]' +'\n'  + \
              '1                              [use binning for aperture 1] ' +'\n'  + \
              '"infil/' + stars.kinematic_data[0].binfile +'"' +'\n'  + \
              'datfil/orblibbox.dat '

        orblibbox_file= open(path+'orblibbox.in',"w")
        orblibbox_file.write(text0)
        orblibbox_file.write(text1)
        orblibbox_file.write(psf) #this is the same as for orblib.in
        orblibbox_file.write(text2)
        orblibbox_file.close()

        #-------------------
        #write triaxmass.in
        #-------------------

        text='infil/paramsb.in' +'\n' + \
        'datfil/orblib.dat' +'\n' + \
        'datfil/mass_radmass.dat' +'\n' + \
        'datfil/mass_qgrid.dat'

        triaxmass_file= open(path+'triaxmass.in',"w")
        triaxmass_file.write(text)
        triaxmass_file.close()

        #-------------------
        #write triaxmassbin.in
        #-------------------

        text='infil/paramsb.in' +'\n' + \
              str(int(np.max(n_psf))) + '                              [# of apertures]'  +'\n'  + \
              '"infil/' + stars.kinematic_data[0].aperturefile +'"' + '\n' + \
              str(len(stars.kinematic_data[0].PSF['sigma'])) + '                              [# of gaussians components]'  +'\n' + \
              str(psf_weight) + '   ' + str(psf_sigma) + '                     [weight sigma]' +  '\n'  + \
              '"infil/' + stars.kinematic_data[0].binfile +'"' +'\n'  + \
              '"datfil/mass_aper.dat"'

        triaxmassbin_file= open(path+'triaxmassbin.in',"w")
        triaxmassbin_file.write(text)
        triaxmassbin_file.close()

    def get_orbit_ics(self):
        cur_dir = os.getcwd()
        os.chdir(self.mod_dir)
        cmdstr = self.write_executable_for_ics()
        self.logger.info('Calculating initial conditions')
        p = subprocess.call('bash '+cmdstr, shell=True)
        self.logger.debug('...done. ' + \
                          f'Logfile: {self.mod_dir}datfil/orbstart.log')
        os.chdir(cur_dir)

    def write_executable_for_ics(self):
        cmdstr = 'cmd_orb_start'
        #create the fortran executable
        txt_file = open(cmdstr, "w")
        txt_file.write('#!/bin/bash' + '\n')
        txt_file.write(
        #    'grep finished datfil/orbstart.dat || ' + self.legacy_directory +'/orbitstart < infil/orbstart.in >> datfil/orbstart.log' + '\n')
             self.legacy_directory +'/orbitstart < infil/orbstart.in 2>&1 >> datfil/orbstart.log' + '\n')
        txt_file.close()
        #returns the name of the executable
        return cmdstr

    def get_orbit_library(self):
        # move to model directory
        cur_dir = os.getcwd()
        os.chdir(self.mod_dir)
        cmdstr_tube, cmdstr_box = self.write_executable_for_integrate_orbits()
        self.logger.info('Integrating orbit library tube orbits')
        p = subprocess.call('bash '+cmdstr_tube, shell=True)
        self.logger.debug('...done. ' + \
                          f'Logfiles: {self.mod_dir}datfil/orblib.log, ' + \
                          f'{self.mod_dir}datfil/triaxmass.log, ' + \
                          f'{self.mod_dir}datfil/triaxmassbin.log')
        self.logger.info(f'Integrating orbit library box orbits')
        p = subprocess.call('bash '+cmdstr_box, shell=True)
        self.logger.debug('...done. ' + \
                          f'Logfile: {self.mod_dir}datfil/orblibbox.log')
        # move back to original directory
        os.chdir(cur_dir)

    def write_executable_for_integrate_orbits(self):
        #tubeorbits
        cmdstr_tube = 'cmd_tube_orbs'
        txt_file = open(cmdstr_tube, "w")
        txt_file.write('#!/bin/bash' + '\n')
        #txt_file.write('grep Writing datfil/orblib.dat.tmp && rm -f datfil/orblib.dat.tmp datfil/orblib.dat' + '\n')
        txt_file.write('touch datfil/orblib.dat.tmp datfil/orblib.dat' + '\n')
        txt_file.write('rm -f datfil/orblib.dat.tmp datfil/orblib.dat' + '\n')
        txt_file.write( self.legacy_directory +'/orblib < infil/orblib.in >> datfil/orblib.log' + '\n')
        txt_file.write('touch datfil/mass_qgrid.dat datfil/mass_radmass.dat datfil/mass_aper.dat' + '\n')
        txt_file.write('rm datfil/mass_qgrid.dat datfil/mass_radmass.dat datfil/mass_aper.dat' + '\n')
        txt_file.write( self.legacy_directory + '/triaxmass       < infil/triaxmass.in >> datfil/triaxmass.log' + '\n')
        txt_file.write( self.legacy_directory + '/triaxmassbin    < infil/triaxmassbin.in >> datfil/triaxmassbin.log' + '\n')
        txt_file.write('# if the gzipped orbit library does not exist zip it' + '\n')
        txt_file.write('test -e datfil/orblib.dat.bz2 || bzip2 -k datfil/orblib.dat' + '\n')
        txt_file.write('rm datfil/orblib.dat' + '\n')
        txt_file.close()
        #boxorbits
        cmdstr_box = 'cmd_box_orbs'
        txt_file = open(cmdstr_box, "w")
        txt_file.write('#!/bin/bash' + '\n')
        #txt_file.write(
        #    'grep Writing datfil/orblibbox.dat.tmp && rm -f datfil/orblibbox.dat.tmp datfil/orblibbox.dat' + '\n')
        txt_file.write('touch datfil/orblibbox.dat.tmp datfil/orblibbox.dat' + '\n')
        txt_file.write('rm -f datfil/orblibbox.dat.tmp datfil/orblibbox.dat' + '\n')
        txt_file.write(self.legacy_directory + '/orblib < infil/orblibbox.in >> datfil/orblibbox.log' + '\n')
        txt_file.write('# if the gzipped orbit library does not exist zip it' + '\n')
        txt_file.write('test -e datfil/orblibbox.dat.bz2 || bzip2 -k datfil/orblibbox.dat' + '\n')
        txt_file.write('rm datfil/orblibbox.dat' + '\n')
        txt_file.close()
        #returns the name of the executables
        return cmdstr_tube, cmdstr_box

    def read_ics(self):
        # ...
        pass

    def read_orbit_base(self, fileroot):
        """Read a zipped Fortran orbit library from the file
            datfil/{fileroot}.dat.bz2'
        relative to the model directory.

        Parameters
        ----------
        fileroot : string
            this will probably be either 'orblib' or 'orblibbox'

        Returns
        -------
        Histogram
            the orbit library stored in a Histogram object

        """
        cur_dir = os.getcwd()
        os.chdir(self.mod_dir)
        # unzip orblib to a temproary file with ml value attached
        # ml value is needed to prevent different processes clashing
        ml = self.parset['ml']
        aaa = subprocess.run(['bunzip2', '-c', f'datfil/{fileroot}.dat.bz2'],
                             stdout=subprocess.PIPE)
        tmpfname = f'datfil/{fileroot}_{ml}.dat'
        tmpf = open(tmpfname, "wb")
        tmpf.write(aaa.stdout)
        tmpf.close()
        # read the fortran file
        orblibf = FortranFile(tmpfname, 'r')
        # remove temproary file
        subprocess.call(['rm', tmpfname])
        # read size of orbit library
        # from integrator_setup_write, lines 506 - 5129:
        tmp = orblibf.read_ints(np.int32)
        norb, t2, t3, t4, ndith = tmp
        # from qgrid_setup_write, lines 2339-1350:
        quad_light_grid_sizes = orblibf.read_ints(np.int32)
        size_ql, size_qph, size_qth, size_qlr = quad_light_grid_sizes
        quad_lr = orblibf.read_reals(float)
        quad_lth = orblibf.read_reals(float)
        quad_lph = orblibf.read_reals(float)
        # from histogram_setup_write, lines 1917-1926:
        tmp = orblibf.read_record(np.int32, np.int32, float)
        nconstr = tmp[0][0]
        nvhist = tmp[1][0]
        dvhist = tmp[2][0]
        # Next read the histograms themselves.
        orbtypes = np.zeros((norb, ndith**3), dtype=int)
        nbins_vhist = 2*nvhist + 1
        velhist = np.zeros((norb, nbins_vhist, nconstr))
        density_3D = np.zeros((norb, size_qlr, size_qth, size_qph))
        for j in range(norb):
            t1,t2,t3,t4,t5 = orblibf.read_ints(np.int32)
            orbtypes[j, :] = orblibf.read_ints(np.int32)
            quad_light = orblibf.read_reals(float)
            quad_light = np.reshape(quad_light, quad_light_grid_sizes[::-1])
            # quad_light stores orbit features in 3D (r,th,phi) bins.
            # Quad_light[ir,it,ip,XXX] stores
            # - the zeroth moment i.e. density for XXX=0,
            # - the first moments x,y,z,vx,vy,vz for XXX=slice(1,7)
            # - 2nd moments vx^2,vy^2,vz^2,vx*vy,vy*vz,vz*vx for XXX=slice(7,13)
            # - an averaged orbit classification for XXX=slice(13,None)
            # in the bin indexed by (ir,it,ip).
            # We need to extract 3D density for use in weight solving.
            density_3D[j] = quad_light[:,:,:,0]
            for k in range(nconstr):
                ivmin, ivmax = orblibf.read_ints(np.int32)
                if (ivmin <= ivmax):
                    tmp = orblibf.read_reals(float)
                    velhist[j, ivmin+nvhist:ivmax+nvhist+1, k] = tmp
        orblibf.close()
        os.chdir(cur_dir)
        vedg_pos = np.arange(1, nbins_vhist+1, 2) * dvhist/2.
        vedg_neg = -vedg_pos[::-1]
        vedg = np.concatenate((vedg_neg, vedg_pos))
        velhist = dyn_kin.Histogram(xedg=vedg,
                                    y=velhist,
                                    normalise=False)
        return velhist, density_3D

    def duplicate_flip_and_interlace_orblib(self, orblib):
        """ Take an orbit library, create a duplicate library with the velocity
        signs flipped, then interlace the two i.e. so that resulting library
        alternates between flipped/unflipped.

        This creates an orbit library consistent with the Fortran output,
        enforcing the ordering created by the for loops in lines 157-178 of
        triaxnnls_CRcut.f90

        Parameters
        ----------
        orblib : Histogram

        Returns
        -------
        Histogram
            the duplicated, flipped and interlaced orblib

        """
        self.logger.debug('Checking for symmetric velocity array...')
        error_msg = 'velocity array must be symmetric'
        assert np.all(orblib.xedg == -orblib.xedg[::-1]), error_msg
<<<<<<< HEAD
        self.logger.debug('...check ok.')

=======
>>>>>>> e3e4dd90
        losvd = orblib.y
        n_orbs, n_vel_bins, n_spatial_bins = losvd.shape
        reveresed_losvd = losvd[:, ::-1, :]
        new_losvd = np.zeros((2*n_orbs, n_vel_bins, n_spatial_bins))
        new_losvd[0::2] = losvd
        new_losvd[1::2, :] = reveresed_losvd
        new_orblib = dyn_kin.Histogram(xedg=orblib.xedg,
                                       y=new_losvd,
                                       normalise=False)
        return new_orblib

    def combine_orblibs(self, orblib1, orblib2):
        """Combine two histogrammed orbit libraries into one.

        Parameters
        ----------
        orblib1 : Histogram
        orblib2 : Histogram

        Returns
        -------
        Histogram
            the combined orbit libraries

        """
        # check orblibs are compatible
        n_orbs1, n_vel_bins1, n_spatial_bins1 = orblib1.y.shape
        n_orbs2, n_vel_bins2, n_spatial_bins2 = orblib2.y.shape
        self.logger.debug('Checking number of velocity bins...')
        error_msg = 'orblibs have different number of velocity bins'
        assert n_vel_bins1==n_vel_bins2, error_msg
        self.logger.debug('Checking velocity arrays...')
        error_msg = 'orblibs have different velocity arrays'
        assert np.array_equal(orblib1.x, orblib2.x), error_msg
        self.logger.debug('Checking number of spatial bins...')
        error_msg = 'orblibs have different number of spatial bins'
        assert n_spatial_bins1==n_spatial_bins2, error_msg
        self.logger.debug('...checks ok.')
        new_losvd = np.zeros((n_orbs1 + n_orbs2,
                              n_vel_bins1,
                              n_spatial_bins1))
        new_losvd[:n_orbs1] = orblib1.y
        new_losvd[n_orbs1:] = orblib2.y
        new_orblib = dyn_kin.Histogram(xedg=orblib1.xedg,
                                       y=new_losvd,
                                       normalise=False)
        return new_orblib

    def read_losvd_histograms(self):
        '''
        Reads the LOSVD histograms: reads box orbits and tube orbits, flips
        the latter, and combines. Sets the 'losvd_histograms' attribute which
        is a Histogram of the combined orbit libraries.
        '''
        # TODO: check if this ordering is compatible with weights read in by
        # LegacyWeightSolver.read_weights
        tube_orblib, tube_density_3D = self.read_orbit_base('orblib')
        tube_orblib = self.duplicate_flip_and_interlace_orblib(tube_orblib)
        # duplicate and interlace tube_density_3D array
        tube_density_3D = np.repeat(tube_density_3D, 2, axis=0)
        box_orblib, box_density_3D = self.read_orbit_base('orblibbox')
        orblib = self.combine_orblibs(tube_orblib, box_orblib)
        # combine the two density_3D arrays
        density_3D = np.vstack((tube_density_3D, box_density_3D))
        self.losvd_histograms = orblib
        ml_current = self.parset['ml']
        ml_original = self.get_ml_of_original_orblib()
        scale_factor = np.sqrt(ml_current/ml_original)
        self.losvd_histograms.scale_x_values(scale_factor)
        self.intrinsic_masses = density_3D
        self.n_orbs = self.losvd_histograms.y.shape[0]
        self.projected_masses = np.sum(self.losvd_histograms.y, 1)

    def get_ml_of_original_orblib(self):
        infile = self.mod_dir + 'infil/parameters.in'
        lines = [line.rstrip('\n').split() for line in open(infile)]
        ml_original = float((lines[-9])[0])
        return ml_original

# end<|MERGE_RESOLUTION|>--- conflicted
+++ resolved
@@ -50,14 +50,12 @@
                  system=None,
                  mod_dir=None,
                  settings=None,
-<<<<<<< HEAD
-                 legacy_directory=None):
-        self.logger = logging.getLogger(f'{__name__}.{__class__.__name__}')
-=======
                  legacy_directory=None,
                  input_directory=None,
                  parset=None):
->>>>>>> e3e4dd90
+
+        self.logger = logging.getLogger(f'{__name__}.{__class__.__name__}')
+
         self.system = system
         self.mod_dir = mod_dir
         self.settings = settings
@@ -416,11 +414,7 @@
         self.logger.debug('Checking for symmetric velocity array...')
         error_msg = 'velocity array must be symmetric'
         assert np.all(orblib.xedg == -orblib.xedg[::-1]), error_msg
-<<<<<<< HEAD
         self.logger.debug('...check ok.')
-
-=======
->>>>>>> e3e4dd90
         losvd = orblib.y
         n_orbs, n_vel_bins, n_spatial_bins = losvd.shape
         reveresed_losvd = losvd[:, ::-1, :]
