--- conflicted
+++ resolved
@@ -615,13 +615,8 @@
             f_name = 'datfil/orblibbox_' + f + '.dat'
             txt_file.write(f'test -e {f_name} '
                            f'&& rm -f {f_name}.bz2 && bzip2 -k {f_name}\n')
-<<<<<<< HEAD
-            txt_file.write(f'rm -f {f_name}')
-        txt_file.write(') &\n')
-=======
             txt_file.write(f'rm -f {f_name}\n')
         txt_file.write('touch datfil/box_done) &\n')
->>>>>>> 12d9c533
         txt_file.write('orblibbox=$!\n')
         txt_file.write('# wait for tube and box orbits to finish\n')
         txt_file.write('wait $orblib $orblibbox\n')
