--- conflicted
+++ resolved
@@ -72,21 +72,8 @@
         if not check1 or not check2:
             # prepare the fortran input files for orblib
             self.create_fortran_input_orblib(self.mod_dir+'infil/')
-<<<<<<< HEAD
             stars = self.system.get_component_from_class( \
                                             physys.TriaxialVisibleComponent)
-            kinematics = stars.kinematic_data[0]
-            old_filename = self.mod_dir+'infil/kin_data.dat'
-            kinematics.convert_to_old_format(old_filename)
-            aperture_file = self.in_dir + kinematics.aperturefile
-            shutil.copyfile(aperture_file,
-                            self.mod_dir+'infil/aperture.dat')
-            binfile = self.in_dir + kinematics.binfile
-            shutil.copyfile(binfile,
-                            self.mod_dir+'infil/bins.dat')
-=======
-
-            stars = self.system.get_component_from_name('stars')
             kinematics = stars.kinematic_data
             #create the kinematic input files for each kinematic dataset
             for i in np.arange(len(kinematics)):
@@ -111,26 +98,18 @@
                 old_filename = self.mod_dir+'infil/kin_data_combined.dat'
                 kinematics_combined.convert_to_old_format(old_filename)
 
->>>>>>> 27dfd77e
             # calculate orbit libary
             self.get_orbit_ics()
             self.get_orbit_library()
 
     def create_fortran_input_orblib(self, path):
-<<<<<<< HEAD
-        #-------------------
-        #write parameters_pot.in
-        #-------------------
+        #---------------------------------------------
+        #write parameters_pot.in and parameters_lum.in
+        #---------------------------------------------
         stars = \
           self.system.get_component_from_class(physys.TriaxialVisibleComponent)
         bh = self.system.get_component_from_class(physys.Plummer)
         dh = self.system.get_component_from_class(physys.NFW)
-=======
-        #---------------------------------------------
-        #write parameters_pot.in and parameters_lum.in
-        #---------------------------------------------
-        stars = self.system.get_component_from_name('stars')
->>>>>>> 27dfd77e
         # used to derive the viewing angles
         q=self.parset[f'q-{stars.name}']
         p=self.parset[f'p-{stars.name}']
