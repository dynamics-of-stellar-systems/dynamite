import os
import subprocess
import shutil
import copy
import logging
import numpy as np
from scipy.io import FortranFile
from astropy import table

import sys
this_dir = os.path.dirname(__file__)
if not this_dir in sys.path:
    sys.path.append(this_dir)
import physical_system as physys
import kinematics as dyn_kin

class OrbitLibrary(object):

    def __init__(self,
                 system=None,
                 settings=None):
        """A class for orbit libraries.

        Parameters
        ----------
        system : type
            Description of parameter `system`.
        settings : type
            Description of parameter `settings`.

        Returns
        -------
        type
            Description of returned object.

        """
        self.system = system
        self.settings = settings
        self.generate_ics()
        self.integrate_loop(timesteps)

    def generate_ics(self):
        #ics: initial conditions
        pass

    def integrate_orbits(self):
        pass


class LegacyOrbitLibrary(OrbitLibrary):

    def __init__(self,
                 system=None,
                 mod_dir=None,
                 settings=None,
                 legacy_directory=None,
                 input_directory=None,
                 parset=None):

        self.logger = logging.getLogger(f'{__name__}.{__class__.__name__}')

        self.system = system
        self.mod_dir = mod_dir
        self.settings = settings
        self.legacy_directory = legacy_directory
        self.in_dir = input_directory
        self.parset = parset

    def get_orblib(self):
        # check if orbit library was calculated already
        check1 = os.path.isfile(self.mod_dir+'datfil/orblib.dat.bz2')
        check2 = os.path.isfile(self.mod_dir+'datfil/orblibbox.dat.bz2')
        if not check1 or not check2:
            # prepare the fortran input files for orblib
            self.create_fortran_input_orblib(self.mod_dir+'infil/')
            stars = self.system.get_component_from_class( \
                                            physys.TriaxialVisibleComponent)
            kinematics = stars.kinematic_data
            # create the kinematic input files for each kinematic dataset
            for i in np.arange(len(kinematics)):
                # # convert kinematics to old format to input to fortran
                # # only needed if LegacyWeightSolver is used
                # ws_type = self.settings.weight_solver_settings['type']
                # if ws_type == 'LegacyWeightSolver':
                #     if len(kinematics)==1:
                #         old_filename = self.mod_dir+'infil/kin_data.dat'
                #     else:
                #         old_filename = self.mod_dir+'infil/kin_data_'+str(i)+'.dat'
                #     kinematics[i].convert_to_old_format(old_filename)
                # copy aperture and bins file across
                aperture_file = self.in_dir + kinematics[i].aperturefile
                shutil.copyfile(aperture_file,
                            self.mod_dir+'infil/'+ kinematics[i].aperturefile)
                binfile = self.in_dir + kinematics[i].binfile
                shutil.copyfile(binfile,
                            self.mod_dir+'infil/'+ kinematics[i].binfile)

<<<<<<< HEAD
            # # combine all kinematics into one file
            # # only needed if LegacyWeightSolver is used
            # ws_type = self.settings.weight_solver_settings['type']
            # if ws_type == 'LegacyWeightSolver':
            #     if len(kinematics)>1:
            #         gh_order = kinematics[0].get_highest_order_gh_coefficient()
            #         if not all(kin.get_highest_order_gh_coefficient() == gh_order \
            #                    for kin in kinematics[1:]):
            #             text = 'Multiple kinematics: all need to have the same ' \
            #                    'number of gh coefficients'
            #             self.logger.error(text)
            #             raise ValueError(text)
            #         if not all(isinstance(kin,dyn_kin.GaussHermite) \
            #                    for kin in kinematics):
            #             text = 'Multiple kinematics: all must be GaussHermite'
            #             self.logger.error(text)
            #             raise ValueError(text)
            #         # make a dummy 'kins_combined' object ...
            #         kins_combined = kinematics[0]
            #         # ...replace data attribute with stacked table of all kinematics
            #         kins_combined.data = table.vstack([k.data for k in kinematics])
            #         old_filename = self.mod_dir+'infil/kin_data_combined.dat'
            #         kins_combined.convert_to_old_format(old_filename)
=======
            #combined kinematics for legacy dynamite
            if len(kinematics)>1:
                gh_order = kinematics[0].get_highest_order_gh_coefficient()
                if not all(kin.get_highest_order_gh_coefficient() == gh_order \
                           for kin in kinematics[1:]):
                    text = 'Multiple kinematics: all need to have the same ' \
                           'number of gh coefficients'
                    self.logger.error(text)
                    raise ValueError(text)
                if not all(isinstance(kin,dyn_kin.GaussHermite) \
                           for kin in kinematics):
                    text = 'Multiple kinematics: all must be GaussHermite'
                    self.logger.error(text)
                    raise ValueError(text)
                # make a dummy 'kins_combined' object ...
                kins_combined = copy.deepcopy(kinematics[0])
                # ...replace data attribute with stacked table of all kinematics
                kins_combined.data = table.vstack([k.data for k in kinematics])
                old_filename = self.mod_dir+'infil/kin_data_combined.dat'
                kins_combined.convert_to_old_format(old_filename)
>>>>>>> 5b4ff7bf

            # calculate orbit libary
            self.get_orbit_ics()
            self.get_orbit_library()

    def create_fortran_input_orblib(self, path):
        #---------------------------------------------
        #write parameters_pot.in and parameters_lum.in
        #---------------------------------------------
        stars = \
          self.system.get_component_from_class(physys.TriaxialVisibleComponent)
        bh = self.system.get_component_from_class(physys.Plummer)
        dh = self.system.get_component_from_class(physys.NFW)
        # used to derive the viewing angles
        q=self.parset[f'q-{stars.name}']
        p=self.parset[f'p-{stars.name}']
        u=self.parset[f'u-{stars.name}']
        # the minimal flattening from stellar mge
        # qobs=np.amin(stars.mge.data['q'])
        # TODO: which dark matter profile
        dm_specs='1 2'
        theta, psi, phi = stars.triax_pqu2tpp(p,q,u)
        # header
        len_mge=len(stars.mge_pot.data) # must be the same as for mge_lum
        settngs = self.settings
        text = f'{self.system.distMPc}\n'
        text += f'{theta:06.9f} {phi:06.9f} {psi:06.9f}\n'
        text += f"{self.parset['ml']}\n"
        text += f"{self.parset[f'm-{bh.name}']}\n"
        text += f"{self.parset[f'a-{bh.name}']}\n"
        text += f"{settngs['nE']} {settngs['logrmin']} {settngs['logrmax']}\n"
        text += f"{settngs['nI2']}\n"
        text += f"{settngs['nI3']}\n"
        text += f"{settngs['dithering']}\n"
        text += f"{dm_specs}\n"
        text += f"{self.parset[f'c-{dh.name}']} {self.parset[f'f-{dh.name}']}"
        # parameters_pot.in
        np.savetxt(path + 'parameters_pot.in',
                   stars.mge_pot.data,
                   header=str(len_mge),
                   footer=text,
                   comments='',
                   fmt=['%10.2f','%10.5f','%10.5f','%10.2f'])
        # parameters_lum.in
        np.savetxt(path + 'parameters_lum.in',
                   stars.mge_lum.data,
                   header=str(len_mge),
                   footer=text,
                   comments='',
                   fmt=['%10.2f','%10.5f','%10.5f','%10.2f'])
        #-------------------
        #write orbstart.in
        #-------------------
        text = f"{self.settings['random_seed']}\n"
        text += 'infil/parameters_pot.in' +'\n' + \
        'datfil/orbstart.dat' +'\n' + \
        'datfil/begin.dat' +'\n' + \
        'datfil/beginbox.dat'
        orbstart_file= open(path+'orbstart.in',"w")
        orbstart_file.write(text)
        orbstart_file.close()
        #---------------------------------
        #write orblib.in and orblibbox.in
        #---------------------------------
        def write_orblib_dot_in(box=False):
            tab = '\t\t\t\t\t\t\t\t'
            if box:
                f = open(path +'orblibbox.in', 'w')
            else:
                f = open(path +'orblib.in', 'w')
            f.write(f"{self.settings['random_seed']}\n")
            f.write('#counterrotation_setupfile_version_1\n')
            f.write('infil/parameters_pot.in\n')
            if box:
                f.write(f'datfil/beginbox.dat\n')
            else:
                f.write(f'datfil/begin.dat\n')
            label = '[number of orbital periods to integrate]'
            line = f"{self.settings['orbital_periods']}\t\t{label}\n"
            f.write(line)
            label = '[points to sample for each orbit in the merid. plane]'
            line = f"{self.settings['sampling']}{tab}{label}\n"
            f.write(line)
            label = '[starting orbit]'
            line = f"{self.settings['starting_orbit']}{tab}{label}\n"
            f.write(line)
            label = '[orbits  to intergrate; -1 --> all orbits]'
            line = f"{self.settings['number_orbits']}{tab}{label}\n"
            f.write(line)
            label = '[accuracy]'
            line = f"{self.settings['accuracy']}{tab}{label}\n"
            f.write(line)
            n_psf = len(stars.kinematic_data)
            label = '[number of psfs of the kinematic data]'
            line = f"{n_psf}{tab}{label}\n"
            f.write(line)
            for i in range(n_psf):
                psf_i = stars.kinematic_data[i].PSF
                n_gauss_psf_i = len(psf_i['sigma'])
                label = f'[# of gaussians in psf {i+1}]'
                line = f"{n_gauss_psf_i}{tab}{label}\n"
                f.write(line)
            for i in range(n_psf):
                psf_i = stars.kinematic_data[i].PSF
                for j in range(n_gauss_psf_i):
                    weight_ij, sigma_ij = psf_i['weight'][j], psf_i['sigma'][j]
                    label = f'[weight, sigma of comp {j+1} of psf {i+1}]'
                    line = f"{weight_ij} {sigma_ij}{tab}{label}\n"
                    f.write(line)
            # every kinematic-set has a psf and aperture, so n_psf = n_aperture
            n_aperture = n_psf
            label = '[# of apertures]'
            line = f'{n_aperture}{tab}{label}\n'
            f.write(line)
            for i in np.arange(n_aperture):
                kin_i = stars.kinematic_data[i]
                # aperturefile cant have a label since fortran reads whole line
                f.write(f'"infil/{kin_i.aperturefile}"\n')
                label = f'[use psf {i+1} for {kin_i.name}]'
                line = f'{i+1}{tab}{label}\n'
                f.write(line)
            for i in np.arange(n_aperture):
                kin_i = stars.kinematic_data[i]
                label = f'[vhist width, center and nbins for {kin_i.name}]'
                w, c, b = kin_i.hist_width, kin_i.hist_center, kin_i.hist_bins
                line = f'{w} {c} {b}{tab}{label}\n'
                f.write(line)
            for i in np.arange(n_aperture):
                label = f'[use binning for aperture {1+i}? 0/1 = yes/no]'
                line = f'1{tab}{label}\n'
                f.write(line)
            for i in np.arange(n_aperture):
                kin_i = stars.kinematic_data[i]
                label = f'[binfile for aperture {1+i}]'
                line = f'"infil/{kin_i.binfile}"{tab}{label}\n'
                f.write(line)
            if box:
                f.write(f'datfil/orblibbox.dat\n')
            else:
                f.write(f'datfil/orblib.dat\n')
            f.close()
        write_orblib_dot_in(box=False)
        write_orblib_dot_in(box=True)
        #-------------------
        #write triaxmass.in
        #-------------------
        text='infil/parameters_lum.in' +'\n' + \
        'datfil/orblib.dat' +'\n' + \
        'datfil/mass_radmass.dat' +'\n' + \
        'datfil/mass_qgrid.dat'
        triaxmass_file= open(path+'triaxmass.in',"w")
        triaxmass_file.write(text)
        triaxmass_file.close()
        #-----------------------
        #write triaxmassbin.in
        #-----------------------
        tab = '\t\t\t\t\t\t\t\t'
        n_psf = len(stars.kinematic_data)
        f = open(path + 'triaxmassbin.in', 'w')
        f.write('infil/parameters_lum.in\n')
        f.write(f'{n_psf}{tab}[# of apertures]\n')
        for i in range(n_psf):
            kin_i = stars.kinematic_data[i]
            f.write(f'"infil/{kin_i.aperturefile}"\n')
            psf_i = kin_i.PSF
            n_gauss_psf_i = len(psf_i['sigma'])
            label = f'[# of gaussians in psf {i+1}]'
            line = f"{n_gauss_psf_i}{tab}{label}\n"
            f.write(line)
            for j in range(n_gauss_psf_i):
                weight_ij, sigma_ij = psf_i['weight'][j], psf_i['sigma'][j]
                label = f'[weight, sigma of comp {j+1} of psf {i+1}]'
                line = f"{weight_ij} {sigma_ij}{tab}{label}\n"
                f.write(line)
            f.write(f'"infil/{kin_i.binfile}"\n')
        f.write('"datfil/mass_aper.dat"')
        f.close()

    def get_orbit_ics(self):
        cur_dir = os.getcwd()
        os.chdir(self.mod_dir)
        cmdstr = self.write_executable_for_ics()
        self.logger.info('Calculating initial conditions')
        p = subprocess.call('bash '+cmdstr, shell=True)
        self.logger.debug('...done. ' + \
                          f'Logfile: {self.mod_dir}datfil/orbstart.log')
        os.chdir(cur_dir)

    def write_executable_for_ics(self):
        cmdstr = 'cmd_orb_start'
        #create the fortran executable
        txt_file = open(cmdstr, "w")
        txt_file.write('#!/bin/bash' + '\n')
        tmp = '/orbitstart < infil/orbstart.in 2>&1 >> datfil/orbstart.log\n'
        txt_file.write(f'{self.legacy_directory}{tmp}')
        txt_file.close()
        # the name of the executable must be returned to use in subprocess.call
        return cmdstr

    def get_orbit_library(self):
        # move to model directory
        cur_dir = os.getcwd()
        os.chdir(self.mod_dir)
        cmdstr_tube, cmdstr_box = self.write_executable_for_integrate_orbits()
        self.logger.info('Integrating orbit library tube orbits')
        p = subprocess.call('bash '+cmdstr_tube, shell=True)
        self.logger.debug('...done. ' + \
                          f'Logfiles: {self.mod_dir}datfil/orblib.log, ' + \
                          f'{self.mod_dir}datfil/triaxmass.log, ' + \
                          f'{self.mod_dir}datfil/triaxmassbin.log')
        self.logger.info('Integrating orbit library box orbits')
        p = subprocess.call('bash '+cmdstr_box, shell=True)
        self.logger.debug('...done. ' + \
                          f'Logfile: {self.mod_dir}datfil/orblibbox.log')
        # move back to original directory
        os.chdir(cur_dir)

    def write_executable_for_integrate_orbits(self):
        # tubeorbits
        cmdstr_tube = 'cmd_tube_orbs'
        txt_file = open(cmdstr_tube, "w")
        txt_file.write('#!/bin/bash\n')
        txt_file.write('touch datfil/orblib.dat.tmp datfil/orblib.dat\n')
        txt_file.write('rm -f datfil/orblib.dat.tmp datfil/orblib.dat\n')
        txt_file.write(f'{self.legacy_directory}/orblib < infil/orblib.in '
                       '>> datfil/orblib.log\n')
        txt_file.write('touch datfil/mass_qgrid.dat datfil/mass_radmass.dat '
                       'datfil/mass_aper.dat\n')
        txt_file.write('rm datfil/mass_qgrid.dat datfil/mass_radmass.dat '
                       'datfil/mass_aper.dat\n')
        txt_file.write(f'{self.legacy_directory}/triaxmass       '
                       '< infil/triaxmass.in >> datfil/triaxmass.log\n')
        txt_file.write(f'{self.legacy_directory}/triaxmassbin    '
                       '< infil/triaxmassbin.in >> datfil/triaxmassbin.log\n')
        txt_file.write('# if the gzipped orbit library does not exist zip it\n')
        txt_file.write('test -e datfil/orblib.dat.bz2 '
                       '|| bzip2 -k datfil/orblib.dat\n')
        txt_file.write('rm datfil/orblib.dat\n')
        txt_file.close()
        # boxorbits
        cmdstr_box = 'cmd_box_orbs'
        txt_file = open(cmdstr_box, "w")
        txt_file.write('#!/bin/bash\n')
        txt_file.write('touch datfil/orblibbox.dat.tmp datfil/orblibbox.dat\n')
        txt_file.write('rm -f datfil/orblibbox.dat.tmp datfil/orblibbox.dat\n')
        txt_file.write(f'{self.legacy_directory}/orblib '
                       '< infil/orblibbox.in >> datfil/orblibbox.log\n')
        txt_file.write('# if the gzipped orbit library does not exist zip it\n')
        txt_file.write('test -e datfil/orblibbox.dat.bz2 '
                       '|| bzip2 -k datfil/orblibbox.dat\n')
        txt_file.write('rm datfil/orblibbox.dat\n')
        txt_file.close()
        # returns the name of the executables
        return cmdstr_tube, cmdstr_box

    def read_ics(self):
        # ...
        pass

    def read_orbit_base(self, fileroot):
        """
        Read an orbit library from file datfil/{fileroot}.dat.bz2'

        Parameters
        ----------
        fileroot : string
            this will probably be either 'orblib' or 'orblibbox'

        Returns
        -------
        Histogram
            the orbit library stored in a Histogram object

        """
        cur_dir = os.getcwd()
        os.chdir(self.mod_dir)
        # unzip orblib to a temproary file with ml value attached
        # ml value is needed to prevent different processes clashing
        ml = self.parset['ml']
        aaa = subprocess.run(['bunzip2', '-c', f'datfil/{fileroot}.dat.bz2'],
                             stdout=subprocess.PIPE)
        tmpfname = f'datfil/{fileroot}_{ml}.dat'
        tmpf = open(tmpfname, "wb")
        tmpf.write(aaa.stdout)
        tmpf.close()
        # read the fortran file
        orblibf = FortranFile(tmpfname, 'r')
        # remove temproary file
        subprocess.call(['rm', tmpfname])
        # read size of orbit library
        # from integrator_setup_write, lines 506 - 5129:
        tmp = orblibf.read_ints(np.int32)
        norb, t2, t3, t4, ndith = tmp
        # from qgrid_setup_write, lines 2339-1350:
        quad_light_grid_sizes = orblibf.read_ints(np.int32)
        size_ql, size_qph, size_qth, size_qlr = quad_light_grid_sizes
        quad_lr = orblibf.read_reals(float)
        quad_lth = orblibf.read_reals(float)
        quad_lph = orblibf.read_reals(float)
        # from histogram_setup_write, lines 1917-1926:
        tmp = orblibf.read_record(np.int32, np.int32, float)
        nconstr = tmp[0][0] # = total number of apertures for ALL kinematics
        nvhist = tmp[1][0] # = (nvbins-1)/2 for histo of FIRST kinematic set
        dvhist = tmp[2][0] # = delta_v in histogram for FIRST kinematic set
        # these nvhist and dvhist are for the first kinematic set only
        # however, orbit are stored N times where N = number of kinematic sets
        # histogram settings for other N-1 sets may be different from the first
        # these aren't stored in orblib.dat so must read from kinematics objects
        stars = self.system.get_component_from_class(
            physys.TriaxialVisibleComponent
            )
        n_kins = len(stars.kinematic_data)
        hist_widths = [k.hist_width for k in stars.kinematic_data]
        hist_centers = [k.hist_center for k in stars.kinematic_data]
        hist_bins = [k.hist_bins for k in stars.kinematic_data]
        self.logger.debug('Checking number of velocity bins...')
        error_msg = 'must have odd number of velocity bins for all kinematics'
        assert np.all(np.array(hist_bins) % 1==0), error_msg
        self.logger.debug('...checks ok.')
        n_apertures = [len(k.data) for k in stars.kinematic_data]
        # get index linking  kinematic set to aperture
        # kin_idx_per_ap[i] = N <--> aperture i is from kinematic set N
        kin_idx_per_ap = [np.zeros(n_apertures[i], dtype=int)+i
                          for i in range(n_kins)]
        kin_idx_per_ap = np.concatenate(kin_idx_per_ap)
        kin_idx_per_ap = np.array(kin_idx_per_ap, dtype=int)
        # below we loop i_ap from 1-n_total_apertures but will need the index of
        # i_ap for the relevant kinematic set: we use `idx_ap_reset` to do this
        cum_n_apertures = np.cumsum(n_apertures)
        idx_ap_reset = np.concatenate(([0], cum_n_apertures[:-1]))
        # set up a list of arrays to hold the results
        tmp = zip(hist_bins,n_apertures)
        velhist0 = [np.zeros((norb, nv, na)) for (nv,na) in tmp]
        # Next read the histograms themselves.
        orbtypes = np.zeros((norb, ndith**3), dtype=int)
        nbins_vhist = 2*nvhist + 1
        velhist = np.zeros((norb, nbins_vhist, nconstr))
        density_3D = np.zeros((norb, size_qlr, size_qth, size_qph))
        for j in range(norb):
            t1,t2,t3,t4,t5 = orblibf.read_ints(np.int32)
            orbtypes[j, :] = orblibf.read_ints(np.int32)
            quad_light = orblibf.read_reals(float)
            quad_light = np.reshape(quad_light, quad_light_grid_sizes[::-1])
            # quad_light stores orbit features in 3D (r,th,phi) bins.
            # Quad_light[ir,it,ip,XXX] stores
            # - the zeroth moment i.e. density for XXX=0,
            # - the first moments x,y,z,vx,vy,vz for XXX=slice(1,7)
            # - 2nd moments vx^2,vy^2,vz^2,vx*vy,vy*vz,vz*vx for XXX=slice(7,13)
            # - an averaged orbit classification for XXX=slice(13,None)
            # in the bin indexed by (ir,it,ip).
            # We need to extract 3D density for use in weight solving.
            density_3D[j] = quad_light[:,:,:,0]
            for i_ap in range(nconstr):
                kin_idx = kin_idx_per_ap[i_ap]
                i_ap0 = i_ap - idx_ap_reset[kin_idx]
                ivmin, ivmax = orblibf.read_ints(np.int32)
                if ivmin <= ivmax:
                    nv0 = (hist_bins[kin_idx]-1)/2
                    # ^--- this is an integer since hist_bins is odd
                    nv0 = int(nv0)
                    tmp = orblibf.read_reals(float)
                    velhist0[kin_idx][j, ivmin+nv0:ivmax+nv0+1, i_ap0] = tmp
        orblibf.close()
        os.chdir(cur_dir)
        velhists = []
        for i in range(n_kins):
            center0 = hist_centers[i]
            width0 = hist_widths[i]
            bins0 = hist_bins[i]
            idx_center = (bins0-1)/2 # this is an integer since hist_bins is odd
            idx_center = int(idx_center)
            dvhist0 = width0/bins0
            vedg = np.arange(bins0+1) * dvhist0
            v = (vedg[1:] + vedg[:-1])/2.
            v_cent = v[idx_center]
            delta_v = center0 - v_cent
            vedg -= v_cent
            vvv = dyn_kin.Histogram(xedg=vedg,
                                    y=velhist0[i],
                                    normalise=False)
            velhists += [vvv]
        return velhists, density_3D

    def duplicate_flip_and_interlace_orblib(self, orblib):
        """ Take an orbit library, create a duplicate library with the velocity
        signs flipped, then interlace the two i.e. so that resulting library
        alternates between flipped/unflipped.

        This creates an orbit library consistent with the Fortran output,
        enforcing the ordering created by the for loops in lines 157-178 of
        triaxnnls_CRcut.f90

        Parameters
        ----------
        orblib : Histogram

        Returns
        -------
        Histogram
            the duplicated, flipped and interlaced orblib

        """
        self.logger.debug('Checking for symmetric velocity array...')
        error_msg = 'velocity array must be symmetric'
        assert np.allclose(orblib.xedg, -orblib.xedg[::-1]), error_msg
        self.logger.debug('...check ok.')
        losvd = orblib.y
        n_orbs, n_vel_bins, n_spatial_bins = losvd.shape
        reveresed_losvd = losvd[:, ::-1, :]
        new_losvd = np.zeros((2*n_orbs, n_vel_bins, n_spatial_bins))
        new_losvd[0::2] = losvd
        new_losvd[1::2, :] = reveresed_losvd
        new_orblib = dyn_kin.Histogram(xedg=orblib.xedg,
                                       y=new_losvd,
                                       normalise=False)
        return new_orblib

    def combine_orblibs(self, orblib1, orblib2):
        """Combine two histogrammed orbit libraries into one.

        Parameters
        ----------
        orblib1 : Histogram
        orblib2 : Histogram

        Returns
        -------
        Histogram
            the combined orbit libraries

        """
        # check orblibs are compatible
        n_orbs1, n_vel_bins1, n_spatial_bins1 = orblib1.y.shape
        n_orbs2, n_vel_bins2, n_spatial_bins2 = orblib2.y.shape
        self.logger.debug('Checking number of velocity bins...')
        error_msg = 'orblibs have different number of velocity bins'
        assert n_vel_bins1==n_vel_bins2, error_msg
        self.logger.debug('Checking velocity arrays...')
        error_msg = 'orblibs have different velocity arrays'
        assert np.array_equal(orblib1.x, orblib2.x), error_msg
        self.logger.debug('Checking number of spatial bins...')
        error_msg = 'orblibs have different number of spatial bins'
        assert n_spatial_bins1==n_spatial_bins2, error_msg
        self.logger.debug('...checks ok.')
        new_losvd = np.zeros((n_orbs1 + n_orbs2,
                              n_vel_bins1,
                              n_spatial_bins1))
        new_losvd[:n_orbs1] = orblib1.y
        new_losvd[n_orbs1:] = orblib2.y
        new_orblib = dyn_kin.Histogram(xedg=orblib1.xedg,
                                       y=new_losvd,
                                       normalise=False)
        return new_orblib

    def read_losvd_histograms(self):
        '''
        Reads the LOSVD histograms: reads box orbits and tube orbits, flips
        the latter, and combines. Sets the 'losvd_histograms' attribute which
        is a Histogram of the combined orbit libraries.
        '''
        # TODO: check if this ordering is compatible with weights read in by
        # LegacyWeightSolver.read_weights
        tube_orblib, tube_density_3D = self.read_orbit_base('orblib')
        # tube orbits are mirrored/flipped and used twice
        tmp = []
        for tube_orblib0 in tube_orblib:
            tmp += [self.duplicate_flip_and_interlace_orblib(tube_orblib0)]
        tube_orblib = tmp
        tube_density_3D = np.repeat(tube_density_3D, 2, axis=0)
        # read box orbits
        box_orblib, box_density_3D = self.read_orbit_base('orblibbox')
        # combine orblibs
        orblib = []
        for (t0, b0) in zip(tube_orblib, box_orblib):
            orblib0 = self.combine_orblibs(t0, b0)
            orblib += [orblib0]
        # combine density_3D arrays
        density_3D = np.vstack((tube_density_3D, box_density_3D))
        ml_current = self.parset['ml']
        ml_original = self.get_ml_of_original_orblib()
        scale_factor = np.sqrt(ml_current/ml_original)
        nkins = len(orblib)
        for i in range(nkins):
            orblib[i].scale_x_values(scale_factor)
        self.losvd_histograms = orblib
        self.intrinsic_masses = density_3D
        self.n_orbs = self.losvd_histograms[0].y.shape[0]
        proj_mass = [np.sum(self.losvd_histograms[i].y,1) for i in range(nkins)]
        self.projected_masses = proj_mass

    def get_ml_of_original_orblib(self):
        infile = self.mod_dir + 'infil/parameters_pot.in'
        lines = [line.rstrip('\n').split() for line in open(infile)]
        ml_original = float((lines[-9])[0])
        return ml_original

# end<|MERGE_RESOLUTION|>--- conflicted
+++ resolved
@@ -1,11 +1,11 @@
 import os
 import subprocess
 import shutil
-import copy
+# import copy
 import logging
 import numpy as np
 from scipy.io import FortranFile
-from astropy import table
+# from astropy import table
 
 import sys
 this_dir = os.path.dirname(__file__)
@@ -95,7 +95,6 @@
                 shutil.copyfile(binfile,
                             self.mod_dir+'infil/'+ kinematics[i].binfile)
 
-<<<<<<< HEAD
             # # combine all kinematics into one file
             # # only needed if LegacyWeightSolver is used
             # ws_type = self.settings.weight_solver_settings['type']
@@ -114,33 +113,11 @@
             #             self.logger.error(text)
             #             raise ValueError(text)
             #         # make a dummy 'kins_combined' object ...
-            #         kins_combined = kinematics[0]
+            #         kins_combined = copy.deepcopy(kinematics[0])
             #         # ...replace data attribute with stacked table of all kinematics
             #         kins_combined.data = table.vstack([k.data for k in kinematics])
             #         old_filename = self.mod_dir+'infil/kin_data_combined.dat'
             #         kins_combined.convert_to_old_format(old_filename)
-=======
-            #combined kinematics for legacy dynamite
-            if len(kinematics)>1:
-                gh_order = kinematics[0].get_highest_order_gh_coefficient()
-                if not all(kin.get_highest_order_gh_coefficient() == gh_order \
-                           for kin in kinematics[1:]):
-                    text = 'Multiple kinematics: all need to have the same ' \
-                           'number of gh coefficients'
-                    self.logger.error(text)
-                    raise ValueError(text)
-                if not all(isinstance(kin,dyn_kin.GaussHermite) \
-                           for kin in kinematics):
-                    text = 'Multiple kinematics: all must be GaussHermite'
-                    self.logger.error(text)
-                    raise ValueError(text)
-                # make a dummy 'kins_combined' object ...
-                kins_combined = copy.deepcopy(kinematics[0])
-                # ...replace data attribute with stacked table of all kinematics
-                kins_combined.data = table.vstack([k.data for k in kinematics])
-                old_filename = self.mod_dir+'infil/kin_data_combined.dat'
-                kins_combined.convert_to_old_format(old_filename)
->>>>>>> 5b4ff7bf
 
             # calculate orbit libary
             self.get_orbit_ics()
