--- conflicted
+++ resolved
@@ -49,13 +49,8 @@
                  system=None,
                  mod_dir=None,
                  settings=None,
-<<<<<<< HEAD
-                 legacy_directory=None,
-                 executor=None):
+                 legacy_directory=None):
         self.logger = logging.getLogger(f'{__name__}.{__class__.__name__}')
-=======
-                 legacy_directory=None):
->>>>>>> 225e44c4
         self.system = system
         self.mod_dir = mod_dir
         self.settings = settings
@@ -64,17 +59,11 @@
     def get_orbit_ics(self):
         cur_dir = os.getcwd()
         os.chdir(self.mod_dir)
-<<<<<<< HEAD
-        cmdstr = self.executor.write_executable_for_ics()
-        self.logger.info(f'Calculating initial conditions: {cmdstr}')
-        self.executor.execute(cmdstr)
-        logfile = self.mod_dir + cmdstr[cmdstr.rindex('&>')+3:]
-        self.logger.debug(f'...done. Logfile: {logfile}')
-=======
-        print("Calculating the initial conditions for this potential")
         cmdstr = self.write_executable_for_ics()
+        self.logger.info('Calculating initial conditions')
         p = subprocess.call('bash '+cmdstr, shell=True)
->>>>>>> 225e44c4
+        self.logger.debug('...done. ' + \
+                          f'Logfile: {self.mod_dir}datfil/orbstart.log')
         os.chdir(cur_dir)
 
     def write_executable_for_ics(self):
@@ -84,7 +73,7 @@
         txt_file.write('#!/bin/bash' + '\n')
         txt_file.write(
         #    'grep finished datfil/orbstart.dat || ' + self.legacy_directory +'/orbitstart < infil/orbstart.in >> datfil/orbstart.log' + '\n')
-             self.legacy_directory +'/orbitstart < infil/orbstart.in >> datfil/orbstart.log' + '\n')
+             self.legacy_directory +'/orbitstart < infil/orbstart.in 2>&1 >> datfil/orbstart.log' + '\n')
         txt_file.close()
         #returns the name of the executable
         return cmdstr
@@ -97,25 +86,17 @@
         # move to model directory
         cur_dir = os.getcwd()
         os.chdir(self.mod_dir)
-<<<<<<< HEAD
-        cmdstrs = self.executor.write_executable_for_integrate_orbits()
-        cmdstr_tube, cmdstr_box = cmdstrs
-        self.logger.info('Integrating orbit library tube orbits: ' + \
-                         f'{cmdstr_tube}')
-        self.executor.execute(cmdstr_tube)
-        logfile = self.mod_dir + cmdstr_tube[cmdstr_tube.rindex('&>')+3:]
-        self.logger.debug(f'...done. Logfile: {logfile}')
-        self.logger.info(f'Integrating orbit library box orbits: {cmdstr_box}')
-        self.executor.execute(cmdstr_box)
-        logfile = self.mod_dir + cmdstr_box[cmdstr_box.rindex('&>')+3:]
-        self.logger.debug(f'...done. Logfile: {logfile}')
-=======
-        print("Calculating the orbit library for the proposed potential.")
         cmdstr_tube, cmdstr_box = self.write_executable_for_integrate_orbits()
+        self.logger.info('Integrating orbit library tube orbits')
         p = subprocess.call('bash '+cmdstr_tube, shell=True)
+        self.logger.debug('...done. ' + \
+                          f'Logfiles: {self.mod_dir}datfil/orblib.log, ' + \
+                          f'{self.mod_dir}datfil/triaxmass.log, ' + \
+                          f'{self.mod_dir}datfil/triaxmassbin.log')
+        self.logger.info(f'Integrating orbit library box orbits')
         p = subprocess.call('bash '+cmdstr_box, shell=True)
-        print("Orbit integration is finished.")
->>>>>>> 225e44c4
+        self.logger.debug('...done. ' + \
+                          f'Logfile: {self.mod_dir}datfil/orblibbox.log')
         # move back to original directory
         os.chdir(cur_dir)
 
@@ -130,8 +111,8 @@
         txt_file.write( self.legacy_directory +'/orblib < infil/orblib.in >> datfil/orblib.log' + '\n')
         txt_file.write('touch datfil/mass_qgrid.dat datfil/mass_radmass.dat datfil/mass_aper.dat' + '\n')
         txt_file.write('rm datfil/mass_qgrid.dat datfil/mass_radmass.dat datfil/mass_aper.dat' + '\n')
-        txt_file.write( self.legacy_directory + '/triaxmass       < infil/triaxmass.in ' + '\n')
-        txt_file.write( self.legacy_directory + '/triaxmassbin    < infil/triaxmassbin.in ' + '\n')
+        txt_file.write( self.legacy_directory + '/triaxmass       < infil/triaxmass.in >> datfil/triaxmass.log' + '\n')
+        txt_file.write( self.legacy_directory + '/triaxmassbin    < infil/triaxmassbin.in >> datfil/triaxmassbin.log' + '\n')
         txt_file.write('# if the gzipped orbit library does not exist zip it' + '\n')
         txt_file.write('test -e datfil/orblib.dat.bz2 || bzip2 -k datfil/orblib.dat' + '\n')
         txt_file.write('rm datfil/orblib.dat' + '\n')
