import os
import logging
import numpy as np
import matplotlib as mpl
import matplotlib.pyplot as plt
from plotbin.display_pixels import display_pixels
import cmasher as cmr
import astropy
import dynamite as dyn


class Decomposition:
    """
    Class for decomposition.

    Upon instatiating, the orbits are decomposed by the method
    ``decompose_orbits`` and the results stored in astropy table
    ``self.decomp``. The components' flux and moments (currently mean velocity
    and velocity dispersion only) are plotted by calling ``self.plot_decomp``
    which also writes the plotted data into the model directory.

    The methodology in this class has been contributed by Ling Zhu and
    Giulia Santucci. Please cite Zhu+18, MNRAS 473, 3000 and
    Santucci+22, ApJ 930, 153 if used.

    Parameters
    ----------
    config : a ``dyn.config_reader.Configuration`` object, mandatory
    model : a ``dyn.model.Model`` object, optional
        Determines which model is used.
        If model = None, the model corresponding to the minimum
        chisquare (so far) is used; the setting in the configuration
        file's parameter settings is used to determine which chisquare
        to consider. The default is None.
    kin_set : int, optional
        Determines which kinematic set to use.
        The value of this parameter is the index of the data
        set (e.g. kin_set=0, kin_set=1). The default is 0.
    ocut : list of floats, optional
        The orbit cuts in lambda_z. The default is None, which translates to
        ocut=[0.8, 0.25, -0.25, -0.8], the selection in lambda_z
        following Santucci+22.
    decomp_table : bool, optional
        If True, write a table mapping each orbit to its respective
        component(s). The default is False.
    comps_weights : bool, optional
        If True, write a table of aggregated weights in each component.
        The default is False.

    Raises
    ------
    ValueError
        if no config object is given or the kin_set does not exist.

    """
    def __init__(self,
                 config=None,
                 model=None,
                 kin_set=0,
                 ocut=None,
                 decomp_table=False,
                 comps_weights=False):
        self.logger = logging.getLogger(f'{__name__}.{__class__.__name__}')
        if config is None:
            text = f'{__class__.__name__} needs configuration object, ' \
                   'None provided.'
            self.logger.error(text)
            raise ValueError(text)
        self.config = config
        if model is None:
            best_model_idx = config.all_models.get_best_n_models_idx(n=1)[0]
            self.model = config.all_models.get_model_from_row(best_model_idx)
        if self.config.system.is_bar_disk_system():
            stars = self.config.system.get_unique_bar_component()
        else:
            stars = self.config.system.get_unique_triaxial_visible_component()
        n_kin = len(stars.kinematic_data)
        if kin_set >= n_kin:
            text = f'kin_set must be < {n_kin}, but it is {kin_set}'
            self.logger.error(text)
            raise ValueError(text)
        self.kin_set = kin_set
        self.logger.info(f'Performing decomposition for kin_set no {kin_set}: '
                         f'{stars.kinematic_data[kin_set].name}')
        # Get the model's orblib
        self.orblib = self.model.get_orblib()
        # Get orbit weights and store them in self.model.weights
        _ = self.model.get_weights(self.orblib)
        # Get losvd_histograms and projected_masses if necessary
        if not (hasattr(self.orblib, 'vel_histograms')
                and hasattr(self.orblib, 'projected_masses')):
            self.orblib.read_vel_histograms()
        self.losvd_histograms = self.orblib.vel_histograms[self.kin_set]
        self.proj_mass = self.orblib.projected_masses[self.kin_set]
        self.logger.debug(f'{self.losvd_histograms.y.shape=}, '
                          f'{self.proj_mass.shape=}.')
        # Do the decomposition
        self.comps=['thin_d', 'thick_d', 'disk',
                    'cr_thin_d', 'cr_thick_d', 'cr_disk', 'bulge', 'all']
        # Important: the 'all' component needs to be the last one in the list!
        if ocut is not None:
            self.ocut = ocut
        else:
            self.ocut = [  0.8,     0.25,   -0.25,        -0.8        ]
        #             thin_d  thick_d   bulge    cr_thick_d   cr_thin_d
        self.decomp = self.decompose_orbits()
        self.logger.info('Orbits read and velocity histogram created.')
        if decomp_table:
            file_name = self.model.directory + 'decomp_table.ecsv'
            self.decomp.write(file_name, format='ascii.ecsv', overwrite=True)
            self.logger.info('Orbit decomposition information written to '
                             f'{file_name}.')
        if comps_weights:
            self.comps_weights()

    def plot_decomp(self,
                    xlim,
                    ylim,
                    v_sigma_option='fit',
                    comps_plot='all',
                    individual_colorbars=False,
                    figtype='.png',
                    dpi=100):
        """ Generate decomposition plots.

        Parameters
        ----------
        xlim : float
            restricts plot x-coordinates to abs(x) <= xlim.
        ylim : float
            restricts plot y-coordinates to abs(y) <= ylim.
        v_sigma_option : str, optional
            If 'fit', v_mean and v_sigma are calculated based on fitting
            Gaussians, if 'moments', v_mean and v_sigma are calculated
            directly from the model's losvd histograms. The default is 'fit'.
        comps_plot : dict or string 'all', optional
            If 'all', all components will be in the decomposition plot.
            Specific components can be selected by passing a dictionary, e.g.,
            comps_plot = {'thin_d': True, 'thick_d': True, 'disk': True,
                          'cr_thin_d': False, 'cr_thick_d': False,
                          'cr_disk: False', 'bulge': False, 'all': False} will
            only create the plots for 'thin_d', 'thick_d', and 'disk'. `False`
            entries can be omitted in the dictionary. The default is 'all'.
        individual_colorbars : bool or dict, optional
            If True, then the sb (surface brightness), vel (velocity), and
            sig (velocity dispersion) colorbars adapt to their respective
            value ranges. This can be useful for identifying structures
            invisible otherwise.
            If False, the sb, vel, and sig colorbars will be the same for all
            components.
            The individual colorbars are accessed by passing a dict. For
            example: {'sb': True, 'vel': False, 'sig': False} will only
            adapt the sb colorbar to the respective component's value range.
            'False' entries can be omitted.
            The default is individual_colorbars=False.
        figtype : str, optional
            Determines the file format and extension to use when saving the
            figure. The default is '.png'.
        dpi : float, optional
            The resolution of saved figures (if not overridden later). The
            default is 100 dpi.

        Returns
        -------
        None.

        """
        mpl.rcParams['savefig.dpi'] = dpi
        comp_kinem_moments = self.comps_aphist(v_sigma_option)
        self.logger.info('Component data done. '
                         f'Plotting decomposition for {v_sigma_option=}.')
        weights = self.model.weights
        comps = self.decomp.meta["comps"]

        if comps_plot == 'all':
            comps_plot = {comp: True for comp in comps}
        for comp in comps:
            if comp not in comps_plot:
                comps_plot[comp] = False
        self.logger.info(f'Plotting data for components {comps_plot}.')

        if type(individual_colorbars) is bool:
            switch = individual_colorbars
            individual_colorbars = {k: switch for k in ['sb', 'vel', 'sig']}
        else:
            for k in ['sb', 'vel', 'sig']:
                if k not in individual_colorbars:
                    individual_colorbars[k] = False

        if self.config.system.is_bar_disk_system():
            stars = self.config.system.get_unique_bar_component()
        else:
            stars = self.config.system.get_unique_triaxial_visible_component()
        dp_args = stars.kinematic_data[self.kin_set].dp_args
        xi = dp_args['x']
        yi = dp_args['y']
        dx = dp_args['dx']
        grid = dp_args['idx_bin_to_pix']
        # The angle that is saved in this file is measured counter clock-wise
        # from the galaxy major axis to the X-axis of the input data.
        angle_deg = dp_args['angle']
        self.logger.debug(f'Pixel grid dimension is {dx=}, {len(xi)=}, '
                          f'{len(yi)=}, {grid.shape}, {angle_deg=}.')

        s = np.ravel(np.where((grid >= 0) & (np.abs(xi) <= xlim)
                              & (np.abs(yi) <= ylim)))
        s_wide = np.ravel(np.where(grid >= 0))

        vel = []
        sig = []
        t = []
        min_flux = {}
        max_flux = {}
        max_vel = {}
        min_sig = {}
        max_sig = {}
        last_comps_idx = len(comps) - 1
        for c_idx, comp in enumerate(comps):
            labels = [col for col in comp_kinem_moments.colnames
                          if col.startswith(comp)]
            flux = comp_kinem_moments[labels[0]]
            w = weights[[f'|{comp}|' in s for s in self.decomp['component']]]
            fhist, fbinedge = np.histogram(grid[s_wide], bins=len(flux))
            flux = flux / fhist
            tt = flux[grid]*1.
            tt = tt * np.sum(w)/np.sum(tt)
            t.append(tt.copy())
            vel.append(comp_kinem_moments[labels[1]])
            sig.append(comp_kinem_moments[labels[2]])
            min_flux[comp] = np.nanmin(np.log10(tt[tt != 0]))
            max_flux[comp] = np.nanmax(np.log10(tt[tt != 0]))
            max_vel[comp] = max(np.nanmax(vel[c_idx]), -np.nanmin(vel[c_idx]))
            min_sig[comp] = np.nanmin(np.array(sig[c_idx])[np.array(sig[c_idx]) > 0])
            max_sig[comp] = np.nanmax(np.array(sig[c_idx])[np.array(sig[c_idx]) > 0])
            if c_idx == last_comps_idx:  # the last item MUST be 'all'
                # minf = np.nanmin(np.log10(tt))
                # maxf = np.nanmax(np.log10(tt[tt !=0]))
                # maxv = max_vel[comp]
                # mins = min_sig[comp]
                # maxs = max_sig[comp]
                totalf = np.sum(tt)  # tt here refers to the 'all' comp

        t = t/totalf
        for comp in comps:
            if not individual_colorbars['sb']:
                min_flux[comp] = min(min_flux[c] for c in comps)
                max_flux[comp] = max(max_flux[c] for c in comps)
            if not individual_colorbars['vel']:
                max_vel[comp] = max(max_vel[c] for c in comps)
            if not individual_colorbars['sig']:
                min_sig[comp] = min(min_sig[c] for c in comps)
                max_sig[comp] = max(max_sig[c] for c in comps)

        # if not individual_sb_colorbars:
        #     for comp in comps:
        #         min_flux[comp] = minf
        #         max_flux[comp] = maxf

        # vmax = np.nanmax(vel)
        # sig_t = np.array(sig)

        # smax = np.nanmax(sig_t[sig_t > 0])
        # smin = np.nanmin(sig_t[sig_t > 0])

        xi_t=(xi[s])
        yi_t=(yi[s])

        table = {'x/arcs':xi_t,'y/arcs':yi_t}
        for c_idx, comp in enumerate(comps):
            labels = [col for col in comp_kinem_moments.colnames
                          if col.startswith(comp)]
            table.update({labels[0]:t[c_idx][s],
                         labels[1]:vel[c_idx][grid[s]],
                         labels[2]:sig[c_idx][grid[s]]})
        comps_kin = astropy.table.Table(table)

        kin_name = stars.kinematic_data[self.kin_set].name
        file_name = f'comps_kin_{v_sigma_option}_{kin_name}'
        table_file_name = self.model.directory + file_name + '.ecsv'
        plot_file_name = self.config.settings.io_settings['plot_directory'] \
                         + file_name \
                         + figtype
        comps_kin.write(table_file_name, format='ascii.ecsv', overwrite=True)
        self.logger.info('Component grid kinematics written to '
                         f'{table_file_name}.')

        self.logger.debug(f'{v_sigma_option}: {min_flux=}, {max_flux=}, '
                          f'{max_vel=}, {min_sig=}, {max_sig=}.')

        c_skipped = len([comp for comp in comps_plot if not comps_plot[comp]])
        LL = len(comps) - c_skipped
        map1 = cmr.get_sub_cmap('twilight_shifted', 0.05, 0.6)
        map2 = cmr.get_sub_cmap('twilight_shifted', 0.05, 0.95)
        # titles = ['THIN DISK','THICK DISK','DISK','BULGE','ALL']
        # compon = np.array(['thin_d','thick_d','disk','bulge','all'])
        titles = [c.replace('_disk', ' disk').replace('_d', ' disk').replace('_',' ')
                  for c in comps]
        compon = np.array(comps)
        kwtext = dict(size=20, ha='center', va='center', rotation=90.)
        kw_display1 = dict(pixelsize=dx, colorbar=True,
                                  nticks=7, cmap=map1)
        kw_display2 = dict(pixelsize=dx, colorbar=True,
                                  nticks=7, cmap=map2)

        plt.figure(figsize=(16, int((LL+2)*3)*ylim/xlim))
        plt.subplots_adjust(hspace=0.7, wspace=0.01, left=0.01,
                            bottom=0.05, top=0.99, right=0.99)

        i_plot = 0
        for c_idx, comp in enumerate(comps):
            if not comps_plot[comp]:
                continue
            ax = plt.subplot(LL, 3, 3*i_plot+1)
            if i_plot == 0:
                ax.set_title('surface brightness (log)',fontsize=20,pad=20)
            display_pixels(xi_t,
                           yi_t,
                           np.log10(t[c_idx][s])-max_flux[comp],
                           vmin=min_flux[comp]-max_flux[comp],
                           vmax=0,
                           **kw_display1)
            ax.text(-0.32, 0.5, titles[np.where(compon==comp)[0][0]],
                    **kwtext, transform=ax.transAxes)
            ax.set_ylabel('arcsec')
            if i_plot == LL - 1:
                ax.set_xlabel('arcsec')

            ax = plt.subplot(LL, 3, 3*i_plot+2)
            if i_plot == 0:
                plt.title('velocity',fontsize=20,pad=20)
            display_pixels(xi_t, yi_t, vel[c_idx][grid[s]],
                           vmin=-1.0*max_vel[comp], vmax=max_vel[comp],
                           **kw_display2)
            if i_plot == LL - 1:
                ax.set_xlabel('arcsec')

            ax = plt.subplot(LL, 3, 3*i_plot+3)
            if i_plot == 0:
                plt.title('velocity dispersion',fontsize=20,pad=20)
            display_pixels(xi_t, yi_t, sig[c_idx][grid[s]],
                           vmin=min_sig[comp], vmax=max_sig[comp],
                           **kw_display1)
            if i_plot == LL - 1:
                ax.set_xlabel('arcsec')
            i_plot += 1

        plt.tight_layout()
        plt.savefig(plot_file_name)
        self.logger.info(f'Component plots written to {plot_file_name}.')
        plt.close()

    def comps_aphist(self, v_sigma_option='fit'):
        """Calculate components' flux, mean velocity, and velocity dispersion.

        Parameters
        ----------
        v_sigma_option : str, optional
            If 'fit', v_mean and v_sigma are calculated based on fitting
            Gaussians, if 'moments', v_mean and v_sigma are calculated
            directly from the model's losvd histograms. The default is 'fit'.

        Raises
        ------
        ValueError
            if v_sigma_option is neither 'moments' nor 'fit'.

        Returns
        -------
        comp_flux_v_sigma : astropy table
            The table columns are: aperture index (starting with 0), followed
            by three columns per component holding the flux, mean velocity,
            and velocity dispersion.
            The chosen v_sigma_option is in the table meta data.

        """
        v_sigma_options = ['moments', 'fit']
        if v_sigma_option not in v_sigma_options:
            text = f'Unknown v_sigma_option {v_sigma_option}, ' \
                   f'must be one of {v_sigma_options}.'
            self.logger.error(text)
            raise ValueError(text)
        self.logger.info('Calculating flux, v, and sigma for components '
                         f'{self.decomp.meta["comps"]}, {v_sigma_option=}.')
        comp_flux_v_sigma = astropy.table.Table(
                            {'ap_id':range(self.losvd_histograms.y.shape[-1])},
                            dtype=[int],
                            meta={'v_sigma_option':v_sigma_option})
        for comp in self.decomp.meta['comps']:
            self.logger.info(f'Component {comp}...')
            # calculate flux and losvd histograms for component
            orb_sel = np.array([f'|{comp}|' in s for s in self.decomp['component']],
                               dtype=bool)
            flux=np.dot(self.proj_mass[orb_sel].T, self.model.weights[orb_sel])
            losvd = np.dot(self.losvd_histograms.y[orb_sel,:,:].T,
                           self.model.weights[orb_sel]).T
            losvd = losvd[np.newaxis]
            self.logger.debug(f'{comp}: {np.count_nonzero(orb_sel)} orbits, '
                              f'{flux.shape=}, {losvd.shape=}.')
            losvd_hist = dyn.kinematics.Histogram(self.losvd_histograms.xedg,
                                                  y=losvd)
            if v_sigma_option == 'moments':
                v_mean = np.squeeze(losvd_hist.get_mean())
                v_sigma = np.squeeze(losvd_hist.get_sigma())
            elif v_sigma_option == 'fit':
                v_mean, v_sigma = losvd_hist.get_mean_sigma_gaussfit()
                v_mean = np.squeeze(v_mean)
                v_sigma = np.squeeze(v_sigma)
            else:
                pass
            comp_flux_v_sigma.add_columns([flux, v_mean, v_sigma],
                                           names=[f'{comp}_lsb',
                                                  f'{comp}_v',
                                                  f'{comp}_sig'])
            # Important: the sequence of lsb - v - sig matters!
        return comp_flux_v_sigma

    def decompose_orbits(self, ocut=None):
        """Decompose orbits based on lambda_z.

        Parameters
        ----------
        ocut : DEPRECATED, will be removed in the next major release.
            Use ocut= when instatiating the Decomposition object.'

        Returns
        -------
        decomp : astropy table
            The table has two columns, ``id`` and ``component``. The former is
            the orbit id (starting with 0), ``component`` is a string
            describing the component(s) an orbit belongs to. Note that an
            orbit can belong to multiple components. In that case, the
            component strings are concatenated. For easier parsing later, the
            component descriptors are surrounded by pipe symbols ``|``.
            The table's meta data ``comps`` holds a list of all components.

        """
        comps = self.comps
        if ocut is None:
            ocut = self.ocut
        else:
            self.logger.warning('Argument ocut is DEPRECATED and will be '
                                'removed in the next major release. Use '
                                'ocut= when instatiating the '
                                f'{__class__.__name__} object.')
        self.logger.debug(f'Cut lines are: {ocut}.')
        file2 = self.model.directory_noml + 'datfil/orblib.dat_orbclass.out'
        file3 = self.model.directory_noml + 'datfil/orblibbox.dat_orbclass.out'
        file3_test = os.path.isfile(file3)
        if not file3_test:
            file3 = '%s' % file2

        n_orb = self.config.settings.orblib_settings['nE'] * \
                self.config.settings.orblib_settings['nI2'] * \
                self.config.settings.orblib_settings['nI3']
        n_dither = self.config.settings.orblib_settings['dithering']
        conversion_factor=self.config.system.distMPc*1.0e6*1.49598e8

        ncol = n_dither ** 3
        orbclass1=self.orblib.read_orbit_property_file_base(file2, ncol, n_orb)
        orbclass2=self.orblib.read_orbit_property_file_base(file3, ncol, n_orb)

        orbw = self.model.weights
        n_orbs = len(orbw)
        self.logger.debug(f'{n_orb=}, {n_orbs=}.')

        orbclass = np.dstack((orbclass1, orbclass1, orbclass2))
        self.logger.debug(f'{len(orbclass) = }.')
        orbclass1a = np.copy(orbclass1)
        orbclass1a[0:3, :, :] *= -1  # the reverse rotating orbits of orbclass

        for i in range(n_orb):
            orbclass[:, :, i * 2] = orbclass1[:, :, i]
            orbclass[:, :, i * 2 + 1] = orbclass1a[:, :, i]

        ## define circularity of each orbit [nditcher^3, n_orb]
        lz = (orbclass[2, :, :] / orbclass[3, :, :] / np.sqrt(orbclass[4, :, :]))

        # Average values for the orbits in the same bundle (n_dither^3).
        # Only include the orbits within Rmax_arcs
        rm = np.sum(orbclass[3, :, :]/conversion_factor, axis=0) / n_dither**3

        # flip the sign of lz to confirm total(lz) > 0
        t = np.ravel(np.argsort(rm))

        yy = np.max(np.ravel(np.where(np.cumsum(orbw[t]) <= 0.5)))
        k = t[0:yy]
        if np.sum(np.sum(lz[:, k], axis=0) / (n_dither ** 3) * orbw[k]) < 0:
            lz *= -1.0

        lzm_sign= np.sum(lz, axis=0) / n_dither ** 3

        self.logger.info(f'Decomposing {n_orbs} orbits into {comps=}...')
        decomp = astropy.table.Table({'id':range(n_orbs),
                                      'component':['']*n_orbs},
                                     dtype=[int, 'U256'],
                                     meta={'comps':comps})
        # map components
        comp_map = np.zeros(n_orbs, dtype=int)
        # cold component (thin disk)
        comp_map[np.ravel(np.where(lzm_sign > ocut[0]))] += \
            2**comps.index('thin_d')
        # warm component (thick disk)
        comp_map[np.ravel(np.where((lzm_sign > ocut[1])
                                 & (lzm_sign <= ocut[0])))] += \
            2**comps.index('thick_d')
        # hot component (bulge)
        comp_map[np.ravel(np.where((lzm_sign > ocut[2])
                                 & (lzm_sign <= ocut[1])))] += \
            2**comps.index('bulge') # was lzm_sign<ocut[1]
        # disk component (disk)
        comp_map[np.ravel(np.where(lzm_sign > ocut[1]))] += \
            2**comps.index('disk')
        # counter-rotating cold component (cr thin disk)
        comp_map[np.ravel(np.where(lzm_sign <= ocut[3]))] += \
            2**comps.index('cr_thin_d')
        # counter-rotating warm component (cr thick disk)
        comp_map[np.ravel(np.where((lzm_sign > ocut[3])
                                 & (lzm_sign <= ocut[2])))] += \
            2**comps.index('cr_thick_d')
        # counter-rotating disk (cr disk)
        comp_map[np.ravel(np.where((lzm_sign <= ocut[2])))] += \
            2**comps.index('cr_disk')
        # whole component (all)
        comp_map += 2**comps.index('all')
        for i in np.ravel(np.where(comp_map > 0)):
            for k, comp in enumerate(comps):
                if comp_map[i] & (1 << k):
                    decomp['component'][i] += f'|{comp}|'
        return decomp

    def comps_weights(self):
        """ Write a table of aggregated weights in each component.
        """
        weights = self.model.weights
        comps = self.decomp.meta["comps"]
        comps_weights = []
        for comp in comps:
            w = weights[[f'|{comp}|' in s for s in self.decomp['component']]]
            comps_weights.append(sum(w))
        weights_table = astropy.table.Table([comps, comps_weights],
                                            names=('component', 'weight'),
                                            dtype=['U256', float])
        file_name = self.model.directory + 'comps_weights.ecsv'
        weights_table.write(file_name, format='ascii.ecsv', overwrite=True)
        self.logger.info(f'Component aggregate weights written to {file_name}.')



class Analysis:
    """Class to hold results' analysis methods.

    This class contains methods that help analyzing DYNAMITE results and can
    be called, e.g. by plotting routines.

    Parameters
    ----------
    config : a ``dyn.config_reader.Configuration`` object
    model : a ``dyn.model.Model`` object, optional, default: best model so far
    kin_set : int, optional, default: 0

    """

    def __init__(self, config, model=None, kin_set=0):
        self.logger = logging.getLogger(f'{__name__}.{__class__.__name__}')
        if config is None:
            text = f'{__class__.__name__} needs configuration object, ' \
                   'None provided.'
            self.logger.error(text)
            raise ValueError(text)
        if model is None:
            model_index = config.all_models.get_best_n_models_idx(1)[0]
            model = config.all_models.get_model_from_row(model_index)
        self.config = config
        self.model = model
        self.kin_set = kin_set

    def get_gh_model_kinematic_maps(self,
                                    model=None,
                                    kin_set=None,
                                    v_sigma_option='fit',
                                    kinematics_as='table',
                                    weights=None):
        """
        Generates an astropy table in the model directory that holds the
        model's data for creating Gauss-Hermite kinematic maps:
        flux, v, sigma, h3 ... h<number_GH>.
        v and sigma are either directly calculated from the model's losvd
        histograms or from fitting a Gaussian in each aperture.

        Parameters
        ----------
        model : a ``dyn.model.Model`` object, optional
            The default is the Analysis object's model.
        kin_set : int, optional
            Which kinematics set to use. The default is the
            Analysis object's kin_set.
        v_sigma_option : str, optional
            If 'fit', v_mean and v_sigma are calculated based on fitting
            Gaussians, if 'moments', v_mean and v_sigma are calculated
            directly from the model's losvd histograms. The default is 'fit'.
        kinematics_as : str, optional
            If 'table', return ``gh_table``, the model's kinematics as an
            astropy table, if 'file', write the table to disk in ascii.ecsv
            format and return its full path ``f_name``, if 'both', write the
            table to disk and return a tuple ``(gh_table, f_name)``.
            The default is 'table'.
        weights : ``numpy.array`` like, optional
            Orbital weights to use. The default is ``None`` and will
            determine the weights via ``model.get_weights(orblib)``.

        Raises
        ------
        ValueError
            if v_sigma_option or kinematics_as are invalid.

        Returns
        -------
        gh_table : astropy table (if kinematics_as='table')
            The astropy table holding the model's gh kinematics.
        f_name : str (if kinematics_as='file')
            The file name (full path) of the astropy table holding the model's
            gh kinematics.
        (gh_table, f_name) : tuple  (if kinematics_as='both')

        """
        if model is None:
            model = self.model
        if kin_set is None:
            kin_set = self.kin_set
        if v_sigma_option not in ['moments', 'fit']:
            txt = f"{v_sigma_option=} but must be either 'fit' or 'moments'."
            self.logger.error(txt)
            raise ValueError(txt)
        if kinematics_as not in ['table', 'file', 'both']:
            txt = f"{kinematics_as=} but must be either 'table', 'file', or " \
                   "'both'."
            self.logger.error(txt)
            raise ValueError(txt)
        if self.config.system.is_bar_disk_system():
            stars = self.config.system.get_unique_bar_component()
        else:
            stars = self.config.system.get_unique_triaxial_visible_component()
        kin_name = stars.kinematic_data[kin_set].name
        self.logger.info('Getting projected masses and losvds for kinematics '
                         f'{kin_name} and model {model.directory}.')
        orblib = model.get_orblib()
        if weights is None:
            _ = model.get_weights(orblib)
            weights = model.weights
        # get losvd_histograms and projected masses if necessary:
        if not (hasattr(orblib, 'vel_histograms')
                and hasattr(orblib, 'projected_masses')):
            orblib.read_vel_histograms()
        # get all orbits' losvds; orbits_losvd.shape = n_orb,n_vbin,n_aperture
        orbits_losvd = orblib.vel_histograms[kin_set].y[:,:,]
        # weighted sum of orbits_losvd; model_losvd.shape = 1,n_vbin,n_aperture
        model_losvd = np.dot(orbits_losvd.T, weights).T[np.newaxis]
        #model_losvd /= np.sum(model_losvd, 0) # normalisation not necessary
        model_proj_masses = np.dot(orblib.projected_masses[kin_set].T,
                                   weights) # .shape = n_aperture
        # calculate v_mean and v_sigma values from the losvd histograms
        model_losvd_hist = \
<<<<<<< HEAD
            dyn.kinematics.Histogram(xedg=orblib.vel_histograms[kin_set].xedg,
                                     y=model_losvd,
                                     normalise=False)
=======
            dyn.kinematics.Histogram(xedg=orblib.losvd_histograms[kin_set].xedg,
                                     y=model_losvd)
>>>>>>> 6974f452
        if v_sigma_option == 'moments':
            v_mean = np.squeeze(model_losvd_hist.get_mean()) # from distr.
            v_sigma = np.squeeze(model_losvd_hist.get_sigma()) # from distr.
            v_sig_text = 'losvd moments'
        elif v_sigma_option == 'fit':
            v_mean, v_sigma = model_losvd_hist.get_mean_sigma_gaussfit()
            v_mean = np.squeeze(v_mean)
            v_sigma = np.squeeze(v_sigma)
            v_sig_text = 'fitted Gaussians'
        else:
            pass
        self.logger.debug(f'Calculated v_mean and v_sigma from {v_sig_text} '
                          f'for {len(v_mean)} apertures.')
        gh_table = astropy.table.Table([model_proj_masses, v_mean, v_sigma],
                                       names = ['flux', 'v', 'sigma'],
                                       meta={'v_sigma_option': v_sigma_option,
                                             'kin_set': kin_name})
        weight_solver_settings = self.config.settings.weight_solver_settings
        n_gh = weight_solver_settings['number_GH']
        if n_gh > 2:
            # calculate the model's gh expansion coefficients
            gh = dyn.kinematics.GaussHermite()
            gh.data = gh_table
            model_gh_coefficients = gh.transform_orblib_to_observables(
                            losvd_histograms=model_losvd_hist,
                            weight_solver_settings=weight_solver_settings)
            # unscale by projected masses (see weight solver)
            model_gh_coefficients = \
                (np.squeeze(model_gh_coefficients).T / model_proj_masses).T
            # add the gh coefficients to the astropy table
            col_names = [f'h{i}' for i in range(3,n_gh+1)]
            tab_data = list(model_gh_coefficients[:,2:].T)
            gh_table.add_columns(tab_data, names=col_names)
        if kinematics_as == 'table':
            return gh_table
        f_name = f'{model.directory}model_gh_kins_' + \
                 f'{kin_name}_{v_sigma_option}.ecsv'
        gh_table.write(f_name, format='ascii.ecsv', overwrite=True)
        self.logger.info(f'Model gh kinematics {kin_name}, {n_gh=} '
                         f'written to {f_name}.')
        if kinematics_as == 'file':
            return f_name
        return (gh_table, f_name)<|MERGE_RESOLUTION|>--- conflicted
+++ resolved
@@ -660,14 +660,8 @@
                                    weights) # .shape = n_aperture
         # calculate v_mean and v_sigma values from the losvd histograms
         model_losvd_hist = \
-<<<<<<< HEAD
             dyn.kinematics.Histogram(xedg=orblib.vel_histograms[kin_set].xedg,
-                                     y=model_losvd,
-                                     normalise=False)
-=======
-            dyn.kinematics.Histogram(xedg=orblib.losvd_histograms[kin_set].xedg,
                                      y=model_losvd)
->>>>>>> 6974f452
         if v_sigma_option == 'moments':
             v_mean = np.squeeze(model_losvd_hist.get_mean()) # from distr.
             v_sigma = np.squeeze(model_losvd_hist.get_sigma()) # from distr.
