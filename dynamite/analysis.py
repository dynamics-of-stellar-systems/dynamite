--- conflicted
+++ resolved
@@ -527,49 +527,8 @@
                     decomp['component'][i] += f'|{comp}|'
         return decomp
 
-<<<<<<< HEAD
-    def plot_comps(self,
-                   xlim,
-                   ylim,
-                   comp_kinem_moments,
-                   figtype='.png',
-                   return_table_only=False):
-        """ Generate decomposition plots based on components' (flux, v, dv)
-        vs aperture table.
-
-        The plots are written to the plots directory, the underlying data as
-        ecsv astropy tables into the model directory. If
-        `return_table_only=True`, nothing is written to disk.
-
-        Parameters
-        ----------
-        xlim : float
-            restricts plot x-coordinates to abs(x) <= xlim.
-        ylim : float
-            restricts plot y-coordinates to abs(y) <= ylim.
-        comp_kinem_moments : astropy table
-            The table columns are: aperture index (starting with 0), followed
-            by three columns per component holding the flux, mean velocity,
-            and velocity dispersion.
-            The chosen v_sigma_option is in the table meta data.
-        figtype : str, optional
-            Determines the file format and extension to use when saving the
-            figure. The default is '.png'.
-        return_table_only : bool, optional
-            If True, this method does not create a plot or save data to disk,
-            but only returns the table with the components' kinematics.
-            The default is False.
-
-        Returns
-        -------
-        comps_kin : astropy table (if `return_table_only=True`)
-            The astropy table holding the components' kinematics.
-        None : if `return_table_only=False`.
-
-=======
     def comps_weights(self):
         """ Write a table of aggregated weights in each component.
->>>>>>> 68d5715c
         """
         weights = self.model.weights
         comps = self.decomp.meta["comps"]
@@ -584,128 +543,6 @@
         weights_table.write(file_name, format='ascii.ecsv', overwrite=True)
         self.logger.info(f'Component aggregate weights written to {file_name}.')
 
-<<<<<<< HEAD
-        stars = \
-        self.config.system.get_component_from_class(
-                                dyn.physical_system.TriaxialVisibleComponent)
-        dp_args = stars.kinematic_data[self.kin_set].dp_args
-        xi = dp_args['x']
-        yi = dp_args['y']
-        dx = dp_args['dx']
-        grid = dp_args['idx_bin_to_pix']
-        # The angle that is saved in this file is measured counter clock-wise
-        # from the galaxy major axis to the X-axis of the input data.
-        angle_deg = dp_args['angle']
-        self.logger.debug(f'Pixel grid dimension is {dx=}, {len(xi)=}, '
-                          f'{len(yi)=}, {grid.shape}, {angle_deg=}.')
-
-        s = np.ravel(np.where((grid >= 0) & (np.abs(xi) <= xlim)
-                              & (np.abs(yi) <= ylim)))
-        s_wide = np.ravel(np.where(grid >= 0))
-
-        quant = ['_lsb', '_v', '_sig']
-        vel = []
-        sig = []
-        t = []
-        totalf = 0
-        for i in range(len(comps)):
-            labels = [comps[i] + qq for qq in quant]
-            flux = comp_kinem_moments[labels[0]]
-            w = weights[[comps[i] in s for s in self.decomp['component']]]
-            fhist, fbinedge = np.histogram(grid[s_wide], bins=len(flux))
-            flux = flux / fhist
-            tt = flux[grid]*1.
-            tt = tt * np.sum(w)/np.sum(tt)
-            t.append(tt.copy())
-            if comps[i] in ['thin_d', 'warm_d', 'bulge']:
-                totalf += np.sum(tt)
-                if comps[i] == 'thin_d':
-                    fluxtot = tt
-                else:
-                    fluxtot += tt
-            vel.append(comp_kinem_moments[labels[1]])
-            sig.append(comp_kinem_moments[labels[2]])
-
-        t = t/totalf
-
-        vmax = np.nanmax(vel)
-        sig_t = np.array(sig)
-
-        smax = np.nanmax(sig_t[sig_t > 0])
-        smin = np.nanmin(sig_t[sig_t > 0])
-
-        minf=np.nanmin(np.log10(fluxtot))
-        maxf=np.nanmax(np.log10(fluxtot[fluxtot !=0]))
-        xi_t=(xi[s])
-        yi_t=(yi[s])
-
-        table = {'x/arcs':xi_t,'y/arcs':yi_t}
-        for i in range(len(comps)):
-            labels = [comps[i] + qq for qq in quant]
-            table.update({labels[0]:t[i][s],
-                         labels[1]:vel[i][grid[s]],
-                         labels[2]:sig[i][grid[s]]})
-        comps_kin = astropy.table.Table(table)
-
-        if return_table_only:
-            return comps_kin  # ###############################################
-
-        kin_name = stars.kinematic_data[self.kin_set].name
-        file_name = f'comps_kin_{v_sigma_option}_{kin_name}'
-        table_file_name = self.model.directory + file_name + '.ecsv'
-        plot_file_name = self.config.settings.io_settings['plot_directory'] \
-                         + file_name \
-                         + figtype
-        comps_kin.write(f'{table_file_name}',
-                        format='ascii.ecsv',
-                        overwrite=True)
-        self.logger.info('Component grid kinematics written to '
-                         f'{table_file_name}.')
-
-        self.logger.debug(f'{v_sigma_option}: {vmax=}, {smax=}, {smin=}.')
-
-        LL = len(comps)
-        map1 = cmr.get_sub_cmap('twilight_shifted', 0.05, 0.6)
-        map2 = cmr.get_sub_cmap('twilight_shifted', 0.05, 0.95)
-        titles = ['THIN DISK','THICK DISK','DISK','BULGE','ALL']
-        compon = np.array(['thin_d','warm_d','disk','bulge','all'])
-        kwtext = dict(size=20, ha='center', va='center', rotation=90.)
-        kw_display1 = dict(pixelsize=dx, colorbar=True,
-                                  nticks=7, cmap=map1)
-        kw_display2 = dict(pixelsize=dx, colorbar=True,
-                                  nticks=7, cmap=map2)
-
-        plt.figure(figsize=(16, int((LL+2)*3)*ylim/xlim))
-        plt.subplots_adjust(hspace=0.7, wspace=0.01, left=0.01,
-                            bottom=0.05, top=0.99, right=0.99)
-
-        for ii in range(len(comps)):
-            ax = plt.subplot(LL, 3, 3*ii+1)
-            if ii == 0:
-                ax.set_title('surface brightness (log)',fontsize=20,pad=20)
-            display_pixels(xi_t, yi_t, np.log10(t[ii][s])-maxf,
-                           vmin=minf-maxf, vmax=0, **kw_display1)
-            ax.text(-0.2, 0.5, titles[np.where(compon==comps[ii])[0][0]],
-                    **kwtext, transform=ax.transAxes)
-
-            plt.subplot(LL, 3, 3*ii+2)
-            if ii == 0:
-                plt.title('velocity',fontsize=20,pad=20)
-            display_pixels(xi_t, yi_t, vel[ii][grid[s]],
-                           vmin=-1.0*vmax, vmax=vmax, **kw_display2)
-
-            plt.subplot(LL, 3, 3*ii+3)
-            if ii == 0:
-                plt.title('velocity dispersion',fontsize=20,pad=20)
-            display_pixels(xi_t, yi_t, sig[ii][grid[s]],
-                           vmin=smin, vmax=smax, **kw_display1)
-
-        plt.tight_layout()
-        plt.savefig(plot_file_name)
-        self.logger.info(f'Component plots written to {plot_file_name}.')
-        plt.close()
-=======
->>>>>>> 68d5715c
 
 
 class Analysis:
