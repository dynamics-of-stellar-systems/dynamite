import numpy as np
import copy
import logging
from astropy.table import Table
from dynamite import parameter_space as parspace

class Parameter(object):
    """Parameter of a model

    Parameters
    ----------
    name : string
        the parameter name (specific components have specific parameter names)
    fixed : Bool
        whether or not to fix this parameter during parameter searches
    LaTeX : string
        a ```LaTeX`` format string to use in plots
    sformat : string
        a format string for printing parameter values
    value : float
        the value of this parameter in a model; the config file contains an
        initial value, this is updated during the parameter search
    par_generator_settings : dict
        settings for the parameter generator
    logarithmic : Bool
        whether or not this parameter is specified in log units

    """
    attributes = []
    def __init__(self,
                 name=None,
                 fixed=False,
                 LaTeX=None,
                 sformat=None,
                 value=None,
                 par_generator_settings=None,
                 logarithmic=False,
                 ):
        self.logger = logging.getLogger(f'{__name__}.{__class__.__name__}')
        self.name = name
        self.fixed = fixed
        self.LaTeX = LaTeX
        self.sformat = sformat
        self.value = value
        self.par_generator_settings = par_generator_settings
        self.logarithmic = logarithmic
        self.__class__.attributes = list(self.__dict__.keys())

    def update(self, **kwargs):
        """update the parameter
        """
        for k, v in kwargs.items():
            if k not in self.__class__.attributes:
                text = (f'Invalid parameter key {k}. Allowed keys: '
                        f'{str(tuple(self.__class__.attributes))}')
                self.logger.error(text)
                raise ValueError(text)
            setattr(self, k, v)

    def validate(self):
        """validate the parameter
        """
        if sorted(self.__class__.attributes) != sorted(self.__dict__.keys()):
            text = (f'Parameter attributes can only be '
                    f'{str(tuple(self.__class__.attributes))}, '
                    f'not {str(tuple(self.__dict__.keys()))}')
            self.logger.error(text)
            raise ValueError(text)

    def __repr__(self):
        return (f'{self.__class__.__name__}({self.__dict__})')

    def get_par_value_from_raw_value(self, raw_value):
        """Get parameter value from the raw value

        In `raw` values, linearly-sized steps are taken during parameter
        searches. Currently there is only one possible `raw` transformation,
        going to log units. Future ones may include, e.g. isotropic
        transformations of viewing angles.

        Parameters
        ----------
        raw_value : float
            the raw parameter value

        Returns
        -------
        float
            the parameter value

        """
        if self.logarithmic is True:
            par_value = 10.**raw_value
        else:
            par_value = raw_value
        return par_value

    def get_raw_value_from_par_value(self, par_value):
        """Get raw parameter value from parameter

        In `raw` values, linearly-sized steps are taken during parameter
        searches. Currently there is only one possible `raw` transformation,
        going to log units. Future ones may include, e.g. isotropic
        transformations of viewing angles.

        Parameters
        ----------
        par_value : float
            the parameter value

        Returns
        -------
        float
            the raw parameter value

        """
        if self.logarithmic is True:
            raw_value = np.log10(par_value)
        else:
            raw_value = par_value
        return raw_value


class ParameterSpace(list):
    """A list of all ``Parameter`` objects  in the ``Model``

    Parameters
    ----------
    system : a ``dyn.physical_system.System`` object

    """
    def __init__(self, system):
        self.logger = logging.getLogger(f'{__name__}.{__class__.__name__}')
        for cmp in system.cmp_list:
            for par in cmp.parameters:
                self.append(par)
                self.system = system
        for par in system.parameters:
            self.append(par)

        self.par_names = []
        for par in self:
            self.par_names.append(par.name)

        self.n_par = len(self)
        self.n_par_fixed = len([p for p in self if p.fixed])
        self.n_par_free = self.n_par - self.n_par_fixed

    def __repr__(self):
        return (f'{self.__class__.__name__}({[p for p in self]}, '
                f'{self.__dict__})')

    def get_param_value_from_raw_value(self, raw_value):
        """Get parameter values from raw parameters

        In `raw` values, linearly-sized steps are taken during parameter
        searches. Currently there is only one possible `raw` transformation,
        going to log units. Future ones may include, e.g. isotropic
        transformations of viewing angles.

        Parameters
        ----------
        raw_value : list of floats
            list of raw parameter values for all models

        Returns
        -------
        list of floats
            list of parameter value

        """
        par_val = [p.get_par_value_from_raw_value(rv0)
                   for (rv0, p) in zip(raw_value, self)]
        return par_val

    def get_raw_value_from_param_value(self, par_val):
        """Get raw parameter values from parameters

        In `raw` values, linearly-sized steps are taken during parameter
        searches. Currently there is only one possible `raw` transformation,
        going to log units. Future ones may include, e.g. isotropic
        transformations of viewing angles.

        Parameters
        ----------
        par_val : list of floats
            list of parameter values for all models

        Returns
        -------
        list of floats
            list of raw parameter value

        """
        raw_value = [p.get_raw_value_from_par_value(pv0)
                     for (pv0, p) in zip(par_val, self)]
        return raw_value

    def get_parameter_from_name(self, name):
        """Get a ``Parameter`` from the name

        Parameters
        ----------
        name : string

        Returns
        -------
        ``dyn.parameter_space.Parameter``

        """
        name_array = np.array(self.par_names)
        idx = np.where(name_array == name)
        self.logger.debug(f'Checking unique parameter name {name}...')
        error_msg = f"There should be 1 and only 1 parameter named {name}"
        assert len(idx[0]) == 1, error_msg
        self.logger.debug('...check ok.')
        parameter = self[idx[0][0]]
        return parameter

    def get_parset(self):
        """
        Get parset as row of an Astropy Table

        Returns
        -------
        parset : row of an Astropy Table
            Contains the values of the individual parameters.

        """
        t = Table()
        for par in self:
            raw_value = par.value
            par_value = par.get_par_value_from_raw_value(raw_value)
            t[par.name] = [par_value]
        # extract 0th - i.e. the only - row from the table
        parset = t[0]
        return parset

    def validate_parset(self, parset):
        """
        Validates a parameter set

        Validate the values of each component's parameters (e.g. check it is
        within specified lo/hi bounds) by calling the individual components'
        validate_parameter methods. Does the same for system parameters. Used by
        the parameter generators.

        Parameters
        ----------
        parset : list of Parameter objects

        Returns
        -------
        Bool
            True if validation was successful, False otherwise

        """
        isvalid = True
        for comp in self.system.cmp_list:
            par = {comp.get_parname(p.name):p.value for p in parset \
                   if p.name.rfind(f'{comp.name}')>=0}
            isvalid = isvalid and comp.validate_parset(par)
        par = {p.name:p.value for p in parset \
               if p.name in [n.name for n in self.system.parameters]}
        isvalid = isvalid and self.system.validate_parset(par)
        return isvalid

    def validate_parspace(self):
        """
        Validates a parameter set

        Validate the values of each component's parameters (e.g. check it is
        within specified lo/hi bounds) by calling the individual components'
        validate_parameter methods. Does the same for system parameters. Used by
        the parameter generators.

        Raises
        ------
        ValueError
            If checks fail due to various reasons.

        Returns
        -------
        None.

        """
        for comp in self.system.cmp_list:
            par = {comp.get_parname(p.name):p.value for p in self \
                   if p.name.rfind(f'{comp.name}')>=0}
            if not comp.validate_parset(par):
                text = f'Parameters {par} of component {comp.name} failed ' \
                       'to validate.'
                self.logger.error(text)
                raise ValueError(text)
        par = {p.name:p.value for p in self \
               if p.name in [n.name for n in self.system.parameters]}
        if not self.system.validate_parset(par):
            text = f'System parameters {par} failed to validate.'
            self.logger.error(text)
            raise ValueError(text)
        # Now, check for violoating allowed parameter ranges
        for p in self:
            if type(p.par_generator_settings) is dict:
                try:
                    lo = p.par_generator_settings['lo']
                except:
                    text = f"Parameter {p.name}={p.value}: cannot check " \
                           "lower bound due to missing 'lo' setting."
                    self.logger.debug(text)
                else:
                    if lo > p.value:
                        text = f'Parameter {p.name}={p.value} out of ' \
                               f'bounds: violates {lo}<={p.value}.'
                        self.logger.error(text)
                        raise ValueError(text)
                try:
                    hi = p.par_generator_settings['hi']
                except:
                    text = f"Parameter {p.name}={p.value}: cannot check " \
                           "upper bound due to missing 'hi' setting."
                    self.logger.debug(text)
                else:
                    if p.value > hi:
                        text = f'Parameter {p.name}={p.value} out of ' \
                               f'bounds: violates {p.value}<={hi}.'
                        self.logger.error(text)
                        raise ValueError(text)
            else:
                self.logger.debug(f"Parameter {p.name}={p.value}: cannot " \
                    "check bounds due to missing 'lo' and 'hi' settings.")


class ParameterGenerator(object):
    """Abstract class for ``ParameterGenerator``

    ``ParameterGenerator`` have methods to generate new sets of parameters to
    evaluate models based on existing models. This is an abstrct class, specific
    implementations should be implemented as child-classes (e.g.
    ``LegacyGridSearch``). Every implementation must have methods
    ``check_specific_stopping_critera`` and ``specific_generate_method`` which
    define the stopping criteria and parameter generation algorithm for that
    implementation. These are exectuted in addition to ``generic`` methods,
    which are defined in this parent ``ParameterGenerator`` class.

    Parameters
    ----------
    par_space : ``dyn.parameter_space.ParameterSpace`` object
    parspace_settings : dict
        parameter space settings
    name : string
        the name of the particular ParameterGenerator sub-class

    """
    def __init__(self,
                 par_space=[],
                 parspace_settings=None,
                 name=None):
        self.logger = logging.getLogger(f'{__name__}.{__class__.__name__}')
        self.par_space = par_space
        if not parspace_settings:
            text = 'ParameterGenerator needs parspace_settings'
            self.logger.error(text)
            raise ValueError(text)
        self.parspace_settings = parspace_settings
        which_chi2 = self.parspace_settings.get('which_chi2')
        if which_chi2 not in ['chi2', 'kinchi2']:
            text = 'Unknown or missing which_chi2 setting, use chi2 or kinchi2'
            self.logger.error(text)
            raise ValueError(text)
        self.chi2 = 'chi2' if which_chi2 == 'chi2' else 'kinchi2'
        self.status = {}
        self.name = name
        self.lo = []
        self.hi = []
        try:
            for par in self.par_space:
                settings = par.par_generator_settings
                if par.fixed is False:
                    self.lo.append(settings['lo'])
                    self.hi.append(settings['hi'])
                else:
                    self.lo.append([])
                    self.hi.append([])
        except:
            text = 'ParameterGenerator: non-fixed parameters ' + \
                   'need hi and lo settings'
            self.logger.error(text)
            raise ValueError(text)
        try:
            stop_crit = parspace_settings['stopping_criteria']
        except:
            text = 'ParameterGenerator: need stopping criteria'
            self.logger.error(text)
            raise ValueError(text)
        if not stop_crit.get('n_max_mods') and \
           not stop_crit.get('n_max_iter'):
            text = 'ParameterGenerator: need n_max_mods and ' + \
                   'n_max_iter stopping criteria settings'
            self.logger.error(text)
            raise ValueError(text)

    def generate(self,
                 current_models=None,
                 kw_specific_generate_method={}):
<<<<<<< HEAD
        """Generate new parameter sets. This is a wrapper method around the
        specific_generate_method of child generator classes. This wrapper does
        the following:
        (i) evaluates stopping criteria, and stop if necessary
        (ii) runs the specific_generate_method of the child class, which
        updates self.model_list with a list of proposal models
        (iii) removes previously run and/or invalid models from self.model_list
        (iv) converts parameters from raw_values to par_values
        (v) adds new, valid models to current_models.table
        (vi) update and return the status dictionary
=======
        """Generate new parameter sets.

        This is a wrapper method around the ``specific_generate_method`` of
        child generator classes. This wrapper does the following:

            1.   evaluates stopping criteria, and stop if necessary
            2.   runs the ``specific_generate_method`` of the child class, which
                 updates ``self.model_list`` with a list of propsal models
            3.   removes previously run and invalid models from ``self.model_list``
            4.   converts parameters from raw_values to par_values
            5.   adds new, valid models to ``current_models.table``
            6.   update and return the status dictionary
>>>>>>> 36937b8f

        Parameters
        ----------
        current_models : dynamite.AllModels
        kw_specific_generate_method : dict
            keyword arguments passed to the specific_generate_method of the
            child class

        Returns
        -------
        dict
            a status dictionary, with entries:
                - stop: bool, whether or not any stopping criteria are met
                - n_new_models: int
            and additional Bool entries for the indivdidual stopping criteria:
                - last_iter_added_no_new_models
                - n_max_mods_reached
                - n_max_iter_reached
                - plus any criteria specific to the child class

        """
        if current_models is None:
            errormsg = "current_models needs to be a valid " \
                       "dynamite.AllModels instance"
            self.logger.error(errormsg)
            raise ValueError(errormsg)
        else:
            self.current_models = current_models
        self.check_stopping_critera()
        if len(self.current_models.table)==0:
            this_iter = 0
        else:
            this_iter = np.max(self.current_models.table['which_iter']) + 1
        # check whether we need to do anything in the first place...
        if not self.status['stop']:
            self.specific_generate_method(**kw_specific_generate_method)
            newmodels = 0
            # Add new models to current_models.table
            for m in self.model_list:
                if self._is_newmodel(m, eps=1e-10):
                    self.add_model(m, n_iter=this_iter)
                    newmodels += 1
        self.logger.info(f'{self.name} added {newmodels} new model(s) out of '
                         f'{len(self.model_list)}')
        self.status['n_new_models'] = newmodels
        last_iter_check = True if newmodels == 0 else False
        self.status['last_iter_added_no_new_models'] = last_iter_check
        if newmodels == 0:
            self.status['stop'] = True
        return self.status

    def add_model(self, model=None, n_iter=0):
        """
        Add a model

        Adds the model (a list of ``Parameter`` objects) to the table
        ``self.current_models``. The datetime64 column is populated with the
        current timestamp numpy.datetime64('now', 'ms'). The 'which_iter' column
        is populated with the argument value n_iter.

        **Note** - here, `model` refers to a list of Parameter objects, not a
        ``Model`` object. TODO: clarify the naming confusion.

        Parameters
        ----------
        model : List of Parameter objects
        n_iter : integer
            value to write in 'which_iter' column, optional. The default is 0.

        Raises
        ------
        ValueError
            If no or empty model is given.

        Returns
        -------
        None.

        """
        if not model:
            self.logger.error('No or empty model')
            raise ValueError('No or empty model')
        raw_row = [p.value for p in model]
        row = self.par_space.get_param_value_from_raw_value(raw_row)
        # for all columns after parameters, add an entry to this row
        idx_start = self.par_space.n_par
        idx_end = len(self.current_models.table.colnames)
        for i in range(idx_start, idx_end):
            if self.current_models.table.columns[i].dtype == '<M8[ms]':
                # current time
                val = np.datetime64('now', 'ms')
            elif self.current_models.table.columns[i].name == 'which_iter':
                # iteration
                val = n_iter
            elif self.current_models.table.columns[i].name == 'directory':
                val = None
            else:
                # empty entry for all other columns
                dtype = self.current_models.table.columns[i].dtype
                val = np.dtype(dtype).type(0)
            row.append(val)
        self.current_models.table.add_row(row)

    def check_stopping_critera(self):
        """Check stopping criteria

        This is a wrapper which checks both the generic stopping criteria and
        also the ``specific_stopping_critera`` revelant for any particular
        ``ParameterGenerator`` used.
        """
        self.status['stop'] = False
        if len(self.current_models.table) > 0:
        # never stop when current_models is empty
            self.check_generic_stopping_critera()
            self.check_specific_stopping_critera()
            for key in [reasons for reasons in self.status \
                        if isinstance(reasons, bool) and reasons != 'stop']:
                if self.status[key]:
                    self.status['stop'] = True
                    break

    def check_generic_stopping_critera(self):
        """check generic stopping critera
        """
        self.status['n_max_mods_reached'] = \
            len(self.current_models.table) \
                >= self.parspace_settings['stopping_criteria']['n_max_mods']
        self.status['n_max_iter_reached'] = \
            np.max(self.current_models.table['which_iter']) \
                >= self.parspace_settings['stopping_criteria']['n_max_iter']
        # iii) ...

    def _is_newmodel(self, model, eps=1e-6):
        """
        Check if model is new

        Checks whether model has valid parameter values and it is a new model
        (i.e., its parameter set does not exist in self.current_models).

        Parameters
        ----------
        model : A self.model_list element (list of Parameter objects),
                mandatory
        eps : Used for numerical comparison (relative difference w.r.t.
              model values), default is 1e-6

        Returns
        -------
        isnew : True if model is a new model, False otherwise.

        """
        if any(map(lambda t: not isinstance(t, parspace.Parameter), model)):
            self.logger.error('Model arg. must be list of Parameter objects')
            raise ValueError('Model arg. must be list of Parameter objects')
        if not self.par_space.validate_parset(model):
            isnew = False
        else:
            isnew = True
            raw_model_values = [p.value for p in model]
            model_values = \
                self.par_space.get_param_value_from_raw_value(raw_model_values)
            if len(self.current_models.table) > 0:
                for mod in self.current_models.table[self.par_space.par_names]:
                    if np.allclose(list(mod), model_values, rtol=eps):
                        isnew = False
                        break
        return isnew

    def clip(self, value, mini, maxi):
        """
        clip to lo/hi

        Clips value to the interval [mini, maxi]. Similar to the numpy.clip()
        method. If mini==maxi, that value is returned.

        Parameters
        ----------
        value : numeric value
        mini : numeric value
        maxi : numeric value

        Raises
        ------
        ValueError if mini > maxi

        Returns
        -------
        min(max(mini, value), maxi)

        """
        logger = logging.getLogger(f'{__name__}.{__class__.__name__}')
        if mini <= maxi:
            return np.clip(value, mini, maxi)
        else:
            text = 'Clip error: minimum must be less than or equal to maximum'
            logger.error(text)
            raise ValueError(text)

    def specific_generate_method(self):
        """
        Placeholder.

        This is a placeholder. Specific ``ParameterGenerator`` sub-classes
        should have their own ``specific_generate_method`` methods.

        Parameters
        ----------
        None.

        Returns
        -------
        None.
            set ``self.model_list`` to be the list of newly generated models

        """
        return


class LegacyGridSearch(ParameterGenerator):
    """Search around all reasonable models

    This is the method used by previous code versions AKA schwpy. See docstrings
    for ``specific_generate_method`` and ``check_specific_stopping_critera``
    for full description.

    Parameters
    ----------
    par_space : ``dyn.parameter_space.ParameterSpace`` object
    parspace_settings : dict

    """
    def __init__(self, par_space=[], parspace_settings=None):
        super().__init__(par_space=par_space,
                         parspace_settings=parspace_settings,
                         name='LegacyGridSearch')
        self.logger = logging.getLogger(f'{__name__}.{__class__.__name__}')
        # We need a local parameter copy because we don't want to change the
        # minstep in the original par_space:
        self.new_parset = [copy.deepcopy(p) for p in self.par_space]
        self.step = []
        self.minstep = []
        try:
            for par in self.par_space:
                settings = par.par_generator_settings
                if par.fixed is False:
                    self.step.append(settings['step'])
                    # Use 'minstep' value if present, otherwise use 'step'.
                    # Explicitly set minstep=0 to allow arbitrarily
                    # small steps, not recommended.
                    self.minstep.append(settings['minstep'] \
                        if 'minstep' in settings else self.step)
                else:
                    self.step.append(None)
                    self.minstep.append(None)
        except:
            text = 'LegacyGridSearch: non-fixed parameters need step setting'
            self.logger.error(text)
            raise ValueError(text)
        try:
            self.thresh = \
            self.parspace_settings['generator_settings']['threshold_del_chi2']
        except:
            text = 'LegacyGridSearch: need generator_settings - ' + \
                'threshold_del_chi2 (absolute or scaled - see documentation)'
            self.logger.error(text)
            raise ValueError(text)
        stop_crit = parspace_settings['stopping_criteria']
        self.min_delta_chi2_abs = stop_crit.get('min_delta_chi2_abs', False)
        self.min_delta_chi2_rel = stop_crit.get('min_delta_chi2_rel', False)
        if (not self.min_delta_chi2_abs and not self.min_delta_chi2_rel) \
           or \
           (self.min_delta_chi2_abs and self.min_delta_chi2_rel):
            text = 'LegacyGridSearch: specify exactly one of the ' + \
                   'options min_delta_chi2_abs, min_delta_chi2_rel'
            self.logger.error(text)
            raise ValueError(text)

    def specific_generate_method(self, **kwargs):
        """
        Generates new models

        Starts at the initial point. Start the iteration: (i) find all models
        with :math:`|\chi^2 - \chi_\mathrm{min}^2|` within the specified
        threshold, (ii) for each model within the threshold, seed new models by
        independently take a step :math:`\pm 1` of size ``step``. If no new
        models are seeded at the end of an iteration, then divide all parameter
        stepsizes by two till their specified ``minstep`` are reached.

        Parameters
        ----------
        None.

        Returns
        -------
        None.
            sets ``self.model_list`` is the list of new models.

        """
        if len(self.current_models.table) == 0:
            # The 'zeroth iteration' results in only one model
            # (all parameters at their .value level)
            self.model_list = [[p for p in self.par_space]]
            return ###########################################################
        min_chi2 = np.min(self.current_models.table[self.chi2])
        prop_mask = \
            abs(self.current_models.table[self.chi2]-min_chi2) <= self.thresh
        prop_list = self.current_models.table[prop_mask]
        self.model_list = []
        step_ok = True
        while step_ok and len(self.model_list) == 0:
            for paridx in range(len(self.new_parset)):
                par = self.new_parset[paridx]
                if par.fixed: # parameter fixed -> do nothing
                    continue
                lo = self.lo[paridx] #par.par_generator_settings['lo']
                hi = self.hi[paridx] #par.par_generator_settings['hi']
                step = self.step[paridx] #par.par_generator_settings['step']
                minstep = self.minstep[paridx]
                for m in prop_list: # for all models within threshold_del_chi2
                    for p in self.new_parset:
                        p.value = p.get_raw_value_from_par_value(m[p.name])
                    center_value = self.new_parset[paridx].value
                    for s in [-1, 1]:
                        new_value = np.clip(center_value + s*step, lo, hi)
                        if abs(new_value-par.value) >= minstep:
                            self.new_parset[paridx].value = new_value
                            if self._is_newmodel(self.new_parset, eps=1e-10):
                                self.model_list.append\
                                  ([copy.deepcopy(p) for p in self.new_parset])
#                                    (copy.deepcopy(self.new_parset))
            # If no new models: cut stepsize in half & try again
            if len(self.model_list) == 0:
                step_ok = False
                for par in [p for p in self.new_parset if not p.fixed]:
                    paridx = self.new_parset.index(par)
                    minstep = self.minstep[paridx]
                    if self.step[paridx]/2 >= minstep:
                        self.step[paridx] /= 2
                        # the following line is just to record the step size
                        # in self.new_parset and can be commented out...
                        par.par_generator_settings['step'] = self.step[paridx]
                        step_ok = True
        return

    def check_specific_stopping_critera(self):
        """checks specific stopping critera

        If the last iteration did not improve the chi2 by at least
        min_delta_chi2, then stop.

        Returns
        -------
        None
            sets Bool to ``self.status['min_delta_chi2_reached']``

        """
        # stop if...
        # (i) if iter>1, last iteration did not improve chi2 by min_delta_chi2
        self.status['min_delta_chi2_reached'] = False
        last_iter = np.max(self.current_models.table['which_iter'])
        if last_iter > 0:
            mask = self.current_models.table['which_iter'] == last_iter
            models0 = self.current_models.table[mask]
            mask = self.current_models.table['which_iter'] == last_iter-1
            models1 = self.current_models.table[mask]
            # Don't use abs() so we stop on increasing chi2 values, too:
            delta_chi2 = np.min(models1[self.chi2])-np.min(models0[self.chi2])
            if self.min_delta_chi2_rel:
                delta_chi2 /= np.min(models1[self.chi2])
                delta_chi2 /= self.min_delta_chi2_rel
            else:
                delta_chi2 /= self.min_delta_chi2_abs
            if delta_chi2 <= 1:
                self.status['min_delta_chi2_reached'] = True
        # (ii) if step_size < min_step_size for all params
        #       => dealt with by grid_walk (doesn't create such models)


class GridWalk(ParameterGenerator):
    """Walk after the current best fit

    See docstrings for ``specific_generate_method`` and
    ``check_specific_stopping_critera`` for full description.

    Parameters
    ----------
    par_space : ``dyn.parameter_space.ParameterSpace`` object
    parspace_settings : dict

    """
    def __init__(self,
                 par_space=[],
                 parspace_settings=None):
        super().__init__(par_space=par_space,
                         parspace_settings=parspace_settings,
                         name='GridWalk')
        self.logger = logging.getLogger(f'{__name__}.{__class__.__name__}')
        self.step = []
        self.minstep = []
        try:
            for par in self.par_space:
                settings = par.par_generator_settings
                if par.fixed is False:
                    self.step.append(settings['step'])
                    # use 'minstep' value if present, otherwise use 'step'
                    self.minstep.append(settings['minstep'] \
                        if 'minstep' in settings else self.step)
                else:
                    self.step.append([])
                    self.minstep.append([])
        except:
            text = 'GridWalk: non-fixed parameters need step setting'
            self.logger.error(text)
            raise ValueError(text)
        stop_crit = parspace_settings['stopping_criteria']
        self.min_delta_chi2_abs = stop_crit.get('min_delta_chi2_abs', False)
        self.min_delta_chi2_rel = stop_crit.get('min_delta_chi2_rel', False)
        if (not self.min_delta_chi2_abs and not self.min_delta_chi2_rel) \
           or \
           (self.min_delta_chi2_abs and self.min_delta_chi2_rel):
            text = 'GridWalk: specify exactly one of the ' + \
                   'options min_delta_chi2_abs, min_delta_chi2_rel'
            self.logger.error(text)
            raise ValueError(text)

    def specific_generate_method(self, **kwargs):
        """
        Generates new models

        The center of the grid walk is the parameter set with the smallest chi2
        value. Note that the parameter space setting 'which_chi2' determines
        whether chi2 or kinchi2 is used.

        Parameters
        ----------
        None.

        Raises
        ------
        None.

        Returns
        -------
        None.
            sets the list ``self.model_list`` of new models.
        """
        if len(self.current_models.table) == 0:
            # The 'zeroth iteration' results in only one model
            # (all parameters at their .value level)
            self.model_list = [[p for p in self.par_space]]
        else: # Subsequent iterations...
            # center criterion: min(chi2)
            center_idx = np.argmin(self.current_models.table[self.chi2])
            n_par = self.par_space.n_par
            center = list(self.current_models.table[center_idx])[:n_par]
            raw_center = self.par_space.get_raw_value_from_param_value(center)
            self.logger.debug(f'center: {center}')
            # Build model_list by walking the grid
            self.model_list = []
            self.grid_walk(center=raw_center)
            # for m in self.model_list:
            #     self.logger.debug(f'{[(p.name, p.value) for p in m]}')
        return

    def grid_walk(self, center=None, par=None, eps=1e-6):
        """
        Walks the grid

        Walks the grid defined by ``self.par_space.par_generator_settings``
        attributes. Clips parameter values to lo/hi attributes. If clipping
        violates the minstep attribute, the resulting model(s) will not be
        created. If the minstep attribute is missing, the step attribute will be
        used instead. Explicitly set minstep=0 to allow arbitrarily small steps
        (not recommended).

        Parameters
        ----------
        center : List of center coordinates. Must be in the same sequence as
                 the parameters in self.par_space. Mandatory argument.
        par : Internal use only. Gives the parameter to start with. Set
              automatically in the recursive process. The default is None.
        eps : Used for numerical comparison (relative tolerance), default 1e-6

        Raises
        ------
        ValueError if center is not specified or fixed parameters != center.

        Returns
        -------
        None. Sets self.model_list to the resulting models.

        """
        if center is None:
            text = 'Need center'
            self.logger.error(text)
            raise ValueError(text)
        if not par:
            par = self.par_space[0]
        paridx = self.par_space.index(par)
        self.logger.debug(f'Call with paridx={paridx}, '
                          f'n_par={self.par_space.n_par}')

        if par.fixed:
            par_values = [par.value]
            if abs(center[paridx] - par.value) > eps:
                text='Something is wrong: fixed parameter value not in center'
                self.logger.error(text)
                raise ValueError(text)
        else:
            lo = self.lo[paridx]
            hi = self.hi[paridx]
            step = self.step[paridx]
            minstep = self.minstep[paridx]
            # up to 3 *distinct* par_values (clipped lo, mid, hi values)
            par_values = []
            # start with lo...
            delta = center[paridx] - self.clip(center[paridx] - step, lo, hi)
            if abs(delta) >= minstep:
                par_values.append(self.clip(center[paridx] - step, lo, hi))
            # now mid... tol(erance) is necessary in case minstep < eps
            if len(par_values) > 0:
                # check for values differing by more than eps...
                tol = abs(self.clip(center[paridx], lo, hi) - par_values[0])
                if abs(par_values[0]) > eps: # relative tolerance usable=?
                    tol /= abs(par_values[0])
                if tol > eps:
                    par_values.append(self.clip(center[paridx], lo, hi))
            else:
                par_values.append(self.clip(center[paridx], lo, hi))
            # and now hi...
            delta = self.clip(center[paridx] + step, lo, hi) - center[paridx]
            if abs(delta) >= minstep:
                tol = abs(self.clip(center[paridx]+step,lo,hi)-par_values[-1])
                if abs(par_values[-1]) > eps:
                    tol /= abs(par_values[-1])
                if tol > eps:
                    par_values.append(self.clip(center[paridx]+step, lo, hi))

        for value in par_values:
            parcpy = copy.deepcopy(par)
            parcpy.value = value
            if not self.model_list: # add first entry if model_list is empty
                self.model_list = [[parcpy]]
                models_prev = [[]]
                self.logger.debug('new model list, starting w/parameter '
                                  f'{parcpy.name}')
            elif parcpy.name in [p.name for p in self.model_list[0]]:
                # in this case, create new (partial) model by copying last
                # models and setting the new parameter value
                for m in models_prev:
                    new_model = m + [parcpy]
                    self.model_list.append(new_model)
                self.logger.debug(f'{parcpy.name} is in '
                      f'{[p.name for p in self.model_list[0]]}, '
                      f'added {parcpy.name}={parcpy.value}')
            else: # new parameter: append it to existing (partial) models
                models_prev = copy.deepcopy(self.model_list)
                for m in self.model_list:
                    m.append(parcpy)
                self.logger.debug(f'new parameter {parcpy.name}={parcpy.value}')

        # call recursively until all paramaters are done:
        if paridx < self.par_space.n_par - 1:
            self.grid_walk(center=center, par=self.par_space[paridx+1])

    def check_specific_stopping_critera(self):
        """checks specific stopping critera

        If the last iteration did not improve the chi2 by at least
        min_delta_chi2, then stop.

        Returns
        -------
        None
            sets Bool to ``self.status['min_delta_chi2_reached']``

        """
        # stop if...
        # (i) if iter>1, last iteration did not improve chi2 by min_delta_chi2
        self.status['min_delta_chi2_reached'] = False
        last_iter = np.max(self.current_models.table['which_iter'])
        if last_iter > 0:
            mask = self.current_models.table['which_iter'] == last_iter
            models0 = self.current_models.table[mask]
            mask = self.current_models.table['which_iter'] == last_iter-1
            models1 = self.current_models.table[mask]
            # Don't use abs() so we stop on increasing chi2 values, too:
            delta_chi2 = np.min(models1[self.chi2])-np.min(models0[self.chi2])
            if self.min_delta_chi2_rel:
                delta_chi2 /= np.min(models1[self.chi2])
                delta_chi2 /= self.min_delta_chi2_rel
            else:
                delta_chi2 /= self.min_delta_chi2_abs
            if delta_chi2 <= 1:
                self.status['min_delta_chi2_reached'] = True
        # (ii) if step_size < min_step_size for all params
        #       => dealt with by grid_walk (doesn't create such models)


class FullGrid(ParameterGenerator):
    """
    A full cartesian grid.

    A full Cartesian grid in all free parameters, with bounds ``lo/hi`` and
    stepsize ``step``. **Warning**: If several (>3) parameters are free, this
    will result in a large number of models. This parameter generator is
    generally not intended for production use.

    Parameters
    ----------
    par_space : ``dyn.parameter_space.ParameterSpace`` object
    parspace_settings : dict

    """
    def __init__(self,
                 par_space=[],
                 parspace_settings=None):
        super().__init__(par_space=par_space,
                         parspace_settings=parspace_settings,
                         name='FullGrid')
        self.logger = logging.getLogger(f'{__name__}.{__class__.__name__}')
        self.step = []
        self.minstep = []
        try:
            for par in self.par_space:
                settings = par.par_generator_settings
                if par.fixed is False:
                    self.step.append(settings['step'])
                    # use 'minstep' value if present, otherwise use 'step'
                    self.minstep.append(settings['minstep'] \
                        if 'minstep' in settings else self.step)
                else:
                    self.step.append([])
                    self.minstep.append([])
        except:
            text = 'FullGrid: non-fixed parameters need step setting'
            self.logger.error(text)
            raise ValueError(text)

        stop_crit = parspace_settings['stopping_criteria']
        self.min_delta_chi2_abs = stop_crit.get('min_delta_chi2_abs', False)
        self.min_delta_chi2_rel = stop_crit.get('min_delta_chi2_rel', False)
        if (not self.min_delta_chi2_abs and not self.min_delta_chi2_rel) \
           or \
           (self.min_delta_chi2_abs and self.min_delta_chi2_rel):
            text = 'FullGrid: specify exactly one of the ' + \
                   'options min_delta_chi2_abs, min_delta_chi2_rel'
            self.logger.error(text)
            raise ValueError(text)

    def specific_generate_method(self, **kwargs):
        """
        Generates new models

        Span the whole parameter grid.
        The center of the grid walk is the parameter set with the smallest chi2
        value. Note that the parameter space setting 'which_chi2' determines
        whether chi2 or kinchi2 is used.

        Parameters
        ----------
        None.

        Raises
        ------
        None.

        Returns
        -------
        None. self.model_list is the list of new models.
        """
        if len(self.current_models.table) == 0:
            # The 'zeroth iteration' results in only one model
            # (all parameters at their .value level)
            self.model_list = [[p for p in self.par_space]]
        else: # Subsequent iterations...
            # center criterion: min(chi2)
            center_idx = np.argmin(self.current_models.table[self.chi2])
            n_par = self.par_space.n_par
            center = list(self.current_models.table[center_idx])[:n_par]
            raw_center = self.par_space.get_raw_value_from_param_value(center)
            self.logger.debug(f'center: {center}')
            # Build model_list by walking the grid
            self.model_list = []
            self.grid(center=raw_center)
            # for m in self.model_list:
            #     self.logger.debug(f'{[(p.name, p.value) for p in m]}')
        return

    def grid(self, center=None, par=None, eps=1e-6):
        """
        Create the grid

        Span the whole parameter grid defined by
        ``self.par_space.par_generator_settings`` attributes.
        IN GENERAL THIS WILL RESULT IN A LARGE NUMBER OF MODELS ADDED TO
        self.model_list! PRIMARILY THIS IS INTENDED FOR TESTING AND DEBUGGING.
        Clips parameter values to lo/hi attributes. If clipping violates the
        minstep attribute, the resulting model(s) will not be created. If the
        minstep attribute is missing, the step attribute will be used instead.
        Explicitly set minstep=0 to allow arbitrarily small steps down to eps
        (not recommended).

        Parameters
        ----------
        center : List of center coordinates. Must be in the same sequence as
                 the parameters in self.par_space. Mandatory argument.
        par : Internal use only. Gives the parameter to start with. Set
              automatically in the recursive process. The default is None.
        eps : Used for numerical comparison (relative tolerance), default 1e-6

        Raises
        ------
        ValueError if center is not specified or fixed parameters != center.

        Returns
        -------
        None. Sets self.model_list to the resulting models.

        """
        if center is None:
            text = 'Need center'
            self.logger.error(text)
            raise ValueError(text)
        if not par:
            par = self.par_space[0]
        paridx = self.par_space.index(par)
        self.logger.debug(f'Call with paridx={paridx}, '
                          f'n_par={self.par_space.n_par}')

        if par.fixed:
            par_values = [par.value]
            if abs(center[paridx] - par.value) > eps:
                text='Something is wrong: fixed parameter value not in center'
                self.logger.error(text)
                raise ValueError(text)
        else:
            lo = self.lo[paridx]
            hi = self.hi[paridx]
            step = self.step[paridx]
            minstep = self.minstep[paridx]
            # up to 3 *distinct* par_values (clipped lo, mid, hi values)
            par_values = []
            par_val = center[paridx]
            # add the center
            par_values.append(self.clip(par_val, lo, hi))
            # start with lo...
            while par_val >= lo:
                new_val = self.clip(par_val-step, lo, hi)
                if abs(par_val-new_val) >= max(minstep,eps):
                    par_values.append(new_val)
                else:
                    break
                par_val = new_val
            # now hi...
            par_val = center[paridx]
            while par_val <= hi:
                new_val = self.clip(par_val+step, lo, hi)
                if abs(par_val-new_val) >= max(minstep,eps):
                    par_values.append(new_val)
                else:
                    break
                par_val = new_val

        for value in par_values:
            parcpy = copy.deepcopy(par)
            parcpy.value = value
            if not self.model_list: # add first entry if model_list is empty
                self.model_list = [[parcpy]]
                models_prev = [[]]
                self.logger.debug('new model list, starting w/parameter '
                                  f'{parcpy.name}')
            elif parcpy.name in [p.name for p in self.model_list[0]]:
                # in this case, create new (partial) model by copying last
                # models and setting the new parameter value
                for m in models_prev:
                    new_model = m + [parcpy]
                    self.model_list.append(new_model)
                self.logger.debug(f'{parcpy.name} is in '
                      f'{[p.name for p in self.model_list[0]]}, '
                      f'added {parcpy.name}={parcpy.value}')
            else: # new parameter: append it to existing (partial) models
                models_prev = copy.deepcopy(self.model_list)
                for m in self.model_list:
                    m.append(parcpy)
                self.logger.debug(f'new parameter {parcpy.name}={parcpy.value}')

        # call recursively until all paramaters are done:
        if paridx < self.par_space.n_par - 1:
            self.grid(center=center, par=self.par_space[paridx+1])

    def check_specific_stopping_critera(self):
        """checks specific stopping critera

        If the last iteration did not improve the chi2 by at least
        min_delta_chi2, then stop.

        Returns
        -------
        None
            sets Bool to ``self.status['min_delta_chi2_reached']``

        """
        self.status['min_delta_chi2_reached'] = False
        last_iter = np.max(self.current_models.table['which_iter'])
        if last_iter > 0:
            mask = self.current_models.table['which_iter'] == last_iter
            models0 = self.current_models.table[mask]
            mask = self.current_models.table['which_iter'] == last_iter-1
            models1 = self.current_models.table[mask]
            # Don't use abs() so we stop on increasing chi2 values, too:
            delta_chi2 = np.min(models1[self.chi2])-np.min(models0[self.chi2])
            if self.min_delta_chi2_rel:
                delta_chi2 /= np.min(models1[self.chi2])
                delta_chi2 /= self.min_delta_chi2_rel
            else:
                delta_chi2 /= self.min_delta_chi2_abs
            if delta_chi2 <= 1:
                self.status['min_delta_chi2_reached'] = True
        # (ii) if step_size < min_step_size for all params
        #       => dealt with by grid_walk (doesn't create such models)




# end<|MERGE_RESOLUTION|>--- conflicted
+++ resolved
@@ -402,18 +402,6 @@
     def generate(self,
                  current_models=None,
                  kw_specific_generate_method={}):
-<<<<<<< HEAD
-        """Generate new parameter sets. This is a wrapper method around the
-        specific_generate_method of child generator classes. This wrapper does
-        the following:
-        (i) evaluates stopping criteria, and stop if necessary
-        (ii) runs the specific_generate_method of the child class, which
-        updates self.model_list with a list of proposal models
-        (iii) removes previously run and/or invalid models from self.model_list
-        (iv) converts parameters from raw_values to par_values
-        (v) adds new, valid models to current_models.table
-        (vi) update and return the status dictionary
-=======
         """Generate new parameter sets.
 
         This is a wrapper method around the ``specific_generate_method`` of
@@ -426,7 +414,6 @@
             4.   converts parameters from raw_values to par_values
             5.   adds new, valid models to ``current_models.table``
             6.   update and return the status dictionary
->>>>>>> 36937b8f
 
         Parameters
         ----------
