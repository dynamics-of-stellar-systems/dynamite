import logging
import subprocess
import sys
import os
from copy import deepcopy
import numpy as np
import scipy.integrate
from scipy.special import erf
from scipy.interpolate import UnivariateSpline
from scipy.sparse import csr_matrix
from scipy.sparse.csgraph import maximum_bipartite_matching
import matplotlib as mpl
from matplotlib.ticker import MaxNLocator, FixedLocator,LogLocator
from matplotlib.ticker import NullFormatter
import matplotlib.pyplot as plt
from plotbin import display_pixels
<<<<<<< HEAD
from dynamite import constants
=======
>>>>>>> 0eaf59a0
from dynamite import kinematics
from dynamite import physical_system as physys
from dynamite import analysis
import cmasher as cmr


class ReorderLOSVDError(Exception):
    pass

class Plotter():
    """Class to hold plotting routines

    Class containing methods for plotting results. Each plotting method saves a
    plot in the `outplot/plots` directory, and returns a `matplotlib` `figure`
    object.

    Parameters
    ----------
    config : a ``dyn.config_reader.Configuration`` object
    dpi : float, optional
        The resolution of saved figures (if not overridden later). The
        default is 100 dpi.

    """

    def __init__(self, config=None, dpi=100):
        self.logger = logging.getLogger(f'{__name__}.{__class__.__name__}')
        if config is None:
            text = f'{__class__.__name__} needs configuration object, ' \
                   'None provided.'
            self.logger.error(text)
            raise ValueError(text)
        self.config = config
        self.system = config.system
        self.settings = config.settings
        self.all_models = config.all_models
        self.input_directory = config.settings.io_settings['input_directory']
        self.plotdir = config.settings.io_settings['plot_directory']
        self.modeldir = config.settings.io_settings['model_directory']
        mpl.rcParams['savefig.dpi'] = dpi

    def make_chi2_vs_model_id_plot(self, which_chi2=None, figtype=None):
        """
        Generates a chi2 vs. model id plot

        Parameters
        ----------
        which_chi2 : STR, optional
            Which chi2 is used for determining the best models. If None,
            the setting from the configuration file will be used.
            The default is None.
        figtype : STR, optional
            Determines the file extension to use when saving the figure.
            If None, the default setting is used ('.png').

        Raises
        ------
        ValueError
            If which_chi2 is neither None nor a valid chi2 type.

        Returns
        -------
        fig : matplotlib.pyplot.figure
            Figure instance.

        """
        if figtype is None:
            figtype = '.png'

        which_chi2 = self.config.validate_chi2(which_chi2)

        n_models = len(self.all_models.table)
        fig = plt.figure()
        plt.plot([i for i in range(n_models)],
                  self.all_models.table[which_chi2],
                  'rx')
        plt.gca().set_title(f'{which_chi2} vs. model id')
        plt.xlabel('model id')
        plt.ylabel(which_chi2)
        fig.gca().xaxis.set_major_locator(MaxNLocator(integer=True))
        self.logger.info(f'{which_chi2} vs. model id plot created '
                         f'({n_models} models).')

        figname = self.plotdir + which_chi2 + '_progress_plot' + figtype
        fig.savefig(figname)
        self.logger.info(f'Plot {figname} saved in {self.plotdir}')

        return fig

    def make_chi2_plot(self, which_chi2=None, n_excl=0, figtype=None):
        """
        Generates a chisquare plot

        The models generated are shown on a grid of parameter space.
        The best-fit model is marked with a black cross.
        The coloured circles represent models within 3 sigma
        confidence level (light colours and larger circles
        indicate smaller values of the chisquare). The small
        black dots indicate the models outside this confidence region.

        Parameters
        ----------
        which_chi2 : STR, optional
            Which chi2 is used for determining the best models. If None,
            the setting from the configuration file will be used.
            The default is None.
        n_excl : integer, optional
            Determines how many models (in the initial burn-in phase of
            the fit) to exclude from the plot. Must be an integer number.
            Default is 0 (all models are shown). Use this with caution!
        figtype : STR, optional
            Determines the file extension to use when saving the figure.
            If None, the default setting is used ('.png').

        Raises
        ------
        ValueError
            If which_chi2 is neither None nor a valid chi2 type.

        Returns
        -------
        fig : matplotlib.pyplot.figure
            Figure instance.

        """

        if figtype is None:
            figtype = '.png'

        which_chi2 = self.config.validate_chi2(which_chi2)
        self.logger.info(f'Making chi2 plot scaled according to {which_chi2}')

        pars = self.config.parspace
        val = deepcopy(self.all_models.table)

        # exclude the first 50, 100 (specified by the user)
        # models in case the values were really off there
        # (or alternatively based on too big Delta chi2)
        val = val[n_excl:]

        #only use models that are finished
        val=val[val['all_done']==True]

        # add black hole scaling
        scale_factor = np.zeros(len(val))
        for i in range(len(val)):
            chi2val = val[which_chi2][i]
            model_id=np.where(self.all_models.table[which_chi2]==chi2val)[0][0]
            scale_factor[i] = \
                self.all_models.get_model_velocity_scaling_factor( \
                                                            model_id=model_id)

        dh = self.system.get_all_dark_non_plummer_components()
        if len(dh) > 1:
            txt = 'Zero or one non-plummer dark component should be ' \
                  f' present, not {len(dh)}.'
            self.logger.error(txt)
            raise ValueError(txt)
        if len(dh) > 0:
            dh = dh[0]  # take the first as there should only be one of these
            if type(dh) is physys.NFW:
                val[f'c-{dh.name}'] = val[f'c-{dh.name}']
                val[f'f-{dh.name}'] = val[f'f-{dh.name}']
            elif type(dh) is physys.NFW_m200_c:
                pass
            elif type(dh) is physys.Hernquist:
                val[f'rhoc-{dh.name}']= val[f'rhoc-{dh.name}']*scale_factor**2
            elif type(dh) is physys.TriaxialCoredLogPotential:
                val[f'Vc-{dh.name}'] = val[f'Vc-{dh.name}']*scale_factor
            elif type(dh) is physys.GeneralisedNFW:
                val[f'Mvir-{dh.name}'] = val[f'Mvir-{dh.name}']*scale_factor**2
            else:
                text = f'unknown dark halo type component'
                self.logger.error(text)
                raise ValueError(text)

        # get the plummer component i.e. black hole
        bh = self.system.get_component_from_class(physys.Plummer)
        val[f'm-{bh.name}'] = val[f'm-{bh.name}']*scale_factor**2

        #get number and names of parameters that are not fixed
        nofix_sel=[]
        nofix_name=[]
        nofix_latex=[]
        nofix_islog=[]

        for i in np.arange(len(pars)):
            if pars[i].fixed==False:
                nofix_sel.append(i)
                if pars[i].name == 'ml':
                    nofix_name.insert(0, 'ml')
                    nofix_latex.insert(0, pars[i].LaTeX)
                    nofix_islog.insert(0, pars[i].logarithmic)
                else:
                    nofix_name.append(pars[i].name)
                    nofix_latex.append(pars[i].LaTeX)
                    nofix_islog.append(pars[i].logarithmic)
                if pars[i].logarithmic:
                    val[pars[i].name] = np.log10(val[pars[i].name])

        nnofix=len(nofix_sel)

        nf=len(val)

        ## 1 sigma confidence level
        chlim = np.sqrt(self.config.get_2n_obs())
        chi2pmin=np.nanmin(val[which_chi2])
        chi2t = val[which_chi2] - chi2pmin
        val.add_column(chi2t, name='chi2t')
        val.sort(['chi2t'])

        #start of the plotting

        figname = self.plotdir + which_chi2 + '_plot' + figtype

        colormap_orig = mpl.cm.viridis
        colormap = mpl.colormaps.get_cmap('viridis_r')

        size = 12+len(nofix_islog)
        fontsize = max(size-4,15)

        fig = plt.figure(figsize=(size, size))
        for i in range(0, nnofix - 1):
            for j in range(nnofix-1, i, -1):

                xtit = ''
                ytit = ''

                if i==0 : ytit = nofix_latex[j]
                xtit = nofix_latex[i]

                pltnum = (nnofix-1-j) * (nnofix-1) + i+1
                ax = plt.subplot(nnofix-1, nnofix-1, pltnum)

                plt.plot(val[nofix_name[i]],val[nofix_name[j]], 'D',
                         color='gray', markersize=4)

                for k in range(nf - 1, -1, -1):
                    if val['chi2t'][k]/chlim<=3: #only significant chi2 values

                        norm = mpl.colors.Normalize(vmin=0., vmax=3)
                        color = colormap(norm(val['chi2t'][k]/chlim))
                        # * 240) #colours the significant chi2

                        markersize = 15-3*(val['chi2t'][k]/(chlim))
                        #smaller chi2 become bigger :)

                        plt.plot((val[nofix_name[i]])[k],
                                 (val[nofix_name[j]])[k], 'o',
                                 markersize=markersize, color=color)

                    if val['chi2t'][k]==0:
                        plt.plot((val[nofix_name[i]])[k],
                                 (val[nofix_name[j]])[k], 'x',
                                 markersize=15, color='k')

                ax.set_xmargin(0.1)
                ax.set_ymargin(0.1)

                label_format = '{:.1e}'

                if j==i+1:
                    ax.set_xlabel(xtit, fontsize=size)
                    ax.xaxis.set_major_locator(MaxNLocator(nbins=4, prune='lower'))
                    ticks_loc = ax.get_xticks().tolist()
                    ax.xaxis.set_major_locator(FixedLocator(ticks_loc))
                    if max(val[nofix_name[i]]) > 200:
                        ax.set_xticklabels([label_format.format(x).replace('e+0','e') for x in ticks_loc],fontsize=fontsize)
                    ax.xaxis.set_tick_params(labelsize=fontsize)
                else:
                    ax.xaxis.set_major_formatter(NullFormatter())

                if i==0:
                    ax.set_ylabel(ytit, fontsize=size)
                    ax.yaxis.set_major_locator(MaxNLocator(nbins=4, prune='lower'))
                    ticks_loc = ax.get_yticks().tolist()
                    ax.yaxis.set_major_locator(FixedLocator(ticks_loc))
                    if max(val[nofix_name[j]]) > 200:
                        ax.set_yticklabels([label_format.format(x).replace('e+0','e') for x in ticks_loc],fontsize=fontsize)
                    ax.yaxis.set_tick_params(labelsize=fontsize)
                else:
                    ax.yaxis.set_major_formatter(NullFormatter())

                ax.xaxis.set_minor_formatter(NullFormatter())
                ax.yaxis.set_minor_formatter(NullFormatter())

        plt.subplots_adjust(hspace=0)
        plt.subplots_adjust(wspace=0)
        if nnofix == 2:
            axcb = fig.add_axes([0.75, 0.13, 0.2, 0.02])
        else:
            axcb = fig.add_axes([0.75, 0.07, 0.2, 0.02])
        cb = mpl.colorbar.ColorbarBase(axcb,
                    cmap=plt.get_cmap('viridis_r'),
                    norm=mpl.colors.Normalize(vmin=0., vmax=3),
                    orientation='horizontal')
        cb.ax.tick_params(labelsize=fontsize)
        cb.set_label(label='$\\left.'
                           '\\left(\\chi^2-\\chi^2_\\mathrm{min}\\right)'
                           '\\right/\\sqrt{2n_\\mathrm{obs}}$', size=fontsize)
        plt.subplots_adjust(top=0.99, right=0.99, bottom=0.07, left=0.1)
        fig.savefig(figname)
        self.logger.info(f'Plot {figname} saved in {self.plotdir}')

        return fig

    def make_contour_plot(self):
        # first version written by sabine, will add in the weekend
        #
        pass

    def plot_kinematic_maps(self,
                            model=None,
                            kin_set=0,
                            cbar_lims='default',
                            figtype='.png',
                            **kwargs):
        """
        Generates a kinematic map of a model with v, sigma, h3, h4...

        Maps of the surface brightness, mean line-of-sight velocity,
        velocity dispersion, and higher order Gauss-Hermite moments
        are shown. The first row are data, the second row the best-fit
        model, and the third row the residuals.

        Parameters
        ----------
        model : model, optional
            Determines which model is used for the plot.
            If model = None, the model corresponding to the minimum
            chisquare (so far) is used; the setting in the configuration
            file's parameter settings is used to determine which chisquare
            to consider. The default is None.
        kin_set : integer or 'all'
            Determines which kinematic set to use for the plot.
            The value of this parameter should be the index of the data
            set (e.g. kin_set=0 , kin_set=1). The default is kin_set=0.
            If kin_set='all', several kinematic maps are produced, one
            for each kinematic dataset. A list of (fig,kin_set_name) is
            returned where fig are figure objects and kin_set_name are
            the names of the kinematics sets.
        cbar_lims : string or tuple/list
            If set to 'default' (or not set), then 'data' is used for Gauss
            Hermite and [0,3] for BayesLOSVD kinematics.

            Gauss Hermite kinematics only: determines which set of values
            defines the colorbar limits in the plots:
            'model', 'data', 'combined', 'default', 'user'. If 'user', then the
            parameters v_max and s_min_max must be defined.

            BayesLOSVD kinematics only: if set to a tuple/list, cbar_lims
            defines the colorbar limits of the plotted reduced chi2 values.
        figtype : STR, optional
            Determines the file format of the saved figure, defaults to '.png'.
        v_sigma_option : STR, optional
            Gauss Hermite kinematics only: If 'fit', v_mean and v_sigma are
            calculated based on fitting Gaussians, if 'moments',
            v_mean and v_sigma are calculated directly from the model's losvd
            histograms. The default is 'fit'.
        v_max : float
            Mandatory if cbar_lims=='user' (Gauss Hermite kinematics).
            Defines the velocity colorbar limits. The limits
            are then [-v_max,v_max]. Not relevant for other values of cbar_lims
            nor for BayesLOSVD kinematics.
        s_min_max : tuple/list of floats
            Mandatory if cbar_lims=='user' and kinematics are of type
            Gauss Hermite and defines the velocity dispersion colorbar limits.
            The limits are then [s_min_max[0],s_min_max[1]]. Not relevant for
            other values of cbar_lims nor for BayesLOSVD kinematics.

        Raises
        ------
        ValueError
            If kin_set is not smaller than the number of kinematic sets.
        AssertionError
            Gauss Hermite kinematics only: If cbar_lims is not one of 'model',
            'data', 'combined', 'default', or 'user'.
        ValueError
            Gauss Hermite kinematics only: If cbar_lims=='user' and v_max
            and/or s_min_max are not provided.
        ValueError
            Gauss Hermite kinematics only: If v_sigma_option is not one of
            'moments' or 'fit'.
        ValueError
            Gauss Hermite kinematics only: If the number of Gauss Hermite
            coefficients in the configuration file is inconsistent with the
            kinematic map data.

        Returns
        -------

        list or `matplotlib.pyplot.figure`
            if kin_set == 'all', returns `(matplotlib.pyplot.figure, string)`,
            i.e. Figure instances along with kinematics name or figure instance
            else, returns a `matplotlib.pyplot.figure`

        """
        # Taken from schw_kin.py.

        stars = self.system.get_unique_triaxial_visible_component()
        n_kin = len(stars.kinematic_data)

        #########################################
        if kin_set == 'all':
            self.logger.info(f'Plotting kinematic maps for {n_kin} kin_sets.')
            figures = []
            for i in range(n_kin):
                fig = self.plot_kinematic_maps(model=model,
                                               kin_set=i,
                                               cbar_lims=cbar_lims,
                                               **kwargs)
                figures.append((fig, stars.kinematic_data[i].name))
            return figures # returns a list of (fig,kin_name) tuples
        #########################################
        if kin_set >= n_kin:
            text = f'kin_set must be < {n_kin}, but it is {kin_set}'
            self.logger.error(text)
            raise ValueError(text)
        kin_name = stars.kinematic_data[kin_set].name
        self.logger.info(f'Plotting kinematic maps for kin_set no {kin_set}: '
                         f'{kin_name}')

        if model is None:
            which_chi2 = self.settings.parameter_space_settings['which_chi2']
            models_done = np.where(self.all_models.table['all_done'])
            min_chi2 = min(m[which_chi2]
                           for m in self.all_models.table[models_done])
            t = self.all_models.table.copy(copy_data=True) # deep copy!
            t.add_index(which_chi2)
            model_id = t.loc_indices[min_chi2]
            model = self.all_models.get_model_from_row(model_id)

        kin_type = type(stars.kinematic_data[kin_set])
        ws_type = self.settings.weight_solver_settings['type']

        if kin_type is kinematics.GaussHermite:
            if cbar_lims=='default':
                cbar_lims = 'data'
            fig = self._plot_kinematic_maps_gaussherm(
                model,
                kin_set,
                cbar_lims=cbar_lims,
                **kwargs)
        elif kin_type is kinematics.BayesLOSVD:
            if cbar_lims=='default':
                cbar_lims = [0,3]
            fig = self._plot_kinematic_maps_bayeslosvd(
                model,
                kin_set,
                cbar_lims=cbar_lims,
                **kwargs)

        figname = self.plotdir + f'kinematic_map_{kin_name}' + figtype
        fig.savefig(figname, dpi=300)
        self.logger.info(f'Kinematic map written to {figname}.')
        return fig

    def _plot_kinematic_maps_bayeslosvd(self,
                                        model,
                                        kin_set,
                                        cmap=None,
                                        cbar_lims=[0,3],
                                        color_dat='0.3',
                                        color_mod='C2'):
        """Short summary.

        Parameters
        ----------
        model : type
            Description of parameter `model`.
        kin_set : type
            Description of parameter `kin_set`.
        cmap : type
            Description of parameter `cmap`.
        cbar_lims : type
            Description of parameter `cbar_lims`.
        color_dat : type
            Description of parameter `color_dat`.
        color_mod : type
            Description of parameter `color_mod`.

        Returns
        -------
        type
            Description of returned object.

        """
        # get the data
        stars = self.system.get_unique_triaxial_visible_component()
        kin_set = stars.kinematic_data[kin_set]
        kin_data = kin_set.get_data()
        # helper function to decide which losvds to plot
        def dissimilar_subset_greedy_search(distance_matrix, target_size):
            """Greedy algorithm to find dissimilar subsets
            Args:
                distance_matrix (array): 2D matrix of pairwise distances.
                target_size (int): Desired size of subset.
            Returns:
                tuple: (list of index values of subset in distance_matrix,
                    minimum pairwise distance in this subset)
            """
            n = distance_matrix.shape[0]
            idx = np.unravel_index(np.argmax(distance_matrix), distance_matrix.shape)
            idx = list(idx)
            tmp = distance_matrix[idx][:,idx]
            for n0 in range(3, target_size+1):
                iii = list(range(n))
                for idx0 in idx:
                    iii.remove(idx0)
                ttt = []
                for i in iii:
                    idx_tmp = idx + [i]
                    tmp = distance_matrix[idx_tmp][:,idx_tmp]
                    ttt += [np.min(tmp[np.triu_indices(n0, k=1)])]
                idx += [iii[np.argmax(ttt)]]
            tmp = distance_matrix[idx][:,idx]
            min_pairwise_dist = np.min(tmp[np.triu_indices(target_size, k=1)])
            return idx, min_pairwise_dist
        # helper function to get positions of a regular 3x3 grid on the map
        def get_coords_of_regular_3by3_grid():
            # get range of x and y values
            minx = np.min(kin_data['xbin'])
            maxx = np.max(kin_data['xbin'])
            x = np.array([minx, maxx])
            miny = np.min(kin_data['ybin'])
            maxy = np.max(kin_data['ybin'])
            y = np.array([miny, maxy])
            x, y = kin_set.convert_to_plot_coords(x, y)
            # get 3 evenly spaced coords in x and y
            # taking every other element from 7 points i.e - 0 1 0 1 0 1 0
            xgrid = np.linspace(*x, 7)[1::2]
            ygrid = np.linspace(*y, 7)[1::2]
            xgrid = np.sort(xgrid) # sort left to right
            ygrid = np.sort(ygrid)[::-1] # sort top to bottom
            xgrid, ygrid = np.meshgrid(xgrid, ygrid, indexing='xy')
            xgrid, ygrid = np.ravel(xgrid), np.ravel(ygrid)
            return xgrid, ygrid
        # helper function to map positions of chosen LOSVDs to regular 3x3 grid
        def find_min_dist_matching_of_bipartite_graph(dist,
                                                      n_iter_binary_search=15):
            # dist = distance matrix between 2 sets of points (a1, a2, ..., aN)
            # and (b1, b2, ..., bN). We want to find a 1-1 matching between a's
            # and b's so that distances between matched pairs are not too big.
            # The decision problem version of this optimization problem is to
            # find the smallest distance threshold t such that the bipartite
            # graph G has a matching, where G has nodes connected iff they are
            # within distance t. This function finds this threshold using a
            # binary search.
            def has_complete_matching(threshold):
                G = csr_matrix(dist<threshold)
                matching = maximum_bipartite_matching(G, perm_type='columns')
                return -1 not in matching
            lo, hi = np.min(dist), np.max(dist)
            test = (has_complete_matching(lo), has_complete_matching(hi))
            if test==(False,True):
                pass
            else:
                raise ReorderLOSVDError('Error Reordering LOSVDs')
            for i in range(n_iter_binary_search):
                med = np.mean([lo, hi])
                med_has_matching = has_complete_matching(med)
                if med_has_matching:
                    lo = lo
                    hi = med
                else:
                    lo = med
                    hi = hi
            if has_complete_matching(lo):
                threshold = lo
            elif has_complete_matching(hi):
                threshold = hi
            else:
                raise ReorderLOSVDError('Error Reordering LOSVDs')
            return threshold
        # helper function to reorder the plotted LOSVDs into a sensible order
        def reorder_losvds(idx_to_plot):
            x = kin_data['xbin'][idx_to_plot]
            y = kin_data['ybin'][idx_to_plot]
            x, y = kin_set.convert_to_plot_coords(x, y)
            xg, yg = get_coords_of_regular_3by3_grid()
            # get distance between plot positions and regular grid
            dist = (x[:,np.newaxis] - xg[np.newaxis,:])**2
            dist += (y[:,np.newaxis] - yg[np.newaxis,:])**2
            dist = dist**0.5
            threshold = find_min_dist_matching_of_bipartite_graph(dist)
            graph = csr_matrix(dist<threshold)
            idx_reorder = maximum_bipartite_matching(graph, perm_type='columns')
            idx_to_plot = np.array(idx_to_plot)[idx_reorder]
            return idx_to_plot
        # get the model LOSVDs
        orblib = model.get_orblib()
        weight_solver = model.get_weights(orblib)
        orblib.read_losvd_histograms()
        losvd_orblib = kin_set.transform_orblib_to_observables(
            orblib.losvd_histograms[0],
            None)
        losvd_model = np.einsum('ijk,i->jk', losvd_orblib, model.weights)
        # normalise LOSVDs to same scale at data, i.e. summing to 1
        losvd_model = (losvd_model.T/np.sum(losvd_model, 1)).T
        # get chi2's
        chi2_per_losvd_bin = losvd_model - kin_data['losvd']
        chi2_per_losvd_bin = chi2_per_losvd_bin/kin_data['dlosvd']
        chi2_per_losvd_bin = chi2_per_losvd_bin**2.
        chi2_per_apertur = np.sum(chi2_per_losvd_bin, 1)
        reduced_chi2_per_apertur = chi2_per_apertur/kin_data.meta['nvbins']
        # pick a subset of 9 LOSVDs to plot which are not similar to one another
        dist = 1.*kin_data['losvd']
        dist = dist[:,np.newaxis,:] - dist[np.newaxis,:,:]
        dist = np.sum(dist**2., 2)**0.5
        idx_to_plot, _ = dissimilar_subset_greedy_search(dist, 9)
        # reorder losvds so they increase like "reading direction" i.e. from
        # left to right, then from top to bottom
        try:
            idx_to_plot = reorder_losvds(idx_to_plot)
        except ReorderLOSVDError:
            txt = 'Failed to reorder LOSVDs in a sensible way. '
            txt += 'Using an arbitary order instead.'
            self.logger.info(txt)
            pass
        # setup the figure
        fig = plt.figure(figsize=(7.5, 3.5))
        gs = fig.add_gridspec(ncols=2, nrows=1, top=0.9)
        # add axis for chi map
        ax_chi2 = fig.add_subplot(gs[1])
        ax_chi2.minorticks_off()
        ax_chi2.tick_params(length=3)
        ax_chi2.set_xlabel('x [arcsec]')
        ax_chi2.set_ylabel('y [arcsec]')
        pos = ax_chi2.get_position()
        dx = 0.04
        pos = [pos.x0+dx, pos.y0, pos.width-dx, pos.height]
        ax_chi2.set_position(pos)
        # add axes for losvds
        gs2 = gs[0].subgridspec(3, 3, hspace=0, wspace=0)
        ax_losvds = []
        for i in range(3):
            for j in range(3):
                ax = fig.add_subplot(gs2[i,j])
                ax_losvds += [ax]
                if i<2:
                    ax.set_xticks([])
                else:
                    ax.set_xlabel(r'$v_\mathrm{LOS}$ [km/s]')
                ax.set_yticks([])
        # get cmap
        vmin, vmax = cbar_lims
        if cmap is None:
            if (vmin<1) and (1<vmax):
                cmap = self.shiftedColorMap(
                    plt.cm.RdYlBu_r,
                    start=0,
                    midpoint=(1.-vmin)/(vmax-vmin),
                    stop=1.0)
            else:
                cmap = plt.cm.RdYlBu_r
        # plot the chi2 map
        map_plotter = kin_set.get_map_plotter()
        plt.sca(ax_chi2)
        map_plotter(reduced_chi2_per_apertur,
                    label=r'$\chi^2_r$',
                    colorbar=True,
                    vmin=vmin,
                    vmax=vmax,
                    cmap=cmap)
        mean_chi2r = np.mean(reduced_chi2_per_apertur)
        ax_chi2.set_title(f'$\\chi^2_r={mean_chi2r:.2f}$')
        # plot locations of LOSVDs
        x = kin_data['xbin'][idx_to_plot]
        y = kin_data['ybin'][idx_to_plot]
        x, y = kin_set.convert_to_plot_coords(x, y)
        ax_chi2.plot(x, y, 'o', ms=15, c='none', mec='0.2')
        for i, (x0,y0) in enumerate(zip(x,y)):
            ax_chi2.text(x0, y0, f'{i+1}', ha='center', va='center')
        # plot LOSVDs
        varr = kin_data.meta['vcent']
        for i, (idx0, ax0) in enumerate(zip(idx_to_plot, ax_losvds)):
            col = (reduced_chi2_per_apertur[idx0]-vmin)/(vmax-vmin)
            col = cmap(col)
            ax0.text(0.05, 0.95, f'{i+1}',
                     transform=ax0.transAxes, ha='left', va='top',
                     bbox = dict(boxstyle=f"circle", fc=col, alpha=0.5)
                    )
            dat_line, = ax0.plot(varr,
                                 kin_data['losvd'][idx0],
                                 ls=':',
                                 color=color_dat)
            dat_band = ax0.fill_between(
                varr,
                kin_data['losvd'][idx0]-kin_data['dlosvd'][idx0],
                kin_data['losvd'][idx0]+kin_data['dlosvd'][idx0],
                alpha=0.2,
                color=color_dat,
                )
            mod_line, = ax0.plot(varr,
                                 losvd_model[idx0],
                                 '-',
                                 color=color_mod)
            ylim = ax0.get_ylim()
            ax0.set_ylim(0, ylim[1])
        # add legend()
        pos = ax_losvds[1].get_position()
        x0 = pos.x0+pos.width/2.
        fig.legend([(dat_line, dat_band), mod_line],
                   ['data', 'model'],
                   bbox_to_anchor=[x0, 0.95],
                   loc='center',
                   ncol=2)
        return fig

    def _plot_kinematic_maps_gaussherm(self,
                                       model,
                                       kin_set,
                                       v_sigma_option='fit',
                                       cbar_lims='data',
                                       v_max=None,
                                       s_min_max=None):
        v_sigma_options = ['moments', 'fit']
        if v_sigma_option not in v_sigma_options:
            text = 'v_sigma_option must be in {v_sigma_options}, ' \
                   f'not {v_sigma_option}.'
            self.logger.error(text)
            raise ValueError(text)
        if cbar_lims not in ['model', 'data', 'combined', 'user']:
            text = '`cbar_lims` must be one of `model`, `data`, `combined`, '\
                   'or `user`.'
            self.logger.error(text)
            raise AssertionError(text)
        if cbar_lims == 'user':
            if not v_max:
                text = "cbar_lims=='user' requires v_max > 0."
                self.logger.error(text)
                raise ValueError(text)
            if not s_min_max:
                text = "cbar_lims=='user' requires s_min_max=[smin,smax]."
                self.logger.error(text)
                raise ValueError(text)
        else:
            if v_max:
                self.logger.warning("v_max ignored, you may want to try "
                                    "cbar_lims='user'")
            if s_min_max:
                self.logger.warning("s_min_max ignored, you may want to try "
                                    "cbar_lims='user'")

        # get the model's projected masses=flux and kinematic data
        a = analysis.Analysis(config=self.config, model=model, kin_set=kin_set)
        model_gh_coef = \
            a.get_gh_model_kinematic_maps(v_sigma_option=v_sigma_option)
        number_gh = self.settings.weight_solver_settings['number_GH']
        if len(model_gh_coef.colnames) - 1 != number_gh:
            text = 'number_GH in config inconsistent with kinematic map data.'
            self.logger.error(text)
            raise ValueError(text)
        gh_plot = range(3,number_gh + 1)

        # get the observed projected masses and kinematic data
        stars = self.system.get_unique_triaxial_visible_component()
        kinematics_data = stars.kinematic_data[kin_set].get_data(
            self.settings.weight_solver_settings,
            apply_systematic_error=False)
        # pick out the projected masses only for this kinematic set
        flux = \
            stars.mge_lum.get_projected_masses_from_file(model.directory_noml)
        ap_idx_range_start = \
            sum([stars.kinematic_data[i].n_apertures for i in range(kin_set)])
        ap_idx_range_end = ap_idx_range_start + len(kinematics_data)
        flux = flux[ap_idx_range_start:ap_idx_range_end]

        fluxm = np.array(model_gh_coef['flux'])
        vel = np.array(kinematics_data['v'])
        dvel = np.array(kinematics_data['dv'])
        velm = np.array(model_gh_coef['v'])
        sig = np.array(kinematics_data['sigma'])
        dsig = np.array(kinematics_data['dsigma'])
        sigm = np.array(model_gh_coef['sigma'])
        h = {}
        dh = {}
        hm = {}
        for i in gh_plot:
            h[i] = np.array(kinematics_data[f'h{i}'])
            dh[i] = np.array(kinematics_data[f'dh{i}'])
            hm[i] = np.array(model_gh_coef[f'h{i}'])

        hmin = {}
        hmax = {}
        if cbar_lims == 'model':
            vmax = np.max(np.abs(velm))
            smin, smax = np.min(sigm), np.max(sigm)
            for i in gh_plot:
                hmin[i], hmax[i] = -0.15, 0.15
        elif cbar_lims == 'data':
            vmax = np.max(np.abs(vel))
            smin, smax = np.min(sig), np.max(sig)
            for i in gh_plot:
                hmin[i], hmax[i] = -0.15, 0.15
        elif cbar_lims == 'combined':
            tmp = np.hstack((velm, vel))
            vmax = np.max(np.abs(tmp))
            tmp = np.hstack((sigm, sig))
            smin, smax = np.min(tmp), np.max(tmp)
            for i in gh_plot:
                tmp = np.stack((hm[i], h[i]))
                hmin[i], hmax[i] = np.min(tmp), np.max(tmp)
        elif cbar_lims == 'user':
            vmax = v_max
            smin, smax = s_min_max
            for i in gh_plot:
                hmin[i], hmax[i] = -0.15, 0.15
        else:
            self.logger.error(f'Unknown choice of `cbar_lims`: {cbar_lims}.')

        # get aperture and bin data

        dp_args = stars.kinematic_data[kin_set].dp_args
        x = dp_args['x']
        y = dp_args['y']
        dx = dp_args['dx']
        grid = dp_args['idx_bin_to_pix']
        angle_deg = dp_args['angle']
        self.logger.debug(f"Pixel grid dimension is {dx=}, "
                          f"{len(x)=}, {len(y)=}.")
        self.logger.debug(f'PA: {angle_deg}')

        # Only select the pixels that have a bin associated with them.
        s = np.ravel(np.where((grid >= 0)))
        fhist, _ = np.histogram(grid[s], bins=len(flux))
        self.logger.debug(f'{flux.shape=}, {fluxm.shape=}, {fhist.shape=}')
        flux = flux / fhist
        fluxm = fluxm / fhist

        # plot settings

        minf = min(np.array(list(map(np.log10, flux[grid[s]] / max(flux)))))
        maxf = max(np.array(list(map(np.log10, flux[grid[s]] / max(flux)))))
        minfm = min(np.array(list(map(np.log10, fluxm[grid[s]] / max(fluxm)))))
        maxfm = max(np.array(list(map(np.log10, fluxm[grid[s]] / max(fluxm)))))
        minsb = min(minf,minfm)
        maxsb = max(maxf,maxfm)

        # The galaxy has NOT already rotated with PA to align major axis with x
        # Also, retain geometry from previous 5-column plot of width 27.

        n_col = number_gh + 1
        left_margin = 27 * 0.04
        right_margin = 27 * 0.03
        col_width = (27 - left_margin - right_margin) / 5
        fig_width = left_margin + col_width * n_col + right_margin
        text_x = 0.015 * 27 / fig_width
        fig = plt.figure(figsize=(fig_width, 12))
        kwtext = dict(size=20, ha='center', va='center', rotation=90.)
        fig.text(text_x, 0.83, 'data', **kwtext)
        fig.text(text_x, 0.53, 'model', **kwtext)
        fig.text(text_x, 0.2, 'residual', **kwtext)
        fig.subplots_adjust(hspace=0.01,
                            wspace=0.3,
                            left=left_margin / fig_width,
                            bottom=0.05,
                            top=0.99,
                            right=(1 - right_margin / fig_width))
        map1 = cmr.get_sub_cmap('twilight_shifted', 0.05, 0.6)
        map2 = cmr.get_sub_cmap('twilight_shifted', 0.05, 0.95)
        kw_display_pixels1 = dict(pixelsize=dx,
                                  angle=angle_deg,
                                  colorbar=True,
                                  nticks=7,
                                  # cmap='sauron')
                                  cmap=map1)
        kw_display_pixels = dict(pixelsize=dx,
                                 angle=angle_deg,
                                 colorbar=True,
                                 nticks=7,
                                 # cmap='sauron')
                                 cmap=map2)

        # PLOT THE REAL DATA
        ax1 = plt.subplot(3, n_col, (1 - 1) * n_col + 1)
        c = np.array(list(map(np.log10, flux[grid[s]] / max(flux))))
        display_pixels.display_pixels(x, y, c,
                                      vmin=minsb, vmax=maxsb,
                                      **kw_display_pixels1)
        ax1.set_title('surface brightness (log)',fontsize=20, pad=20)
        ax2 = plt.subplot(3, n_col, (1 - 1) * n_col + 2)
        display_pixels.display_pixels(x, y, vel[grid[s]],
                                      vmin=-vmax, vmax=vmax,
                                      **kw_display_pixels)
        ax2.set_title('velocity',fontsize=20, pad=20)
        ax3 = plt.subplot(3, n_col, (1 - 1) * n_col + 3)
        display_pixels.display_pixels(x, y, sig[grid[s]],
                                      vmin=smin, vmax=smax,
                                      **kw_display_pixels1)
        ax3.set_title('velocity dispersion',fontsize=20, pad=20)
        for i in gh_plot:
            ax = plt.subplot(3, n_col, (1 - 1) * n_col + i + 1)
            display_pixels.display_pixels(x, y, h[i][grid[s]],
                                          vmin=hmin[i], vmax=hmax[i],
                                          **kw_display_pixels)
            ax.set_title(r'$h_{' + f'{i}' + r'}$ moment',fontsize=20, pad=20)

        # PLOT THE MODEL DATA
        plt.subplot(3, n_col, (2 - 1) * n_col + 1)
        c = np.array(list(map(np.log10, fluxm[grid[s]] / max(fluxm))))
        display_pixels.display_pixels(x, y, c,
                                      vmin=minsb, vmax=maxsb,
                                      **kw_display_pixels1)
        plt.subplot(3, n_col, (2 - 1) * n_col + 2)
        display_pixels.display_pixels(x, y, velm[grid[s]],
                                      vmin=-vmax, vmax=vmax,
                                      **kw_display_pixels)
        plt.subplot(3, n_col, (2 - 1) * n_col + 3)
        display_pixels.display_pixels(x, y, sigm[grid[s]],
                                      vmin=smin, vmax=smax,
                                      **kw_display_pixels1)
        for i in gh_plot:
            plt.subplot(3, n_col, (2 - 1) * n_col + i + 1)
            display_pixels.display_pixels(x, y, hm[i][grid[s]],
                                          vmin=hmin[i], vmax=hmax[i],
                                          **kw_display_pixels)

        # PLOT THE ERROR NORMALISED RESIDUALS
        plt.subplot(3, n_col, (3 - 1) * n_col + 1)
        c = (fluxm[grid[s]] - flux[grid[s]]) / flux[grid[s]]
        display_pixels.display_pixels(x, y, c,
                                      vmin=-0.05, vmax=0.05,
                                      **kw_display_pixels)
        plt.subplot(3, n_col, (3 - 1) * n_col + 2)
        c = (velm[grid[s]] - vel[grid[s]]) / dvel[grid[s]]
        display_pixels.display_pixels(x, y, c,
                                      vmin=-10, vmax=10,
                                      **kw_display_pixels)
        plt.subplot(3, n_col, (3 - 1) * n_col + 3)
        c = (sigm[grid[s]] - sig[grid[s]]) / dsig[grid[s]]
        display_pixels.display_pixels(x, y, c,
                                      vmin=-10, vmax=10,
                                      **kw_display_pixels)
        for i in gh_plot:
            plt.subplot(3, n_col, (3 - 1) * n_col + i + 1)
            c = (hm[i][grid[s]] - h[i][grid[s]]) / dh[i][grid[s]]
            c[c == np.inf] = np.finfo(float).max  # fix for display_pixels
            c[c == -np.inf] = np.finfo(float).min
            display_pixels.display_pixels(x, y, c,
                                          vmin=-10, vmax=10,
                                          **kw_display_pixels)

        return fig

#############################################################################
######## Routines from schw_mass.py, necessary for mass_plot ################
#############################################################################

    def intg2_trimge_intrmass(self, phi, theta, Fxyparm):

        rr = Fxyparm[4,0]
        den_pot_pc = Fxyparm[0,:]
        sig_pot_pc = Fxyparm[1,:]
        q_pot = Fxyparm[2,:]
        p_pot = Fxyparm[3,:]

        sth = np.sin(theta)
        cth = np.cos(theta)
        sphi = np.sin(phi)
        Qjth = (1 - sth**2) * (1 - sphi**2) + \
               (1 - sth**2)*(sphi/p_pot)**2 + (sth/q_pot)**2
        arg = (rr/sig_pot_pc) * np.sqrt(Qjth/2.0)

        intg = np.sqrt(np.pi/2.0)*erf(arg) - \
               np.sqrt(2.0)*arg*np.exp(-1.*arg**2)
        res = (np.sum(den_pot_pc*sig_pot_pc**3*intg/Qjth**(1.5),
               dtype=float))*cth

        return res

#############################################################################

    def NFW_enclosemass(self, mstars=None, cc=None, dmfrac=None, R=None):

        #Computes density scale, radial scale and total mass in
        #the NFW profile used in the model.
        #Input parameters: NFW dark matter concentration and fraction,
        #and stellar mass

        rho_crit = constants.RHO_CRIT

        rhoc = (200./3.)*rho_crit*cc**3/(np.log(1.+cc) - cc/(1.+cc))
        rc = (3./(800.*np.pi*rho_crit*cc**3)*dmfrac*mstars)**(1./3.)

        #darkmass = (800./3.)*np.pi*rho_crit*(rc*cc)**3

        M = 4. * np.pi * rhoc * rc**3 * (np.log((rc + R)/rc) - R/(rc + R))

        return M

#############################################################################

    def trimge_intrmass(self, r_pc=None, surf_pot_pc=None,
                        sigobs_pot_pc=None, qobs_pot=None,
                        psi_off=None, incl=None):

        theta = incl[0]
        phi = incl[1]
        psi = incl[2]

        pintr, qintr = self.triax_tpp2pqu(theta=theta, phi=phi, psi=psi,
                                          qobs=qobs_pot, psi_off=psi_off,
                                          res=1)[:2]
        p_pot = np.copy(pintr)
        q_pot = np.copy(qintr)
        sig_pot_pc = np.copy(sigobs_pot_pc)
        dens_pot_pc = surf_pot_pc*qobs_pot/(np.sqrt(2.*np.pi)*
                        sig_pot_pc*q_pot*p_pot)

        nr = len(r_pc)
        res=np.zeros(nr)
        ng=len(q_pot)

        for i in range(nr):
            Ri=r_pc[i]

            Fxyparm=np.vstack((dens_pot_pc, sig_pot_pc,q_pot.T,
                               p_pot.T, np.zeros(ng) + Ri))
            mi2=scipy.integrate.dblquad(self.intg2_trimge_intrmass,
                                        0.0, np.pi/2.0,
                                        0.0, np.pi/2.0, # self.PQ_Limits_l ,self.PQ_Limits_h,
                                        args=[Fxyparm],epsrel=1.00)[0]
            res[i] = mi2*8

        return res

#############################################################################

    def triax_tpp2pqu(self, theta=None, phi=None, psi=None, qobs=None,
                      psi_off=None, res=None):

        res = 1
        theta_view = theta * (np.pi/180.0)
        phi_view = phi * (np.pi/180.0)
        psi_obs = (psi+psi_off) * (np.pi /180.0)

        secth = 1.0/np.cos(theta_view)
        cotph = 1.0/np.tan(  phi_view)

        if abs(np.cos(theta_view)) < 1.0e-6 : res=0
        if abs(np.tan(phi_view  )) < 1.0e-6 : res=0

        delp = 1.0 - qobs**2

        nom1minq2 = delp*(2.0*np.cos(2.0*psi_obs) + np.sin(2.0*psi_obs)*
                    (secth*cotph - np.cos(theta_view) * np.tan(phi_view)))
        nomp2minq2 = delp*(2.0*np.cos(2.0*psi_obs) + np.sin(2.0*psi_obs)*
                     (np.cos(theta_view)*cotph - secth*np.tan(phi_view)))
        denom = 2.0*np.sin(theta_view)**2*(delp*np.cos(psi_obs)*
                (np.cos(psi_obs) + secth*cotph*np.sin(psi_obs)) - 1.0)

        if np.max(np.abs(denom)) < 1.0e-6: res=0

        # These are temporary values of the squared intrinsic axial
        # ratios p^2 and q^2
        qintr = (1.0 - nom1minq2 /denom)
        pintr = (qintr + nomp2minq2/denom)

        # Quick check to see if we are not going to take the sqrt of
        # a negative number.
        if ((np.min(qintr) < 1.0e-6) | (np.min(pintr) <= 1.0e-6)): res = 0

        # intrinsic axial ratios p and q
        qintr = np.sqrt(qintr)
        pintr = np.sqrt(pintr)

        # triaxiality parameter T = (1-p^2)/(1-q^2)
        triaxpar = (1.0-pintr**2)/(1.0-qintr**2)
        if (np.max(triaxpar) > 1.0) : res=0
        if (np.min(triaxpar) < 0.0): res=0

        if (np.max(qintr - pintr) > 0): res=0
        if (np.min(qintr) <= 0.0) : res=0

        #if (res == 1):
        pintr2 = pintr
        qintr2 = qintr
        uintr2 = 1./(np.sqrt(qobs/np.sqrt((pintr*np.cos(theta_view))**2 +
                                          (qintr*np.sin(theta_view))**2*
                                          ((pintr*np.cos(phi_view))**2 + np.sin(phi_view)**2))))

        return  pintr2, qintr2, uintr2

#############################################################################

    def mass_plot(self, which_chi2=None, Rmax_arcs=None, figtype=None):
        """
        Generates cumulative mass plot

        The enclosed mass profiles are shown for the mass-follows-light
        component (red), for the dark matter (blue), and for the sum
        of the two (black). The solid lines correspond to the best-fit
        model, the shaded areas represent 1 sigma uncertainties.
        The mass (in solar units) is plotted here as a function of
        the distancefrom the galactic centre, both in arcsec
        (bottom axis) and in pc (top axis).

        Parameters
        ----------
        which_chi2 : STR, optional
            Which chi2 is used for determining the best models. If None,
            the setting from the configuration file will be used.
            The default is None.
        Rmax_arcs : numerical value
            Determines the upper range of the x-axis. Default value is None.
        figtype : STR, optional
            Determines the file extension to use when saving the figure.
            If None, the default setting is used ('.png').

        Raises
        ------
        ValueError
            If which_chi2 is neither None nor a valid chi2 type.
        ValueError
            If Rmax_arcs is not set to a numerical value.

        Returns
        -------
        fig : matplotlib.pyplot.figure
            Figure instance.

        """

        if figtype is None:
            figtype = '.png'

        which_chi2 = self.config.validate_chi2(which_chi2)

        if Rmax_arcs is None:
            text = f'Rmax_arcs must be a number, but it is {Rmax_arcs}'
            self.logger.error(text)
            raise ValueError(text)

        stars = \
            self.system.get_component_from_class(physys.TriaxialVisibleComponent)
        dh = self.system.get_all_dark_non_plummer_components()
        if len(dh) > 1:
            txt = 'Zero or one non-plummer dark component should be ' \
                  f' present, not {len(dh)}.'
            self.logger.error(txt)
            raise ValueError(txt)
        if len(dh) > 0:
            dh = dh[0]  # extract the one and only dm component
        else:
            dh = None

        val0 = deepcopy(self.all_models.table)
        arg = np.argsort(np.array(val0[which_chi2]))
        val = val0[arg]
        chi2pmin = val[which_chi2][0]
        chlim = np.sqrt(self.config.get_2n_obs())

        # select the models within 1 sigma confidence level
        n = len(np.ravel(np.where(val[which_chi2] <= chi2pmin + chlim*3)))
        if n < 3:
            n = 3

        print('Selecting ',n,' models')

        ## Calulate mass profiles
        nm = 200
        R = np.logspace(np.log10(0.01),np.log10(Rmax_arcs*1.2),num = nm)

        ## Setup stellar mass profile calculation
        mgepar = stars.mge_pot.data #sabine: should this not be mge_lum?
        mgeI = mgepar['I']
        mgesigma = mgepar['sigma']
        mgeq = mgepar['q']
        mgePAtwist = mgepar['PA_twist']

        distance = self.system.distMPc
        arctpc = distance*np.pi/0.648
        sigobs_pc = mgesigma*arctpc
        r_pc = R*arctpc
        parsec_km = constants.PARSEC_KM
        psi_off = mgePAtwist

        mass = np.zeros((nm,n,3))
        bhm = np.zeros(n)
        mlstellar = np.zeros(n)
        incl_a = np.zeros(n)
        phi_a = np.zeros(n)
        psi_a = np.zeros(n)

        for i in range(n):
            p = val['p-stars'][i]
            q = val['q-stars'][i]
            u = val['u-stars'][i]
            th_view,psi_view,ph_view = \
                physys.TriaxialVisibleComponent.triax_pqu2tpp(stars,p,q,u)
            incl_view = [th_view, ph_view, psi_view]

            ml = val['ml'][i]
            surf_pc = mgeI * ml
            Mstarstot = stars.get_M_stars_tot(distance=distance,
                                              parset=val[i])
            mstars = self.trimge_intrmass(r_pc=r_pc, surf_pot_pc=surf_pc,
                                sigobs_pot_pc=sigobs_pc, qobs_pot=mgeq,
                                psi_off=psi_off, incl=incl_view)

            if dh is not None:
                dmR = val['f-dh'][i]
                if isinstance(dh, physys.NFW):
                    dmconc = val['c-dh'][i]
                elif isinstance(dh, physys.NFW_m200_c):
                    dmconc = dh.get_c200(system=self.system, parset=val[i])
                else:
                    raise ValueError(f'Unsupported dh halo type {type(dh)}')
                #rhoc, rc = self.NFW_getpar(mstars=Mstarstot, cc=dmconc,
                #                           dmfrac=dmR)[:2]
                #mdm = self.NFW_enclosemass(rho=rhoc, Rs=rc, R=r_pc*parsec_km)
                mdm = self.NFW_enclosemass(mstars=Mstarstot, cc=dmconc,
                                        dmfrac=dmR, R=r_pc*parsec_km)
            else:
                mdm = 0.

            mbh = val['m-bh'][i]

            mass[:,i,0] = mstars
            mass[:,i,1] = mdm
            nm_mbh = np.empty(nm); nm_mbh.fill(mbh)
            mass[:,i,2] = nm_mbh.flatten()
            bhm[i] = mbh
            mlstellar[i] = ml
            incl_a[i] = incl_view[0]
            phi_a[i] = incl_view[1]
            psi_a[i] = incl_view[2]

            np.isfinite(1)

        mm = np.sum(mass, axis=2)
        maxmass = (int(np.max(mm/10**10.)) + 1.)*10**10.

        ## plot in linear scale
        xrange = np.array([0.1, Rmax_arcs])
        yrange = np.array([1.0e6,maxmass])

        filename1 = self.plotdir + 'enclosedmassm_linear' + figtype
        fig = plt.figure(figsize=(5,5))
        #ftit = fig.suptitle(object.upper() + '_enclosedmassm_linear', fontsize=10,fontweight='bold')
        ax = fig.add_subplot(1, 1, 1)
        ax.set_xlim(xrange)
        ax.set_ylim(yrange)
        ax.set_xlabel(r'$R$ [arcsec]', fontsize=9)
        ax.set_ylabel(r'Enclosed Mass [M$_{\odot}$]', fontsize=9)
        ax.tick_params(labelsize=8)

        ax2 = ax.twiny()
        ax2.set_xlim(xrange * arctpc / 1000.0)
        ax2.set_xlabel(r'$r$ [kpc]', fontsize=9)
        ax2.tick_params(labelsize=8)

        ax.plot(R,mm[:,0], '-', color='k', linewidth=2.0,
                label='Total')
        ax.fill_between(R, np.min(mm,axis=1),
                        np.max(mm,axis=1),facecolor='k',alpha=0.1)

        if dh is not None:  # w/o Dark Matter, Total = Mass-follows-light
            ax.plot(R,mass[:,0,0], '-', color='r', linewidth=2.0,
                    label='Mass-follows-Light')
            ax.fill_between(R, np.min(mass[:,:,0],axis=1),
                            np.max(mass[:,:,0],axis=1),facecolor='r',alpha=0.1)

            ax.plot(R,mass[:,0,1], '-', color='b', linewidth=2.0,
                    label='Dark Matter')
            ax.fill_between(R, np.min(mass[:,:,1],axis=1),
                            np.max(mass[:,:,1],axis=1),facecolor='b',alpha=0.1)

        ax.legend(loc='upper left', fontsize=8)
        plt.tight_layout()
        plt.savefig(filename1)

        self.logger.info(f'Plot {filename1} saved in {self.plotdir}')

        return fig


#############################################################################
######## Routines from schw_orbit.py, necessary for orbit_plot ##############
#############################################################################

    def orbit_plot(self,
                   model=None,
                   Rmax_arcs=None,
                   ocut=(0.8, 0.25, -0.25, -0.8),
                   figtype=None):
        """
        Generates an orbit plot for the selected model

        This plot shows the stellar orbit distribution, described
        as probability density of orbits; circularity (lambda_z) is
        represented here as a function of the distance from the
        galactic centre r (in arcsec).

        Parameters
        ----------
        model : model, optional
            Determines which model is used for the plot.
            If model = None, the model corresponding to the minimum
            chisquare (so far) is used; the setting in the configuration
            file's parameter settings is used to determine which chisquare
            to consider. The default is None.
        Rmax_arcs : numerical value
            upper radial limit for orbit selection, in arcsec i.e only orbits
            extending up to Rmax_arcs are plotted
        ocut : iterable of numerical values, optional
            The orbit cuts in lambda_z. The plot will include horizontal
            dashed lines at the lambda_z levels in ocut.
            Per default, ocut will have four levels (0.8, 0.25, -0.25, -0.8),
            interpreted as (lim_cold, lim_warm, lim_hot, lim_cr_warm),
            decomposing the plot into five regions:
            cold (lambda_z > lim_cold>),
            warm (lim_cold >= lambda_z > lim_warm),
            hot (lim_warm >= lambda_z > lim_hot),
            counter-rotating warm (lim_hot >= lambda_z > lim_cr_warm),
            and counter-rotating cold (lim_cr_warm >= lambda_z) orbits.
        figtype : STR, optional
            Determines the file extension to use when saving the figure.
            If None, the default setting is used ('.png').

        Raises
        ------
        ValueError
            If Rmax_arcs is not set to a numerical value.

        Returns
        -------
        fig : matplotlib.pyplot.figure
            Figure instance.

        """

        if figtype is None:
            figtype = '.png'

        if Rmax_arcs is None:
            text = 'Rmax_arcs is a mandatory argument and must be a number.'
            self.logger.error(text)
            raise ValueError(text)

        self.logger.debug(f'Orbit plot parameters: {ocut=}, {Rmax_arcs=}')

        if model is None:
            which_chi2 = \
                self.settings.parameter_space_settings['which_chi2']
            models_done = np.where(self.all_models.table['all_done'])
            min_chi2 = min(m[which_chi2]
                           for m in self.all_models.table[models_done])
            t = self.all_models.table.copy(copy_data=True) # deep copy!
            t.add_index(which_chi2)
            model_id = t.loc_indices[min_chi2]
            model = self.all_models.get_model_from_row(model_id)
            self.logger.debug(f'Using model {model_id} in {model.directory}.')

        orblib = model.get_orblib()
        _ = model.get_weights(orblib)
        orbw = model.weights

        file2 = model.directory_noml + 'datfil/orblib.dat_orbclass.out'
        file3 = model.directory_noml + 'datfil/orblibbox.dat_orbclass.out'
        file3_test = os.path.isfile(file3)
        if not file3_test:
            file3= '%s' % file2

        xrange=[0.0,Rmax_arcs]

        distance = self.system.distMPc
        conversion_factor = distance*1.0e6*1.49598e8
        nre = self.settings.orblib_settings['nE']
        nrth = self.settings.orblib_settings['nI2']
        nrrad = self.settings.orblib_settings['nI3']
        ndither = self.settings.orblib_settings['dithering']

        norb = int(nre*nrth*nrrad)
        ncol=int(ndither**3)
        orbclass1 = orblib.read_orbit_property_file_base(file2, ncol, norb)
        orbclass2 = orblib.read_orbit_property_file_base(file3, ncol, norb)

        orbclass=np.dstack((orbclass1,orbclass1,orbclass2))
        orbclass1a=np.copy(orbclass1)
        orbclass1a[0:3,:,:] *= -1     # the reverse rotating orbits of orbclass

        for i in range(0, norb):
            orbclass[:,:,i*2]=orbclass1[:, :, i]
            orbclass[:,:,i*2 + 1]=orbclass1a[:, :, i]

        ## define circularity of each orbit [nditcher^3, norb]
        lz = (orbclass[2,:,:]/orbclass[3,:,:]/np.sqrt(orbclass[4,:,:]))   # lambda_z = lz/(r * Vrms)
        # lx = (orbclass[0,:,:]/orbclass[3,:,:]/np.sqrt(orbclass[4,:,:])) # lambda_x = lx/(r * Vrms)
        # l=(np.sqrt(np.sum(orbclass[0:3,:,:]**2, axis=0))/orbclass[3,:,:]/np.sqrt(orbclass[4,:,:]))
        r = (orbclass[3,:,:]/conversion_factor)   # from km to kpc

        # average values for the orbits in the same bundle (ndither^3).
        # Only include the orbits within Rmax_arcs
        rm=np.sum(orbclass[3,:,:] / conversion_factor, axis=0)/ndither**3
        s=np.ravel(np.where((rm > xrange[0]) & (rm < xrange[1])))

        # flip the sign of lz to confirm total(lz) > 0
        t=np.ravel(np.argsort(rm))
        yy=np.max(np.ravel(np.where(np.cumsum(orbw[t]) <= 0.5)))
        k = t[0:yy]
        if np.sum(np.sum(lz[:,k], axis=0)/(ndither**3)*orbw[k]) < 0:
            lz *= -1.

        # Make the figure
        nxbin = 7
        nybin = 21

        f1=r[:,s]
        f2=lz[:,s]
        xnbin=nxbin
        ynbin=nybin
        xbinned = [np.min(f1), np.max(f1)]
        # ybinned = [np.min(f2), np.max(f2)]
        ybinned = [-1., 1.]
        nbins = np.array([xnbin, ynbin])
        range_bin=[[np.min(f1),np.max(f1)],[np.min(f2),np.max(f2)]]
        R = np.zeros((xnbin, ynbin))

        weight=orbw[s]

        for i in range(0, len(f1[0, :])):
            # RIL, xedges, yedges = np.histogram2d(f1[:,i], f2[:,i], bins=nbins, range=range_bin)
            RIL = np.histogram2d(f1[:,i], f2[:,i], bins=nbins,
                                 range=range_bin)[0]
            R += weight[i]*RIL

        R = R/np.sum(R)
        minmaxdens = [np.min(R), np.max(R)]

        ### plot the orbit distribution on lambda_z vs. r ###

        filename5 = self.plotdir + 'orbit_linear_only' + figtype
        imgxrange = xbinned
        imgyrange = ybinned
        extent = [imgxrange[0], imgxrange[1], imgyrange[0], imgyrange[1]]

        fig = plt.figure(figsize=(6,5))

        ax = fig.add_subplot(1, 1, 1)
        cax = ax.imshow(R.T, cmap='terrain_r', interpolation='spline16',
                        extent=extent, origin='lower', vmax=minmaxdens[1],
                        vmin=minmaxdens[0], aspect='auto')

        ax.set_yticks([-1,-0.5,0,0.5,1])
        ax.set_xlabel(r'$r$ [arcsec]', fontsize=9)
        ax.set_ylabel(r'Circularity $\lambda_{z}$', fontsize=9)

        cb = fig.colorbar(cax, orientation='vertical', pad=0.05)
        cb.set_label('Relative orbit density', labelpad=10)

        for cut in ocut:
            ax.plot(imgxrange,
                    np.array([1,1])*cut,
                    '--',
                    color='black',
                    linewidth=1)

        plt.tight_layout()
        plt.savefig(filename5)

        self.logger.info(f'Plot {filename5} saved in {self.plotdir}')

        # compute total angular momentum
        #angular= np.abs(np.sum((lzm[t[0:y+1]])*orbw[t[0:y+1]])/np.sum(orbw[t[0:y+1]]))
        #lzm = np.sum((lz), axis=0)/ndither **3
        #angular2= np.abs(np.sum((lzm[t[0:y+1]])*orbw[t[0:y+1]])/np.sum(orbw[t[0:y+1]]))

        return fig

    def shiftedColorMap(self,
                        cmap,
                        start=0,
                        midpoint=0.5,
                        stop=1.0,
                        name='shiftedcmap'):
        """
        Function to offset the "center" of a colormap. Useful for
        data with a negative min and positive max and you want the
        middle of the colormap's dynamic range to be at zero.

        Parameters
        ----------
        cmap : The matplotlib colormap to be altered
        start : Offset from lowest point in the colormap's range.
              Defaults to 0.0 (no lower offset). Should be between
              0.0 and `midpoint`.
        midpoint : The new center of the colormap. Defaults to
              0.5 (no shift). Should be between 0.0 and 1.0. In
              general, this should be  1 - vmax / (vmax + abs(vmin))
              For example if your data range from -15.0 to +5.0 and
              you want the center of the colormap at 0.0, `midpoint`
              should be set to  1 - 5/(5 + 15)) or 0.75
        stop : Offset from highest point in the colormap's range.
              Defaults to 1.0 (no upper offset). Should be between
              `midpoint` and 1.0.
        name : The name of the new colormap, the default is 'shiftedcmap'.

        Returns
        -------
        newcmap : The new colormap.

        """
        cdict = {
            'red': [],
            'green': [],
            'blue': [],
            'alpha': []
        }

        # regular index to compute the colors
        reg_index = np.linspace(start, stop, 257)

        # shifted index to match the data
        shift_index = np.hstack([
            np.linspace(0.0, midpoint, 128, endpoint=False),
            np.linspace(midpoint, 1.0, 129, endpoint=True)
        ])

        for ri, si in zip(reg_index, shift_index):
            r, g, b, a = cmap(ri)

            cdict['red'].append((si, r, r))
            cdict['green'].append((si, g, g))
            cdict['blue'].append((si, b, b))
            cdict['alpha'].append((si, a, a))

        newcmap = mpl.colors.LinearSegmentedColormap(name, cdict)
        if name not in mpl.colormaps or mpl.colormaps[name] != newcmap:
            mpl.colormaps.register(cmap=newcmap, force=True)

        return newcmap

#############################################################################
######## Routines from schw_anisotropy.py, necessary for beta_plot ##########
#############################################################################

    def N_car2sph(self, x, y, z, eps):

        if not eps: eps=1.0e-10
        R = np.sqrt(x**2 + y**2)
        rr = np.sqrt(R**2 + z**2)
        res = np.zeros((3,3))
        if (min(R,rr) > eps):
            res[0,0] = x/rr
            res[0,1] = (x*z)/(R*rr)
            res[0,2] = -y/R
            res[1,0] = y/rr
            res[1,1] = (y*z)/(R*rr)
            res[1,2] = x/R
            res[2,0] = z/rr
            res[2,1] = -R/rr
        return res

#############################################################################

    def car2sph_mu12(self, x, y, z, mu1car, mu2car, eps=None):

        #Conversion from Cartesian to spherical intrinsic moments
        #of first and second order (in first octant with x>0, y>0, and z>0)

        #Conversion from Cartesian to spherical intrinsic moments
        #of first and second order (in first octant with x>0, y>0, and z>0).
        #on input ...
        #x,y,z  = vector of n (Cartesian) coordinates
        #mu1car = (n x 3)-array with first Cartesian moments
        #mu2car = (n x 3 x 3)-array with second Cartesian moments
        #on output
        #mu1sph = (n x 3)-array with first spherical moments
        #mu2sph = (n x 3 x 3)-array with second spherical moments
        #              | mu_x |                    | <mu_xx> <mu_xy> <mu_xz> |
        #mu1car[i,*] = | mu_y |,   mu2car[i,*,*] = | <mu_yx> <mu_yy> <mu_yz> |
        #              | mu_z |                    | <mu_zx> <mu_zy> <mu_zz> |
        #idem for spherical but with (x,y,z) -> (r,theta,phi)

        if not eps: eps=1.0e-10
        nn=len(x)
        mu1sph=np.zeros((nn,3))
        mu2sph=np.zeros((nn,3,3))
        for i in range(nn):
            # conversion matrix N = N[k,j], where j=row, k=column
            N = self.N_car2sph(x[i], y[i], z[i], eps)
            # first moment
            mu1sph[i, :] = np.matmul(mu1car[i,:],N)
            # second moment
            for j in range(3):           # rows
                for k in range(3):        # columns
                    mu2sph[i,k,j]= np.sum(np.outer(N[:,k],N[:,j])* \
                                   np.reshape(mu2car[i,:,:],(3,3),order='F'))
        return mu1sph, mu2sph

#############################################################################

    def N_car2cyl(self, x, y, z, eps):

        #Orthogonal velocity conversion matrix: N=[N_ji] (i=row,j=column)
        #<v>=N<u>, with <v> spherical and <u> Cartesian
        #from http://en.wikipedia.org/wiki/List_of_canonical_coordinate_transformations

        if not eps: eps=1.0e-10
        R2 = x**2 + y**2
        R=np.sqrt(R2)
        res = np.zeros((3,3))
        if (min(R,R2) > eps):
            res[0,0] = x/R
            res[0,1] = -y/R
            res[1,0] = y/R
            res[1,1] = x/R
            res[2,2] = 1.0
        return res

#############################################################################

    def car2cyl_mu12(self, x, y, z, mu1car, mu2car, eps=None):

        #Conversion from Cartesian to cylindrical intrinsic moments of first
        #and second order (in first octant with x>0, y>0, and z>0)

        #Conversion from Cartesian to cylindrical intrinsic moments
        #of first and second order (in first octant with x>0, y>0, and z>0)

        if not eps: eps=1.0e-10
        nn=len(x)
        mu1sph=np.zeros((nn,3))
        mu2sph=np.zeros((nn,3,3))
        for i in range(nn):
            # conversion matrix N = N[k,j], where j=row, k=column
            N = self.N_car2cyl(x[i], y[i], z[i], eps)
            # first moment
            mu1sph[i,:] = np.matmul(mu1car[i,:],N)
            # second moment
            for j in range(3):           # rows
                for k in range(3):        # columns
                    mu2sph[i,k,j]= np.sum(np.outer(N[:,k],N[:,j])* \
                                   np.reshape(mu2car[i,:,:],(3,3),order='F'))
        return mu1sph, mu2sph

#############################################################################

    def anisotropy_single(self, model=None):

        # format of the intrinsic moments array:
        # density, x, y, z, vx, vy, vz, xv2,vy2,vz2,vxvy,vyvz,vzvx
        # 0        1  2  3  4   5   6   7   8   9   10   11   12

        orblib = model.get_orblib()
        _ = model.get_weights(orblib)
        # get intrinsic moments of the model
        moment_constructor, bin_edges = \
            orblib.get_model_intrinsic_moment_constructor()
        moments = moment_constructor(model.weights)

        nrr, nth, nph, nmom = moments.shape
        # nph: grid bin edges over spherical phi
        # nth: grid bin edges over spherical theta
        # nrr: grid bin edges over spherical r

        if nmom != 13:
            txt = 'The moments array must have 13 columns.'
            self.logger.error(txt)
            raise ValueError(txt)
        ntot = nph * nth * nrr  # default is 360
        data = moments.reshape((ntot,nmom))  # match legacy r,th,ph

        d = data[:,0]  # density
        x = data[:,1]  # x
        y = data[:,2]  # y
        z = data[:,3]  # z
        RR = np.sqrt(x**2 + y**2)  # projected 2d radius
        r = np.sqrt(RR**2 + z**2)  # intrinsic 3d radius

        v1car = data[:,4:7]           # <v_t> t=x,y,z [(km/s)]  # vx, vy, vz
        dum = data[:,[7,10,12,10,8,11,12,11,9]]  # vxvx,vxvy,vzvx,vxvy,vyvy,vyvz,vzvx,vyvz,vzvz
        v2car = np.reshape(dum[:,:], (ntot,3,3), order='F')  # < v_s * v_t > s, t = x, y, z[(km / s) ^ 2]
        # convert vel moments from cartesian to spherical coordinates:
        v1sph, v2sph = self.car2sph_mu12(x, y, z, v1car, v2car)  # (v_r, v_phi, v_theta)

        # calculate matrix for first order moments to get dispersion tensor
        for_disp_tens = np.zeros((ntot,3,3))
        for i in range(ntot):
            for j in range(3):
                for k in range(3):
                    for_disp_tens[i,j,k] = v1sph[i,j]*v1sph[i,k]

         # get dispersion tensor, subtract first moment components
        sigmas = np.reshape(v2sph - for_disp_tens, (nrr,nth,nph,3,3))

        rad_profile = np.zeros((nrr, 3))
        rad_global = np.zeros(3)
        for i in range(3):
            tensor = sigmas[:,:,:,i,i] * moments[:,:,:,0]
            rad_profile[:,i] = np.sum(np.sum(tensor, axis=2), axis=1)
            rad_global[i] = np.sum(np.sum(np.sum(tensor, axis=2), axis=1)[0:7],
                                   axis=0)

        beta_r_profile = \
            1 - 0.5*(rad_profile[:,1] + rad_profile[:,2])/rad_profile[:,0]
        beta_r_global = 1 - 0.5*(rad_global[1] + rad_global[2])/rad_global[0]
        rr = np.sum(np.sum(np.reshape(r, (nrr,nth,nph)), axis=2),
                    axis=1)/(nth*nph)
        return rr, beta_r_profile, beta_r_global, nrr

#############################################################################

    def beta_plot(self,
                  which_chi2=None,
                  Rmax_arcs=None,
                  figtype=None,
                  r_scale='linear'):
        """
        Generates anisotropy plot

        The plot shows the intrinsic anisotropy beta_r as a function
        of the distance from the galaxy or cluster centre (in arcsec).
        beta_r is computed from the verlocity dispersion sigma in
        spherical coordinates (r, phi, theta), using the
        tangential velocity dispersion (sigma_t^2=(sigma_phi^2+sigma_theta^2)*0.5)
        and radial velocity dispersion (sigma_r).
        The velocity dispersion components are computed from the first and
        second moments via sigma_ij = ⟨v_j v_k⟩ - ⟨v_j⟩⟨v_k⟩

        - beta_r = 1 - (sigma_t/sigma_r)^2

        Solid lines and shaded areas represent the mean and standard
        deviation of the anisotropy of models having parameters in a
        confidence region around the minimum chisquare.

        Parameters
        ----------
        which_chi2 : STR, optional
            Which chi2 is used for determining the best models. If None,
            the setting from the configuration file will be used.
            The default is None.
        Rmax_arcs : numerical value
            Determines the upper range of the x-axis.
        figtype : STR, optional
            Determines the file extension to use when saving the figure.
            If None, the default setting is used ('.png').
        r_scale : str, optional
            switches between logarithmic (r_scale='log') and linear
            (r_scale='linear') scaling of the x-axis. Defaults to 'linear'.
        Raises
        ------
        ValueError
            If which_chi2 is neither None nor a valid chi2 type.
        ValueError
            If Rmax_arcs is not set to a numerical value.

        Returns
        -------
        fig1 : matplotlib.pyplot.figure
            Figure instance.
        fig2 : matplotlib.pyplot.figure
            Figure instance.

        """

        if figtype is None:
            figtype = '.png'

        if which_chi2 is None:
            which_chi2 = self.config.validate_chi2(which_chi2)

        if Rmax_arcs is None:
            text = f'Rmax_arcs must be a number, but it is {Rmax_arcs}'
            self.logger.error(text)
            raise ValueError(text)

        val0 = deepcopy(self.all_models.table)
        arg = np.argsort(np.array(val0[which_chi2]))
        val = val0[arg]
        chi2pmin = val[which_chi2][0]
        chlim = np.sqrt(self.config.get_2n_obs())
        distance = self.system.distMPc
        arctpc = distance*np.pi/0.648

        # select the models within 1 sigma confidence level, minimum 3
        n = len(np.ravel(np.where(val[which_chi2] <= chi2pmin + chlim*3)))
        if n < 3:
            n = 3


        for i in range(n):

            model_dir = self.modeldir + val['directory'][i]
            model = self.all_models.get_model_from_directory(model_dir)


            rr, beta_r_profile, beta_r_global, nrr  = \
                self.anisotropy_single(model)

            if i == 0:  # use first model to obtain nrr and create arrays
                all_betar = np.zeros((n, nrr))
                all_betarg= np.zeros((n))
                rrn = np.zeros((n, nrr))

            all_betar[i,:] = beta_r_profile
            rrn[i,:] = rr
            all_betarg[i]=beta_r_global


        filename1 = self.plotdir + 'anisotropy_var' + figtype
        fs=9 #fontsize
        RRn_m = np.zeros(nrr)
        RRn_e = np.zeros(nrr)
        orot_m2 = np.zeros(nrr)
        orot_e2 = np.zeros(nrr)
        for j in range(0, nrr):
            RRn_m[j] = np.average(rrn[:,j])
            RRn_e[j] = np.sqrt(np.var(rrn[:,j], ddof=1))
            orot_m2[j] = np.average(all_betar[:,j])
            orot_e2[j] = np.sqrt(np.var(all_betar[:,j], ddof=1))

        radialrange=np.array([np.min(rr),Rmax_arcs])
        yrange= np.array([min(-1,min(orot_m2-orot_e2)),1])
        # flexible yrange
        yrange= np.array([min(orot_m2-orot_e2),max(orot_m2+orot_e2)])
        fig1 = plt.figure(figsize=(5,5))
        ax1 = fig1.add_subplot(1,1,1)
        ax1.set_xlim(radialrange)
        ax1.set_ylim(yrange)
        if yrange[1]-yrange[0]<=4:
            Nticks = int((yrange[1]-yrange[0])/0.5)+1
        else:
            Nticks = int((yrange[1]-yrange[0]))+1
        yticks = np.linspace(yrange[0],yrange[1],Nticks)
        ax1.set_yticks(yticks)
        ax1.plot(RRn_m,orot_m2, '-', color='black', linewidth=3.0)
        ax1.fill_between(RRn_m, orot_m2-orot_e2,
                        orot_m2+orot_e2,facecolor='gray',alpha=0.3)
        ax1.set_xlabel(r'$r$ [arcsec]', fontsize=fs)
        ax1.set_ylabel(r'$\beta_{\rm r} = 1 - \sigma_{\rm t}^2/\sigma_{\rm r}^2$',
                         fontsize=fs)
        ax1.tick_params(labelsize=fs)
        ax1.plot(radialrange, [0,0], '--', color='black', linewidth=1.0)
        ax2 = ax1.twiny()
        # ax2.set_xlim([radialrange[0] * arctpc,radialrange[1] * arctpc] )
        if Rmax_arcs * arctpc < 1000:
            ax2.set_xlim(radialrange * arctpc)
            ax2.set_xlabel(r'$r$ [pc]', fontsize=fs, labelpad=8)
        else:
            ax2.set_xlim(radialrange * arctpc / 1000.0)
            ax2.set_xlabel(r'$r$ [kpc]', fontsize=fs, labelpad=8)


        ax2.tick_params(labelsize=fs)

        if r_scale == 'log':
            ax1.set_xscale('log')
            ax2.set_xscale('log')


        plt.tight_layout()
        plt.savefig(filename1)

        self.logger.info(f'Figure {filename1} saved in {self.plotdir}')

        return fig1


#############################################################################
######## Routines from schw_qpu.py, necessary for qpu_plot ##################
#############################################################################

    def enlargeVector(self, old_vec=None, new_length=None):
        old_indices = np.arange(0, len(old_vec))
        new_indices = np.linspace(0, len(old_vec)-1, new_length)
        spl = UnivariateSpline(old_indices, old_vec, k=1, s=0)
        new_vec = spl(new_indices)
        return new_vec

#############################################################################

    def pqintr_mge_v2(self, Rpc=None, surf_pc=None, sigma_pc=None,
                        qobs=None, psi_off=None, incl=None):

        theta = incl[0]
        phi = incl[1]
        psi = incl[2]

        r = np.arange(101, dtype=float)/100.0*max(Rpc)*1.02
        n = len(r)

        pintr, qintr, uintr = self.triax_tpp2pqu(theta=theta, phi=phi,
                                                 psi=psi, qobs=qobs,
                                                 psi_off=psi_off, res=1)
        sigintr_pc = sigma_pc/uintr
        sb3 = surf_pc*(2*np.pi*sigma_pc**2*qobs)/ \
              ((sigintr_pc*np.sqrt(2*np.pi))**3*pintr*qintr)
        Sz = np.zeros(n)
        Sy = np.zeros(n)
        Sx = np.zeros(n)

        for i in range(n):
            Sz[i] = np.sum(sb3*np.exp(-(r[i]**2/qintr**2)/(2*sigintr_pc**2))) # SB at z direction
            Sy[i] = np.sum(sb3*np.exp(-(r[i]**2/pintr**2)/(2*sigintr_pc**2))) # SB at y direction
            Sx[i] = np.sum(sb3*np.exp(-(r[i]**2)/(2*sigintr_pc**2))) # SB at x direction

        #### check and replace the enlargeVector function in basic file
        Sya = self.enlargeVector(old_vec=Sy, new_length=n*100)
        Sza = self.enlargeVector(old_vec=Sz, new_length=n*100)
        Sxa = self.enlargeVector(old_vec=Sx, new_length=n*100)
        ra = self.enlargeVector(old_vec=r, new_length=n*100)

        pr = np.zeros_like(Rpc)
        qr = np.zeros_like(Rpc)
        for i in range(len(Rpc)):
            k1 = np.digitize(Rpc[i], ra, right=True)
            if ra[k1]>0:
                pr[i] = ra[np.digitize(Sxa[k1], Sya, right=True)]/ra[k1]
                qr[i] = ra[np.digitize(Sxa[k1], Sza, right=True)]/ra[k1]
            else:
                pr[i] = -1.
                qr[i] = -1.
        return pr, qr

#############################################################################

    def qpu_plot(self, which_chi2=None, Rmax_arcs=None,figtype =None):
        """
        Generates triaxiality plot

        The intrinsic flattenings q (C/A) and p (B/A) are shown here,
        with the blue and black lines respectively, as a function of
        the distance from the galactic centre (in arcsec).
        The value of T = (1-p^2)/(1-q^2) is also shown (red line).

        Parameters
        ----------
        which_chi2 : STR, optional
           Which chi2 is used for determining the best models. If None,
            the setting from the configuration file will be used.
            The default is None.
        Rmax_arcs : numerical value
            Determines the upper range of the x-axis.
        figtype : STR, optional
            Determines the file extension to use when saving the figure.
            If None, the default setting is used ('.png').

        Raises
        ------
        ValueError
            If which_chi2 is neither None nor a valid chi2 type.
        ValueError
            If Rmax_arcs is not set to a numerical value.

        Returns
        -------
        fig : matplotlib.pyplot.figure
            Figure instance.

        """

        if figtype is None:
            figtype = '.png'

        which_chi2 = self.config.validate_chi2(which_chi2)

        if Rmax_arcs is None:
            text = f'Rmax_arcs must be a number, but it is {Rmax_arcs}'
            self.logger.error(text)
            raise ValueError(text)

        val0 = deepcopy(self.all_models.table)
        arg = np.argsort(np.array(val0[which_chi2]))
        val = val0[arg]
        chi2pmin = val[which_chi2][0]
        chlim = np.sqrt(self.config.get_2n_obs())

        n = len(np.ravel(np.where(val[which_chi2] <= chi2pmin + chlim*3)))
        if n < 3:
            n = 3

        q_all = np.zeros((101,n))
        p_all = np.zeros((101,n))
        Rarc = np.arange(101, dtype=float)/100.0*Rmax_arcs

        stars = \
          self.system.get_component_from_class(physys.TriaxialVisibleComponent)

        distance = self.system.distMPc
        arctpc = distance*np.pi/0.648
        mgepar = stars.mge_pot.data
        mgeI = mgepar['I']
        mgesigma = mgepar['sigma']
        mgeq = mgepar['q']
        mgePAtwist = mgepar['PA_twist']
        Rpc = Rarc*arctpc
        sigobs_pc = mgesigma*arctpc

        for i in range(0, n):
            q = val['q-stars'][i]
            p = val['p-stars'][i]
            u = val['u-stars'][i]
            th_view, psi_view, ph_view = stars.triax_pqu2tpp(p,q,u)
            p_k, q_k = self.pqintr_mge_v2(Rpc=Rpc, surf_pc=mgeI, \
                                    sigma_pc=sigobs_pc, qobs=mgeq, \
                                    psi_off=mgePAtwist, \
                                    incl=[th_view, ph_view, psi_view])
            p_all[:,i] = p_k
            q_all[:,i] = q_k

        T_all = np.zeros_like(p_all)
        cond = (p_all>=0)
        T_all[~cond] = -1.
        T_all[cond] = (1. - p_all[cond]**2.)/(1. - q_all[cond]**2.)

        T_m = np.zeros_like(Rpc)
        T_var = np.zeros_like(Rpc)
        p_m = np.zeros_like(Rpc)
        p_var = np.zeros_like(Rpc)
        q_m = np.zeros_like(Rpc)
        q_var = np.zeros_like(Rpc)

        for i in range(101):
            cc = T_all[i,:] > 0.
            if sum(cc)>0:
                p_m[i] = np.average(p_all[i,cc])
                p_var[i] = np.sqrt(np.var(p_all[i,cc],ddof=1))
                q_m[i] = np.average(q_all[i,cc])
                q_var[i] = np.sqrt(np.var(q_all[i,cc],ddof=1))
                T_m[i] = np.average(T_all[i,cc])
                T_var[i] = np.sqrt(np.var(T_all[i,cc],ddof=1))
            else:
                p_m[i] = -1.

        cc = (p_m >= 0)

        filename1 = self.plotdir + 'triaxial_qpt' + figtype
        fig = plt.figure(figsize=(5,5))
        ax = fig.add_subplot(1,1,1)
        ax.set_xlim(np.array([0,Rmax_arcs]))
        ax.set_ylim(np.array([0.0,1.1]))
        ax.set_xlabel(r'$r$ [arcsec]', fontsize=9)
        ax.set_ylabel(r'$p$ | $q$ | $T = (1-p^2)/(1-q^2)$', fontsize=9)
        ax.tick_params(labelsize=8)

        ax.plot(Rpc[cc]/arctpc, p_m[cc], '-', color='blue',
                linewidth=3.0, label=r'$p$')
        ax.plot(Rpc[cc]/arctpc, p_m[cc]-p_var[cc], '--',
                color='blue', linewidth=0.8)
        ax.plot(Rpc[cc]/arctpc, p_m[cc]+p_var[cc], '--',
                color='blue', linewidth=0.8)

        ax.plot(Rpc[cc]/arctpc, q_m[cc], '-', color='black',
                linewidth=3.0, label=r'$q$')
        ax.plot(Rpc[cc]/arctpc, q_m[cc]-q_var[cc], '--',
                color='black', linewidth=0.8)
        ax.plot(Rpc[cc]/arctpc, q_m[cc]+q_var[cc], '--',
                color='black', linewidth=0.8)

        ax.plot(Rpc[cc]/arctpc, T_m[cc], '-', color='red',
                linewidth=3.0, label=r'$T$')
        ax.plot(Rpc[cc]/arctpc, T_m[cc]-T_var[cc], '--',
                color='red', linewidth=0.8)
        ax.plot(Rpc[cc]/arctpc, T_m[cc]+T_var[cc], '--',
                color='red', linewidth=0.8)

        ax.legend(loc='upper right', fontsize=8)
        plt.tight_layout()
        plt.savefig(filename1)

        self.logger.info(f'Plot {filename1} saved in {self.plotdir}')

        return fig

    def version_p(self):
        return sys.version.split()[0]

    def version_f(self):
        v = subprocess.run("gfortran --version", capture_output=True, \
            shell=True, check=True).stdout.decode('utf-8'). \
            split(sep='\n')[0].split()[-1]
        return v

#############################################################################
########################   More Plotting Routines  ##########################
#############################################################################

    def orbit_distribution(self,
                           model=None,
                           minr=None,
                           maxr=None,
                           nr=50,
                           nl=61,
                           equal_weighted_orbits=False,
                           orientation='horizontal',
                           figtype='.png',
                           subset='all',
                           dL=1e17,
                           force_lambda_z=False,
                           getdata=False):
        """Make the orbit distibution plot

        Plots a model's orbit distribution in (radius, circularity) space.
        Orbits are split by type: [long, short, intermediate]-axis tubes and
        box orbits (classification is handled by ``orblib.classify_orbits``).
        Each orbit only contributes to the appropriate distribution, e.g. box
        orbits *only* appear in the box-orbit panel. Compared to older versions
        of orbit distibution plots, this means that there is now no "stripe" at
        ``lmd_z=0``, since any non short-axis tubes have been moved to their own
        panel. The fraction of orbits in each type is added as title. Note that
        individual orbits now contribute a point to the distibution, rather
        than a single point per orbit-bundle. This means that - if
        ``dithering>1`` - the orbit distributions are sampled better compared
        to previous versions.

        Parameters
        ----------
        model : optional, a dynamite.model.Model object
            Determines which model is used for the plot. If ``None``, the
            minimum chi^2 model is used (the setting in the configuration
            file's parameter settings is used to determine which chi^2 is used).
        minr : float, optional
            the minimum radius [kpc] to show in the plot. If ``None``, this is
            set to the minimum radius of the orbit library
        maxr : float, optional
            the maximum radius [kpc] to show in the plot. If ``None``, this is
            set to the minimum radius of the orbit library
        nr : int, optional
            number of radial bins, by default 50
        nl : int, optional
            number of circularity bins, by default 61
        equal_weighted_orbits : bool, optional
           weight all orbit bundels equally, instead of using the model's
           best-fitting weights. Useful to see the distributiuon of the full
           orbit libary, by default ``False``
        orientation : str, optional
            arrange panels ``'horizontal'`` or ``'vertical'``,
            by default ``'horizontal'``
        figtype : str, optional
            file type extension to save the plot, by default ``'.png'``
        subset : str, optional
            either ``'all'`` or any combination of ``['long', 'short',
            'intermediate', 'box']`` separated by ``'+'`` e.g. ``'long+box'``,
            ``'box+short+intermediate'``. Any order works, but the order does
            not affect the order of plots. By default ``'all'``
        dL : float, default 1e17
            Threshold angular momentum used for orbit classification
        force_lambda_z : bool, dafault False
            if true, then we force the orbit distribution to only be collapsed
            onto (r, lambda_z) space. This is done by forcing all orbits to be
            classified as short axis-tube orbits.
        getdata : bool, optional
            whether to return the orbit distribtuion data plotted in the plot,
            by default ``False``

        Returns
        -------
        `mpl.Figure` or a tuple (`mpl.Figure`, np.array) if ``getdata=True``
            the figure object, and (if ``getdata=True``) a 3D array where the
            1st dimension indexes over 4 orbit types (long, int., short, box),
            2nd over radii, 3rd over circularities.

        Raises
        ------
        NotImplementedError
            if ``orientation`` is invalid
        ValueError
            if orbit classes don't match the projection tensor or orbit class
            names are invalid
        """
        if model is None:
            model_id = self.all_models.get_best_n_models_idx(n=1)[0]
            model = self.all_models.get_model_from_row(model_id)
            self.logger.debug(f'Using model {model_id} in {model.directory}.')
        if orientation not in ['horizontal', 'vertical']:
            raise NotImplementedError(f"Unknown orientation {orientation}, "
                                      f"must be 'horizontal' or 'vertical'.")
        orblib = model.get_orblib()
        orblib.get_projection_tensor(minr=minr, maxr=maxr, nr=nr, nl=nl, force_lambda_z=force_lambda_z, dL=dL)
        if equal_weighted_orbits:
            n_bundles = orblib.projection_tensor.shape[-1]
            weights = np.ones(n_bundles)/n_bundles
        else:
            weight_solver = model.get_weights(orblib)
            weights = model.weights
        mod_orb_dists = orblib.projection_tensor.dot(weights)
        mod_orbclass_fracs = np.sum(mod_orb_dists, (1,2))
        mod_orbclass_fracs = mod_orbclass_fracs/np.sum(mod_orbclass_fracs)
        # get orbit classes to plot
        # Note: the order of the orbit classes in orb_classes below must match
        # the order in the projection_tensor and mod_orb_dists!
        def frac_to_pc_str(x):
            return f'{100.*x:.1f}%'
        orb_classes = [{'name':'long',
                        'plot':True,
                        'label':r'$\lambda_x$',
                        'title':f'Long axis tubes: {frac_to_pc_str(mod_orbclass_fracs[0])}'},
                       {'name':'intermediate',
                        'plot':True,
                        'label':r'$\lambda_y$',
                        'title':f'Int. axis tubes: {frac_to_pc_str(mod_orbclass_fracs[1])}'},
                       {'name':'short',
                        'plot':True,
                        'label':r'$\lambda_z$',
                        'title':f'Short axis tubes: {frac_to_pc_str(mod_orbclass_fracs[2])}'},
                       {'name':'box',
                        'plot':True,
                        'label':r'$\lambda_\mathrm{tot}$',
                        'title':f'Box: {frac_to_pc_str(mod_orbclass_fracs[3])}'}]
        if len(orb_classes) != mod_orb_dists.shape[0]:
            raise ValueError('Orbit class mismatch with projection tensor.')
        elif not all(subset_class in [oc['name'] for oc in orb_classes]+['all']
                     for subset_class in subset.split(sep='+')):
            raise ValueError('Orbit class subset mismatch.')
        if subset != 'all':
            for orb_class in orb_classes:
                if orb_class['name'] not in subset.split(sep='+'):
                    orb_class['plot'] = False
        n_plots = sum(orb_class['plot'] for orb_class in orb_classes)
        self.logger.info('Plotting orbit distribution for orbit '
                         f'classes {subset}: {n_plots} subplot(s).')
        # plotting utilities
        vmax = max(np.amax(mod_orb_dists[i]) for i in range(len(orb_classes))
                                             if orb_classes[i]['plot'])
        kwimshow = {'aspect':'auto',
                    'cmap':'magma_r',
                    'interpolation':'none',
                    'vmax':vmax}
        ranges = orblib.projection_tensor_rng
        log10_r_rng = ranges['log10_r_rng']
        lmd_rng = ranges['lmd_rng']
        tot_lmd_rng = ranges['tot_lmd_rng']
        # make plot
        r_label = r'$\log_{10} (r/\mathrm{kpc})$'
        fig_size = 15 * n_plots/len(orb_classes)
        self.logger.info(f'{fig_size=}.')
        if orientation == 'horizontal':
            fig, ax = plt.subplots(1, n_plots,
                                   figsize=(fig_size+1, 5),
                                   sharey=True)
            if n_plots == 1:
                ax = [ax]
            ax[0].set_ylabel(r_label)
            plot_idx = 0
            for orb_class_idx, orb_class in enumerate(orb_classes):
                if orb_class['plot']:
                    plot_data = np.flipud(mod_orb_dists[orb_class_idx])
                    if orb_class['name'] == 'box':
                        extent = tot_lmd_rng+log10_r_rng
                    else:
                        extent = lmd_rng+log10_r_rng
                    cax = ax[plot_idx].imshow(plot_data,
                                              extent=extent,
                                              **kwimshow)
                    ax[plot_idx].set_xlabel(orb_class['label'])
                    ax[plot_idx].set_title(orb_class['title'])
                    plot_idx += 1
            fig.tight_layout()
            fig.colorbar(cax, ax=ax, orientation='vertical', pad=0.03)
        elif orientation == 'vertical':
            fig, ax = plt.subplots(n_plots, 1,
                                   figsize=(5, fig_size+1),
                                   sharex=True)
            if n_plots == 1:
                ax = [ax]
            ax[-1].set_xlabel(r_label)
            plot_idx = 0
            for orb_class_idx, orb_class in enumerate(orb_classes):
                if orb_class['plot']:
                    plot_data = np.flipud(mod_orb_dists[orb_class_idx].T)
                    if orb_class['name'] == 'box':
                        extent = log10_r_rng+tot_lmd_rng
                    else:
                        extent = log10_r_rng+lmd_rng
                    cax = ax[plot_idx].imshow(plot_data,
                                              extent=extent,
                                              **kwimshow)
                    # ax[plot_idx].set_xlabel(r_label)
                    ax[plot_idx].set_ylabel(orb_class['label'])
                    ax[plot_idx].set_title(orb_class['title'])
                    plot_idx += 1
            fig.tight_layout()
            fig.colorbar(cax, ax=ax, orientation='horizontal', pad=0.15/n_plots)
        else:
            raise NotImplementedError(f'Unknown orientation {orientation}.')
        # format and save
        figname = self.plotdir + 'orbit_distribution' + figtype
        fig.savefig(figname)
        self.logger.info(f'Plot {figname} saved in {self.plotdir}')
        if getdata:
            return mod_orb_dists, fig
        else:
            return fig<|MERGE_RESOLUTION|>--- conflicted
+++ resolved
@@ -14,10 +14,7 @@
 from matplotlib.ticker import NullFormatter
 import matplotlib.pyplot as plt
 from plotbin import display_pixels
-<<<<<<< HEAD
 from dynamite import constants
-=======
->>>>>>> 0eaf59a0
 from dynamite import kinematics
 from dynamite import physical_system as physys
 from dynamite import analysis
