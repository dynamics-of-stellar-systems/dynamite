--- conflicted
+++ resolved
@@ -393,14 +393,6 @@
 
         kin_type = type(stars.kinematic_data[kin_set])
         ws_type = self.settings.weight_solver_settings['type']
-<<<<<<< HEAD
-        if ws_type != 'LegacyWeightSolver':
-            self.logger.info('kinematic maps cannot be plot for weight solver '
-                             f'{ws_type} - only LegacyWeightSolver')
-            fig = plt.figure(figsize=(27, 12))
-            return fig
-=======
->>>>>>> ccb1f313
 
         if kin_type is kinematics.GaussHermite:
             if ws_type == 'LegacyWeightSolver':
