<<<<<<< HEAD
=======
#!/usr/bin/env python3
>>>>>>> 9a96f558
import sys
import subprocess
import logging
import numpy as np
<<<<<<< HEAD
from dynamite import myrand
from config_reader import DynamiteLogging
=======
import dynamite.myrand as myrand
from dynamite.config_reader import DynamiteLogging
>>>>>>> 9a96f558

SEED = -4242

def run_random_number_test(ran_seed=SEED, n_ran=10, make_comp=False):
    logger.info("Comparison of portable random number generator myrand.py and"
                f" ran1_nr.f for seed={ran_seed}")

    rtol = 0.
    atol = 1e-16

    fname = f"data/randata{ran_seed}.txt"
    if not make_comp:
        ran_saved = np.loadtxt(fname)
        n_ran = len(ran_saved)
        logger.debug(f"{n_ran} random numbers read")

    mr = myrand.MyRand(ran_seed)
    ran_P = [mr.ran1() for i in range(n_ran)]
    logger.info(f"Generated {n_ran} Python random numbers from myrand.py")
    logger.debug(ran_P)

    subprocess.run(f"sed -i -e 's/^idum.*/idum = {ran_seed}/' rantest.f90", \
                   shell=True, check=True)
    subprocess.run(f"sed -i -e 's/^do i.*/do i=1,{n_ran-1}/' rantest.f90", \
                   shell=True, check=True)
    compilestring="gfortran -o rantest rantest.f90 ../legacy_fortran/ran1_nr.f"
    runstring = "./rantest"
    out_F = subprocess.run(f"{compilestring}\n{runstring}", \
                           capture_output=True, shell=True, check=True)
    ran_F = [float(n) for n in out_F.stdout.split()]
    logger.info(f"Generated {n_ran} Fortran random numbers from ran1_nr.f")
    logger.debug(ran_F)

    is_same = np.allclose(ran_P, ran_F, rtol=rtol, atol=atol)
    if is_same:
        logger.info(f"All {n_ran} generated random number pairs match")
    else:
        text = f"Mismatch of at leat one of the {n_ran} generated random " \
               "number pairs!"
        logger.error(text)
        ValueError(text)

    if not make_comp:
        is_same = np.allclose(ran_P, ran_saved, rtol=rtol, atol=atol)
        if is_same:
            logger.info(f"SUCCESS - all {n_ran} random numbers match the "
                        f"saved values (file: {fname})")
        else:
            logger.info(f"Mismatch of at leat one of the {n_ran} random "
                        f"numbers (file: {fname})!")
    else:
        np.savetxt(fname, ran_P)
        logger.info(f"{n_ran} random numbers saved in file {fname}")

    version_P = sys.version.split(sep='\n')[0]
    logger.debug(f"Python version: {version_P}")
    info_F = subprocess.run("gfortran --version", capture_output=True, \
                            shell=True, check=True)
    version_F = info_F.stdout.decode('utf-8').split(sep='\n')[0]
    logger.debug(f"Fortran version: {version_F}")

if __name__ == '__main__':
    logger = logging.getLogger()
    DynamiteLogging(logfile='myrantest.log')
    run_random_number_test()

# end<|MERGE_RESOLUTION|>--- conflicted
+++ resolved
@@ -1,18 +1,10 @@
-<<<<<<< HEAD
-=======
 #!/usr/bin/env python3
->>>>>>> 9a96f558
 import sys
 import subprocess
 import logging
 import numpy as np
-<<<<<<< HEAD
-from dynamite import myrand
-from config_reader import DynamiteLogging
-=======
 import dynamite.myrand as myrand
 from dynamite.config_reader import DynamiteLogging
->>>>>>> 9a96f558
 
 SEED = -4242
 
