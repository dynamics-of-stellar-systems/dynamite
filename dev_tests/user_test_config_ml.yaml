--- conflicted
+++ resolved
@@ -11,11 +11,7 @@
 system_attributes:
     distMPc: 39.96
     name: "NGC6278"
-<<<<<<< HEAD
-    position_angle: 97.69
     r_eff: False # r_eff, will be calculated if False or missing
-=======
->>>>>>> 4c0e46e1
 
 system_components:
 
