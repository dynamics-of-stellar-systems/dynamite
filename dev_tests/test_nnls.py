#!/usr/bin/env python3
# -*- coding: utf-8 -*-

import os
import time
import argparse

# Set matplotlib backend to 'Agg' (compatible when X11 is not running
# e.g., on a cluster). Note that the backend can only be set BEFORE
# matplotlib is used or even submodules are imported!
import matplotlib
matplotlib.use('Agg')

import matplotlib.pyplot as plt
from astropy import table
import dynamite as dyn
import dynamite.constants as const

def run_user_test(fname=None, make_comp=False):

    print('Using DYNAMITE version:', dyn.__version__)
    print('Located at:', dyn.__path__)

    # read configuration
    if '__file__' in globals():
        file_dir = os.path.dirname(__file__)
        if file_dir:
            os.chdir(file_dir)
    else:
        file_dir = None
    # fname = 'user_test_config_ml.yaml'
    # fname = 'FCC047_2kin/FCC047_config.yaml'
    # fname = 'user_test_config_specificmodels.yaml'
<<<<<<< HEAD
    print(f'Using configuration file: {fname}')
=======
    # fname = 'FCC167/FCC167.yaml'
>>>>>>> 4163bf58
    c = dyn.config_reader.Configuration(fname,
                                        reset_logging=True,
                                        user_logfile='test_nnls',
                                        reset_existing_output=True)

    # delete previous output if available
    # c.remove_existing_orblibs()
    # c.remove_existing_all_models_file(wipe_other_files=False)
    # c.backup_config_file(keep=3, delete_other=True)
    # c.remove_existing_plots()

    print(f'{const.GRAV_CONST_KM=}, {const.PARSEC_KM=}, {const.RHO_CRIT=}.')

    which_chi2 = c.settings.parameter_space_settings['which_chi2']

    plotdir = c.settings.io_settings['plot_directory']
    plotfile_ml = plotdir + f'ml_vs_iter_{which_chi2}.png'
    if os.path.isfile(plotfile_ml):
        os.remove(plotfile_ml)
    plotfile_chi2 = plotdir + f'{which_chi2}_vs_model_id.png'
    if os.path.isfile(plotfile_chi2):
        os.remove(plotfile_chi2)

    compare_file = file_dir if file_dir else '.'
    compare_file += "/data/chi2_compare_ml_" \
                    f"{c.settings.orblib_settings['nE']}" \
                    f"{c.settings.orblib_settings['nI2']}" \
                    f"{c.settings.orblib_settings['nI3']}.dat"
    print(f'Comparing results to {compare_file}.')
    # "run" the models
    t = time.perf_counter()
    smi = dyn.model_iterator.ModelIterator(c)
    delt = time.perf_counter()-t
    print(f'Computation time: {delt} seconds = {delt/60} minutes')

    # print all model results
#    c.all_models.table.pprint_all() # This only works in astropy 3.2 or later
    c.all_models.table.pprint(max_lines=-1, max_width=-1)

    if not make_comp:
        # plot the models
        plt.figure()
        plt.scatter(c.all_models.table['which_iter'],
                    c.all_models.table['ml'],
                    c=c.all_models.table[which_chi2],
                    cmap=plt.cm.viridis_r,
                    s=200)
        cb=plt.colorbar()
        cb.set_label(which_chi2, y=1.1, labelpad=-40, rotation=0)
        plt.gca().set_title('all iterations')
        # plt.gca().set_yscale('log')
        plt.xlabel('iteration')
        plt.xticks(range(0,max(c.all_models.table['which_iter'])+1))
        plt.ylabel('ml')
        plt.savefig(plotfile_ml)

        # compare to chi2 in compare_file
        chi2_compare = table.Table.read(compare_file, format='ascii')
        plt.figure()
        plt.scatter(chi2_compare['model_id'],
                    chi2_compare[which_chi2],
                    s=2000,
                    facecolors='none',
                    edgecolors='black')
        plt.plot(range(len(c.all_models.table)),
                  c.all_models.table[which_chi2],
                  'rx')
        plt.gca().set_title(f'calculated {which_chi2} (red) vs '
                            'should-be range (black circles)')
        plt.xlabel('model_id')
        plt.xticks(range(len(c.all_models.table)))
        plt.ylabel(which_chi2)
        plt.savefig(plotfile_chi2)

        print(f'Look at {plotfile_ml} and {plotfile_chi2}')
        print(f'{which_chi2} comparison data:\n')
        chi2_compare.pprint(max_lines=-1, max_width=-1)
        print('The best 2 models:')
        c.all_models.get_best_n_models(n=2).pprint(max_lines=-1, max_width=-1)

    if make_comp:
        return c.all_models.table, \
          compare_file, \
          c.settings.parameter_space_settings['stopping_criteria']['n_max_mods']
    else:
        return c

def create_comparison_data(fname):

    model_results, output_file, n_max = run_user_test(fname=args.fname,
                                                      make_comp=True)
    t = table.Table()
    t['model_id'] = range(n_max)
    for which_chi2 in ('chi2', 'kinchi2', 'kinmapchi2'):
        values = list(model_results[which_chi2])
        for i in range(len(values),n_max): # just in case...
            values.append(float("NaN"))
        t[which_chi2] = values
    print(t)
    t.write(output_file, format='ascii', overwrite=True)

if __name__ == '__main__':
    fname_default = 'user_test_config_ml.yaml'
    parser = argparse.ArgumentParser()
    parser.add_argument(
        "fname",
        help=f"file name of configuration file, default: {fname_default}",
        nargs='?',
        default=fname_default)
    args = parser.parse_args()
    print('Using configuration file:', args.fname)
    # create_comparison_data(fname=args.fname)
    c = run_user_test(fname=args.fname)

# end<|MERGE_RESOLUTION|>--- conflicted
+++ resolved
@@ -31,11 +31,8 @@
     # fname = 'user_test_config_ml.yaml'
     # fname = 'FCC047_2kin/FCC047_config.yaml'
     # fname = 'user_test_config_specificmodels.yaml'
-<<<<<<< HEAD
+    # fname = 'FCC167/FCC167.yaml'
     print(f'Using configuration file: {fname}')
-=======
-    # fname = 'FCC167/FCC167.yaml'
->>>>>>> 4163bf58
     c = dyn.config_reader.Configuration(fname,
                                         reset_logging=True,
                                         user_logfile='test_nnls',
