#!/usr/bin/env python3
# -*- coding: utf-8 -*-

import os
import time
import argparse

# Set matplotlib backend to 'Agg' (compatible when X11 is not running
# e.g., on a cluster). Note that the backend can only be set BEFORE
# matplotlib is used or even submodules are imported!
import matplotlib
matplotlib.use('Agg')

import matplotlib.pyplot as plt
from astropy import table
import dynamite as dyn
import dynamite.constants as const

def run_user_test(fname=None, make_comp=False):

    print('Using DYNAMITE version:', dyn.__version__)
    print('Located at:', dyn.__path__)

    # read configuration
    if '__file__' in globals():
        file_dir = os.path.dirname(__file__)
        if file_dir:
            os.chdir(file_dir)
    else:
        file_dir = None
<<<<<<< HEAD
    # fname = 'user_test_config_ml.yaml'
=======
    fname = 'user_test_config_ml.yaml'
    # fname = 'user_test_config_ml_gas.yaml'
>>>>>>> d731ef04
    # fname = 'FCC047_2kin/FCC047_config.yaml'
    # fname = 'user_test_config_specificmodels.yaml'
    # fname = 'FCC167/FCC167.yaml'
    print(f'Using configuration file: {fname}')
    c = dyn.config_reader.Configuration(fname,
                                        reset_logging=True,
                                        user_logfile='test_nnls',
                                        reset_existing_output=True)

    # delete previous output if available
    # c.remove_existing_orblibs()
    # c.remove_existing_all_models_file(wipe_other_files=False)
    # c.backup_config_file(keep=3, delete_other=True)
    # c.remove_existing_plots()

    print(f'{const.GRAV_CONST_KM=}, {const.PARSEC_KM=}, {const.RHO_CRIT=}.')

    which_chi2 = c.settings.parameter_space_settings['which_chi2']

    plotdir = c.settings.io_settings['plot_directory']
    plotfile_ml = plotdir + f'ml_vs_iter_{which_chi2}.png'
    if os.path.isfile(plotfile_ml):
        os.remove(plotfile_ml)
    plotfile_chi2 = plotdir + f'{which_chi2}_vs_model_id.png'
    if os.path.isfile(plotfile_chi2):
        os.remove(plotfile_chi2)

    compare_file = file_dir if file_dir else '.'
    compare_file += "/data/chi2_compare_ml_" \
                    f"{c.settings.orblib_settings['nE']}" \
                    f"{c.settings.orblib_settings['nI2']}" \
                    f"{c.settings.orblib_settings['nI3']}.dat"
    print(f'Comparing results to {compare_file}.')
    # "run" the models
    t = time.perf_counter()
    smi = dyn.model_iterator.ModelIterator(c)
    delt = time.perf_counter()-t
    print(f'Computation time: {delt} seconds = {delt/60} minutes')

    # print all model results
#    c.all_models.table.pprint_all() # This only works in astropy 3.2 or later
    c.all_models.table.pprint(max_lines=-1, max_width=-1)

    if not make_comp:
        # plot the models
        plt.figure()
        plt.scatter(c.all_models.table['which_iter'],
                    c.all_models.table['ml'],
                    c=c.all_models.table[which_chi2],
                    cmap=plt.cm.viridis_r,
                    s=200)
        cb=plt.colorbar()
        cb.set_label(which_chi2, y=1.1, labelpad=-40, rotation=0)
        plt.gca().set_title('all iterations')
        # plt.gca().set_yscale('log')
        plt.xlabel('iteration')
        plt.xticks(range(0,max(c.all_models.table['which_iter'])+1))
        plt.ylabel('ml')
        plt.savefig(plotfile_ml)

        # compare to chi2 in compare_file
        chi2_compare = table.Table.read(compare_file, format='ascii')
        plt.figure()
        plt.scatter(chi2_compare['model_id'],
                    chi2_compare[which_chi2],
                    s=2000,
                    facecolors='none',
                    edgecolors='black')
        plt.plot(range(len(c.all_models.table)),
                  c.all_models.table[which_chi2],
                  'rx')
        plt.gca().set_title(f'calculated {which_chi2} (red) vs '
                            'should-be range (black circles)')
        plt.xlabel('model_id')
        plt.xticks(range(len(c.all_models.table)))
        plt.ylabel(which_chi2)
        plt.savefig(plotfile_chi2)

        print(f'Look at {plotfile_ml} and {plotfile_chi2}')
        print(f'{which_chi2} comparison data:\n')
        chi2_compare.pprint(max_lines=-1, max_width=-1)
        print('The best 2 models:')
        c.all_models.get_best_n_models(n=2).pprint(max_lines=-1, max_width=-1)

    if make_comp:
        return c.all_models.table, \
          compare_file, \
          c.settings.parameter_space_settings['stopping_criteria']['n_max_mods']
    else:
        return c

def create_comparison_data(fname):

    model_results, output_file, n_max = run_user_test(fname=args.fname,
                                                      make_comp=True)
    t = table.Table()
    t['model_id'] = range(n_max)
    for which_chi2 in ('chi2', 'kinchi2', 'kinmapchi2'):
        values = list(model_results[which_chi2])
        for i in range(len(values),n_max): # just in case...
            values.append(float("NaN"))
        t[which_chi2] = values
    print(t)
    t.write(output_file, format='ascii', overwrite=True)

if __name__ == '__main__':
    fname_default = 'user_test_config_ml.yaml'
    parser = argparse.ArgumentParser()
    parser.add_argument(
        "fname",
        help=f"file name of configuration file, default: {fname_default}",
        nargs='?',
        default=fname_default)
    args = parser.parse_args()
    print('Using configuration file:', args.fname)
    # create_comparison_data(fname=args.fname)
    c = run_user_test(fname=args.fname)

# end<|MERGE_RESOLUTION|>--- conflicted
+++ resolved
@@ -28,12 +28,8 @@
             os.chdir(file_dir)
     else:
         file_dir = None
-<<<<<<< HEAD
     # fname = 'user_test_config_ml.yaml'
-=======
-    fname = 'user_test_config_ml.yaml'
-    # fname = 'user_test_config_ml_gas.yaml'
->>>>>>> d731ef04
+    fname = 'user_test_config_ml_gas.yaml'
     # fname = 'FCC047_2kin/FCC047_config.yaml'
     # fname = 'user_test_config_specificmodels.yaml'
     # fname = 'FCC167/FCC167.yaml'
