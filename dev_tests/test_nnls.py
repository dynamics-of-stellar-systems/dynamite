#!/usr/bin/env python3
# -*- coding: utf-8 -*-

# first, make sure the paths are set up
# we assume that this script is located and run in the folder dynamite/tests

import os
import logging
import time

# Set matplotlib backend to 'Agg' (compatible when X11 is not running
# e.g., on a cluster). Note that the backend can only be set BEFORE
# matplotlib is used or even submodules are imported!
import matplotlib
matplotlib.use('Agg')

import matplotlib.pyplot as plt
from astropy import table
import dynamite as dyn

def run_user_test(make_comp=False):

    logger = logging.getLogger()
    logger.info(f'Using DYNAMITE version: {dyn.__version__}')
    logger.info(f'Located at: {dyn.__path__}')
    # print to console anyway...
    print('Using DYNAMITE version:', dyn.__version__)
    print('Located at:', dyn.__path__)

    # read configuration
    if '__file__' in globals():
        os.chdir(os.path.dirname(__file__))
    fname = 'user_test_config_ml.yaml'
    c = dyn.config_reader.Configuration(fname, reset_logging=True)

    # delete previous output if available
    c.remove_existing_orblibs()
<<<<<<< HEAD
    c.remove_existing_all_models_file()
    # c.backup_config_file(reset=True)
    # c.remove_existing_plots()
=======
    c.remove_existing_all_models_file(wipe_other_files=False)
>>>>>>> cb515f01

    plotdir = c.settings.io_settings['plot_directory']
    plotfile_ml = plotdir + 'ml_vs_iter_chi2.png'
    if os.path.isfile(plotfile_ml):
        os.remove(plotfile_ml)
    plotfile_chi2 = plotdir + 'chi2_vs_model_id.png'
    if os.path.isfile(plotfile_chi2):
        os.remove(plotfile_chi2)

    compare_file = os.path.dirname(__file__) \
                    + "/data/chi2_compare_ml_" \
                      f"{c.settings.orblib_settings['nE']}" \
                      f"{c.settings.orblib_settings['nI2']}" \
                      f"{c.settings.orblib_settings['nI3']}.dat"
    # "run" the models
    t = time.perf_counter()
    smi = dyn.model_iterator.ModelIterator(
        system=c.system,
        all_models=c.all_models,
        settings=c.settings,
        ncpus=c.settings.multiprocessing_settings['ncpus'])
    delt = time.perf_counter()-t
    logger.info(f'Computation time: {delt} seconds = {delt/60} minutes')
    # print to console regardless of logging level
    print(f'Computation time: {delt} seconds = {delt/60} minutes')

    # print all model results
#    c.all_models.table.pprint_all() # This only works in astropy 3.2 or later
    c.all_models.table.pprint(max_lines=-1, max_width=-1)

    if not make_comp:
        # plot the models
        plt.figure()
        plt.scatter(c.all_models.table['which_iter'],
                    c.all_models.table['ml'],
                    c=c.all_models.table['chi2'],
                    cmap=plt.cm.viridis_r,
                    s=200)
        cb=plt.colorbar()
        cb.set_label('chi2', y=1.1, labelpad=-40, rotation=0)
        plt.gca().set_title('all iterations')
        # plt.gca().set_yscale('log')
        plt.xlabel('iteration')
        plt.xticks(range(0,max(c.all_models.table['which_iter'])+1))
        plt.ylabel('ml')
        plt.savefig(plotfile_ml)

        # compare to chi2 in compare_file
        chi2_compare = table.Table.read(compare_file, format='ascii')
        plt.figure()
        plt.scatter(chi2_compare['model_id'],
                    chi2_compare['chi2'],
                    s=400,
                    facecolors='none',
                    edgecolors='black')
        plt.plot(range(len(c.all_models.table)),
                  c.all_models.table['chi2'],
                  'rx')
        plt.gca().set_title('calculated chi2 (red) vs should-be range '
                            '(black circles)')
        plt.xlabel('model_id')
        plt.xticks(range(len(c.all_models.table)))
        plt.ylabel('chi2')
        plt.savefig(plotfile_chi2)

        logger.info(f'Look at {plotfile_ml} and {plotfile_chi2}')
        chi2stat = ''
        for s in chi2_compare.pformat(max_lines=-1, max_width=-1):
            chi2stat += '\n'+s
        logger.info(f'chi2 comparison data: {chi2stat}')
        # print to console anyway...
        print(f'Look at {plotfile_ml} and {plotfile_chi2}')
        print('chi2 comparison data:\n')
        chi2_compare.pprint(max_lines=-1, max_width=-1)

    return c.all_models.table, \
        compare_file, \
        c.settings.parameter_space_settings['stopping_criteria']['n_max_mods']

def create_comparison_data():

    model_results, output_file, n_max = run_user_test(make_comp=True)
    chi2_values = list(model_results['chi2'])
    for i in range(len(chi2_values),n_max): # just in case...
        chi2_values.append(float("NaN"))
    t = table.Table()
    t['model_id'] = range(len(chi2_values))
    t['chi2']     = chi2_values
    print(t)
    t.write(output_file, format='ascii', overwrite=True)

if __name__ == '__main__':
    run_user_test()

# end<|MERGE_RESOLUTION|>--- conflicted
+++ resolved
@@ -35,13 +35,9 @@
 
     # delete previous output if available
     c.remove_existing_orblibs()
-<<<<<<< HEAD
-    c.remove_existing_all_models_file()
+    c.remove_existing_all_models_file(wipe_other_files=False)
     # c.backup_config_file(reset=True)
     # c.remove_existing_plots()
-=======
-    c.remove_existing_all_models_file(wipe_other_files=False)
->>>>>>> cb515f01
 
     plotdir = c.settings.io_settings['plot_directory']
     plotfile_ml = plotdir + 'ml_vs_iter_chi2.png'
