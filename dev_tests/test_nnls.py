--- conflicted
+++ resolved
@@ -30,12 +30,8 @@
         file_dir = None
     # fname = 'user_test_config_ml.yaml'
     # fname = 'FCC047_2kin/FCC047_config.yaml'
-<<<<<<< HEAD
-    # fname = 'user_test_config_fixedvalues.yaml'
+    # fname = 'user_test_config_specificmodels.yaml'
     print(f'Using configuration file: {fname}')
-=======
-    # fname = 'user_test_config_specificmodels.yaml'
->>>>>>> e955d9b9
     c = dyn.config_reader.Configuration(fname,
                                         reset_logging=True,
                                         user_logfile='test_nnls',
