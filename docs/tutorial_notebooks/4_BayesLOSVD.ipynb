{
 "cells": [
  {
   "cell_type": "markdown",
   "id": "154e5e25-ef6e-45f1-90df-a28cc9716ced",
   "metadata": {},
   "source": [
    "# 4. BayesLOSVD and DYNAMITE\n",
    "\n",
    "This notebook will show how to run DYNAMITE orbit-based models using [BayesLOSVD](https://github.com/jfalconbarroso/BAYES-LOSVD) output. BayesLOSVD is a Python library for the non-parametric extraction of the Line-Of-Sight Velocity Distributions (LOSVDs) in galaxies. Rather than describe the LOSVD using Gauss-Hermite expansion, BayesLOSVD represents the LOSVD in a *histogram* format.\n",
    "\n",
    "1. [An example galaxy: NGC4550](#An-example-galaxy:-NGC4550)\n",
    "2. [Data preparation](#Data-preparation)\n",
    "4. [A look at the BayesLOSVD data](#A-look-at-the-BayesLOSVD-data)\n",
    "5. [Running DYNAMITE](#Running-DYNAMITE)"
   ]
  },
  {
   "cell_type": "markdown",
   "id": "878d2753-612c-4553-afc7-76f8cf232819",
   "metadata": {},
   "source": [
    "## An example galaxy: NGC4550\n",
    "\n",
    "We will model the galaxy NGC4550, which has a complex LOSVD. The following is taken from Figure 7 of Falcón-Barroso & Martig 2020, showing LOSVDs extracted using BayesLOSVD at three regions,\n",
    "\n",
    "<img src=\"NGC4550_input/bayeslosvd_extractions.png\" width=\"400\">\n",
    "\n",
    "We see clearly bimodal LOSVDs in the galaxy outskirts, indicating a strong counter-rotating stellar component."
   ]
  },
  {
   "cell_type": "markdown",
   "id": "d69e058f-3ee4-4507-ab6b-7c90eccdca57",
   "metadata": {},
   "source": [
    "## Data preparation\n",
    "\n",
    "We require the ``*_results.hdf5`` output file from BayesLOSVD. Two such files for NGC4550 have been kindly provided by Jesus Falcón-Barroso, and can be found in the directory `NGC4550_input`. They differ in the form of LOSVD regularisation used,\n",
    "- `NGC4550_SAURON-SP_results.hdf5`: using simplex regularisation\n",
    "- `NGC4550_SAURON-RW_results.hdf5`: using random walk regularisation\n",
    "\n",
    "These ``*_results.hdf5`` files contains LOSVD constraints for all spatial regions. For more details, and instructions on creating your own ``*_results.hdf5`` files, see the [BayesLOSVD](https://github.com/jfalconbarroso/BAYES-LOSVD) documentation.\n",
    "\n",
    "To prepare this data for use in DYNAMITE, we must\n",
    "\n",
    "1. convert kinematics to Astropy ECSV file format\n",
    "2. add the PSF to the kinematics file header\n",
    "3. create the auxillary `aperture.dat` and `bins.dat` files\n",
    "4. get MGE data (in Astropy ECSV format)\n",
    "\n",
    "This can be done as follows,"
   ]
  },
  {
   "cell_type": "code",
   "execution_count": null,
   "id": "psychological-secretariat",
   "metadata": {},
   "outputs": [],
   "source": [
    "import numpy as np\n",
    "import matplotlib.pyplot as plt\n",
    "from scipy import stats\n",
    "import dynamite as dyn\n",
    "print('Using DYNAMITE version:', dyn.__version__)\n",
    "    \n",
    "BayesLOSVD = dyn.kinematics.BayesLOSVD(hist_width=1,\n",
    "                                       hist_center=0,\n",
    "                                       hist_bins=0,\n",
    "                                       type='BayesLOSVD')\n",
    "infile = 'NGC4550_input/NGC4550_SAURON-SP_results.hdf5'\n",
    "outfile = 'NGC4550_input/dynamite_input/bayes_losvd_kins.ecsv'\n",
    "BayesLOSVD.write_losvds_to_ecsv_format(infile, outfile=outfile)"
   ]
  },
  {
   "cell_type": "markdown",
   "id": "knowing-presentation",
   "metadata": {},
   "source": [
    "We next add the PSF to the kinematics. The seeing - from Table 3 of [Emsellem et al 2004](https://academic.oup.com/mnras/article/352/3/721/1210712) - has FWHM of 2.1 arcsec. We convert this to a Gaussian sigma, and add to the header of the kinematics file,"
   ]
  },
  {
   "cell_type": "code",
   "execution_count": null,
   "id": "plain-termination",
   "metadata": {},
   "outputs": [],
   "source": [
    "seeing_fwhm = 2.1\n",
    "seeing_gauss_sigma = seeing_fwhm/2.35\n",
    "# add the psf to file header\n",
    "BayesLOSVD.add_psf_to_datafile(sigma=[seeing_gauss_sigma],\n",
    "                               weight=[1.],\n",
    "                               datafile=outfile)\n",
    "\n",
    "# re-create the BayesLOSVD object reading in the complete kinematics file\n",
    "BayesLOSVD = dyn.kinematics.BayesLOSVD(datafile=outfile,\n",
    "                                       type='BayesLOSVD')"
   ]
  },
  {
   "cell_type": "markdown",
   "id": "offensive-return",
   "metadata": {},
   "source": [
    "Next create the auxillary `aperture.dat` and `bins.dat` files. This will require the galaxy's position angle. Table 3 of [Emsellem et al 2004](https://academic.oup.com/mnras/article/352/3/721/1210712), gives PA = 0."
   ]
  },
  {
   "cell_type": "code",
   "execution_count": null,
   "id": "deadly-purpose",
   "metadata": {},
   "outputs": [],
   "source": [
    "position_angle = 0.\n",
    "angle_deg = 90. - position_angle\n",
    "dyn_input_direc = 'NGC4550_input/dynamite_input/'\n",
    "BayesLOSVD.write_aperture_and_bin_files(filename=infile,\n",
    "                                        angle_deg=angle_deg,\n",
    "                                        aperture_filename=dyn_input_direc+'aperture.dat',\n",
    "                                        bin_filename=dyn_input_direc+'bins.dat')"
   ]
  },
  {
   "cell_type": "markdown",
   "id": "29d30230-733a-4df8-a3d1-e0d8f742aa76",
   "metadata": {},
   "source": [
    "Finally we need the Multi Gaussian Expansion. MGEs for Atlas3D galaxies (including NGC4550) can be found under the link for the *MGE parameters for the deconvolved r-band surface brightness* on the [Atlas3D page](http://www-astro.physics.ox.ac.uk/atlas3d/). The MGE NGC4550 is provided in ``NGC4550_input/dynamite_input/``. We have already manually copied and pasted the MGE-data into the required Astropy ECSV format.\n",
    "\n",
    "The input directory `NGC4550_input/dynamite_input/` now contains all 4 required files:\n",
    "- ``mge.ecsv``\n",
    "- ``bayes_losvd_kins.ecsv``\n",
    "- ``aperture.dat``\n",
    "- ``bins.dat``"
   ]
  },
  {
   "cell_type": "markdown",
   "id": "488c70b7-5dee-497a-81b1-10e5167f8d63",
   "metadata": {},
   "source": [
    "## A look at the BayesLOSVD data\n",
    "\n",
    "We can take a look at the BayesLOSVD data. The data can be found in the file `NGC4550_input/dynamite_input/bayes_losvd_kins.ecsv`, which we defined as `outfile` above. First let's read the data-files and auxiliary files, into a `dyn.kinematics.BayesLOSVD` objects,"
   ]
  },
  {
   "cell_type": "code",
   "execution_count": null,
   "id": "compatible-rates",
   "metadata": {},
   "outputs": [],
   "source": [
    "BayesLOSVD = dyn.kinematics.BayesLOSVD(datafile=outfile,\n",
    "                                       aperturefile=dyn_input_direc+'aperture.dat',\n",
    "                                       binfile=dyn_input_direc+'bins.dat',\n",
    "                                       type='BayesLOSVD')"
   ]
  },
  {
   "cell_type": "markdown",
   "id": "cosmetic-yellow",
   "metadata": {},
   "source": [
    "The table has one row per spatial (in this case Voronoi) bin, and the following columns:\n",
    "\n",
    "- binID_BayesLOSVD: the bin ID used internally in BayesLOSVD \n",
    "- binID_dynamite: the bin ID used internally in DYNAMITE \n",
    "- v: the mean velocity in the bin\n",
    "- sigma: the velocity dispersion in the bin\n",
    "- xbin/ybin : the co-ords of the bin centers\n",
    "- losvd: array holding the LOSVD \n",
    "- dlosvd: array holding LOSVD uncertainties, given by 68% credible intervals per velocity bin (assumed independent)\n",
    "\n",
    "BayesLOSVD represents the LOSVD as a sequence of weights. Details of the velocity array are stored as metadata to the data table. Details of the LOSVD velocity array are stored as metadata to the data table,"
   ]
  },
  {
   "cell_type": "code",
   "execution_count": null,
   "id": "covered-palestine",
   "metadata": {},
   "outputs": [],
   "source": [
    "print('Bayes-LOSVD table contains meta-data about: ', BayesLOSVD.data.meta.keys())\n",
    "print('     velocity spacing of bins = ', BayesLOSVD.data.meta['dv'])\n",
    "print('     number of spatial bins = ', BayesLOSVD.data.meta['nbins'])\n",
    "print('     number of velocty bins = ', BayesLOSVD.data.meta['nvbins'])\n",
    "print('     velocity dispersion in the bins = ', BayesLOSVD.data.meta['PSF']['sigma'])\n",
    "print('     etc...')"
   ]
  },
  {
   "cell_type": "markdown",
   "id": "romance-train",
   "metadata": {},
   "source": [
    "To plot kinematic maps, we can get get the `map_plotter` function from the kinematics object,"
   ]
  },
  {
   "cell_type": "code",
   "execution_count": null,
   "id": "adopted-router",
   "metadata": {},
   "outputs": [],
   "source": [
    "map_plotter = BayesLOSVD.get_map_plotter()\n",
    "map_plotter(BayesLOSVD.data['v'],\n",
    "            cmap='sauron',\n",
    "            vmin=-100,\n",
    "            vmax=100,\n",
    "            colorbar=True)"
   ]
  },
  {
   "cell_type": "markdown",
   "id": "innocent-soldier",
   "metadata": {},
   "source": [
    "The velocity map is not centered at 0. Let's center at the galaxy's systemic velocity. We could either provide this directly, or specify that we want the `flux_weighted` mean velocity calculated from the kinematic data itself,"
   ]
  },
  {
   "cell_type": "code",
   "execution_count": null,
   "id": "eleven-indian",
   "metadata": {},
   "outputs": [],
   "source": [
    "BayesLOSVD.center_v_systemic(v_systemic='flux_weighted')\n",
    "BayesLOSVD.save_data_table(outfile)"
   ]
  },
  {
   "cell_type": "code",
   "execution_count": null,
   "id": "beautiful-click",
   "metadata": {},
   "outputs": [],
   "source": [
    "map_plotter(BayesLOSVD.data['v'],\n",
    "            cmap='sauron',\n",
    "            vmin=-70,\n",
    "            vmax=70,\n",
    "            colorbar=True)"
   ]
  },
  {
   "cell_type": "markdown",
   "id": "proof-opera",
   "metadata": {},
   "source": [
    "And we can pick a specific bin, and plot the LOSVD there,"
   ]
  },
  {
   "cell_type": "code",
   "execution_count": null,
   "id": "muslim-institute",
   "metadata": {},
   "outputs": [],
   "source": [
    "bin_id = 105\n",
    "\n",
    "losvd_i = BayesLOSVD.data['losvd'][bin_id,:]\n",
    "dlosvd_i = BayesLOSVD.data['dlosvd'][bin_id,:]\n",
    "vcent = BayesLOSVD.data.meta['vcent']\n",
    "plt.plot(vcent, losvd_i, '-k', label='median')\n",
    "plt.plot(vcent, losvd_i+dlosvd_i, ':k', label='68% cred. ints.')\n",
    "plt.plot(vcent, losvd_i-dlosvd_i, ':k')\n",
    "plt.gca().set_xlabel('Velocity [km/s]')\n",
    "plt.gca().set_ylabel('LOSVD [km/s]')\n",
    "_ = plt.gca().set_title(f'LOSVD with 68% CIs in bin {bin_id}')\n",
    "plt.gca().legend()\n",
    "plt.show()"
   ]
  },
  {
   "cell_type": "markdown",
   "id": "public-utilization",
   "metadata": {},
   "source": [
    "For `bin_id=105` we see that the galaxy has a bimodal LOSVD (albeit with quite large uncertainties).\n",
    "\n",
    "The following are technical notes about BayesLOSVD data. If you're mainly interested in running DYNAMITE, you can skip below to the section [*Running DYNAMITE*](#Running-DYNAMITE).\n",
    "\n",
    "#### Note 1: bin ID's\n",
    "\n",
    "The differences between `binID_BayesLOSVD` and `binID_DYNAMITE` are that: \n",
    "- `binID_BayesLOSVD` are zero-indexed, `binID_DYNAMITE` one-indexed. This is for compatibility with Fortran code,\n",
    "- `binID_BayesLOSVD` may have some gaps (as some bins may be masked) while DYNAMITE assumes the binIDs increase without gaps.\n",
    "You shouldn't need to worry about this difference as bin IDs are handled internally, but be aware of the difference for any later analysis.\n",
    "\n",
    "#### Note 2: LOSVD normalisations\n",
    "\n",
    "BayesLOSVD samples the multi-dimensional posterior on the LOSVD weights $L_i$. The full multidimensional posterior is not saved by defaut, however. What is saved, and what is given in the table above, is the median and 68% Bayesian credible intervals for the weight in each velocity bin.\n",
    "\n",
    "One important effect of this is on LOSVD normalisation. The posterior samples created by BayesLOSVD are normnalised to 1 i.e. \n",
    "\n",
    "$$\n",
    "\\sum_i L_i = 1\n",
    "$$\n",
    "\n",
    "(this is acheieved by using the `simplex` datatype in STAN). The default results file, however, gives median values per velocity bin. These are *not* normalised the same way. Let's call these median value,\n",
    "\n",
    "$$\n",
    "l_i = \\mathrm{median}(L_{i})\n",
    "$$\n",
    "\n",
    "and look at a histogram of the sums of the $l_i$ in each spatial bin,"
   ]
  },
  {
   "cell_type": "code",
   "execution_count": null,
   "id": "twelve-minister",
   "metadata": {},
   "outputs": [],
   "source": [
    "plt.hist(np.sum(BayesLOSVD.data['losvd'], 1))\n",
    "plt.axvline(1., ls='--', color='r')\n",
    "plt.gca().set_xlabel(r'$\\sum_i l_{i}$')\n",
    "plt.gca().set_ylabel('$N$')\n",
    "plt.gca().set_xlim(0, 1.1)\n",
    "_ = plt.gca().set_title('LOSVD normalisation in different spatial bins')"
   ]
  },
  {
   "cell_type": "markdown",
   "id": "graduate-spare",
   "metadata": {},
   "source": [
    "This peaks around 0.9 and, in some cases, is as low as 0.5. \n",
    "\n",
    "#### Note 3: calculating moments\n",
    "\n",
    "When calculating LOSVD moments, we must acccount for the fact that LOSVDs are not normalised. Let's define the *normalised LOSVD* as\n",
    "\n",
    "$$\n",
    "\\hat{l}_{i} = \\frac{l_{i}}{\\sum_i l_{i}}\n",
    "$$\n",
    "\n",
    "The quantity $\\hat{l}_{i}$ is what we have used to make point estimates of the the LOSVD mean and standard deviation, which appear in the `v` and `sigma` columns of the data-table,\n",
    "\n",
    "$$\n",
    "v = \\sum_i v_i * \\hat{l}_{i}\n",
    "$$\n",
    "\n",
    "$$\n",
    "\\sigma = \\left[ \\sum_i (v_i-v)^2 * \\hat{l}_{i} \\right]^{\\frac{1}{2}}\n",
    "$$\n",
    "\n",
    "#### Note 4: inflated velocity dispersions\n",
    "\n",
    "Let's compare the BayesLOSVD result with a Gaussian LOSVD approximation in a particular bin,"
   ]
  },
  {
   "cell_type": "code",
   "execution_count": null,
   "id": "adjustable-teacher",
   "metadata": {},
   "outputs": [],
   "source": [
    "bin_id = 100\n",
    "\n",
    "# plot BayesLOSVD result\n",
    "losvd_i = BayesLOSVD.data['losvd'][bin_id,:]\n",
    "dlosvd_i = BayesLOSVD.data['dlosvd'][bin_id,:]\n",
    "vcent = BayesLOSVD.data.meta['vcent']\n",
    "plt.plot(vcent, losvd_i, '-k', label='median')\n",
    "plt.plot(vcent, losvd_i+dlosvd_i, ':k', label='68% cred. ints.')\n",
    "plt.plot(vcent, losvd_i-dlosvd_i, ':k')\n",
    "\n",
    "# plot Gaussian approximation\n",
    "v = BayesLOSVD.data['v'][bin_id]\n",
    "sigma = BayesLOSVD.data['sigma'][bin_id]\n",
    "nrm = stats.norm(v, sigma)\n",
    "pdf = nrm.pdf(vcent)\n",
    "plt.gca().plot(vcent, pdf/np.sum(pdf), color='r', ls='--', label='Gauss. approx.')\n",
    "\n",
    "# labels\n",
    "plt.gca().set_xlabel('Velocity [km/s]')\n",
    "plt.gca().set_ylabel('LOSVD [km/s]')\n",
    "_ = plt.gca().set_title(f'LOSVD with 68% CIs in bin {bin_id}')\n",
    "plt.gca().legend()\n",
    "plt.show()"
   ]
  },
  {
   "cell_type": "markdown",
   "id": "young-melissa",
   "metadata": {},
   "source": [
    "The Gaussian approximation is much wider then the median BayesLOSVD result. Why is this? Let's look at the this plot again, this time on a log-scale,"
   ]
  },
  {
   "cell_type": "code",
   "execution_count": null,
   "id": "rational-ratio",
   "metadata": {},
   "outputs": [],
   "source": [
    "bin_id = 100\n",
    "\n",
    "# plot BayesLOSVD result\n",
    "losvd_i = BayesLOSVD.data['losvd'][bin_id,:]\n",
    "dlosvd_i = BayesLOSVD.data['dlosvd'][bin_id,:]\n",
    "vcent = BayesLOSVD.data.meta['vcent']\n",
    "plt.plot(vcent, losvd_i, '-k', label='median')\n",
    "plt.plot(vcent, losvd_i+dlosvd_i, ':k', label='68% cred. ints.')\n",
    "plt.plot(vcent, losvd_i-dlosvd_i, ':k')\n",
    "\n",
    "# plot Gaussian approximation\n",
    "v = BayesLOSVD.data['v'][bin_id]\n",
    "sigma = BayesLOSVD.data['sigma'][bin_id]\n",
    "nrm = stats.norm(v, sigma)\n",
    "pdf = nrm.pdf(vcent)\n",
    "plt.gca().plot(vcent, pdf/np.sum(pdf), color='r', ls='--', label='Gauss. approx.')\n",
    "\n",
    "# labels\n",
    "plt.gca().set_xlabel('Velocity [km/s]')\n",
    "plt.gca().set_ylabel('LOSVD [km/s]')\n",
    "_ = plt.gca().set_title(f'LOSVD with 68% CIs in bin {bin_id}')\n",
    "plt.gca().legend()\n",
    "plt.gca().set_yscale('log')\n",
    "plt.show()"
   ]
  },
  {
   "cell_type": "markdown",
   "id": "6f9e5bb5-fc8f-4a0c-950e-e28912dee61f",
   "metadata": {},
   "source": [
    "We see that BayesLOSVD does not force the LOSVD to decay at large velocities. The fat tails give rise to large standard deviations. Therefore, the `sigma` values in the data table are unrepresentative of the width of the main body of the distribution.\n",
    "\n",
    "For this reason, sigma-maps for BayesLOSVD output are not recommended. By default, for BayesLOSVD kinematic maps we will only plot mean velocities. In the future, we may extend this to plot LOSVD quantiles."
   ]
  },
  {
   "cell_type": "markdown",
   "id": "8903e8c5-ee29-4336-81f6-aa294666ba28",
   "metadata": {},
   "source": [
    "## Running DYNAMITE\n",
    "\n",
    "#### 1. Prepare the configuration file\n",
    "\n",
    "Next prepare the DYNAMITE congfiguration file. We've included this file `NGC4550_config.yaml` in this directory. Here, we highlight a few important entries which are specific to fitting BayesLOSVD data. Firstly, we have to specify the type of the kinematics as `BayesLOSVD`, i.e.\n",
    "\n",
    "    system_components:\n",
    "    ...\n",
    "        stars:\n",
    "            ...\n",
    "            kinematics:\n",
    "                sauron:\n",
    "                    type: BayesLOSVD\n",
    "                    datafile: \"bayes_losvd_kins.ecsv\"\n",
    "                    aperturefile: \"aperture.dat\"\n",
    "                    binfile: \"bins.dat\"\n",
    "\n",
    "and ensure the `type` of the `weight_solver` is `NNLS` (since the alternative, `LegacyWeightSolver` is incompatible with BayesLOSVD data), i.e.\n",
    "\n",
    "    weight_solver_settings:\n",
    "        type: \"NNLS\"\n",
    "        lum_intr_rel_err: 0.01\n",
    "        sb_proj_rel_err: 0.02\n",
    "        nnls_solver: 'scipy'\n",
    "\n",
    "Read the configuration file in,"
   ]
  },
  {
   "cell_type": "code",
   "execution_count": null,
   "id": "precious-thread",
   "metadata": {},
   "outputs": [],
   "source": [
    "c = dyn.config_reader.Configuration('NGC4550_config.yaml', reset_logging=True)"
   ]
  },
  {
   "cell_type": "markdown",
   "id": "flying-efficiency",
   "metadata": {},
   "source": [
    "#### 2. Run the models\n",
    "\n",
    "This will run two iterations, producing 5 models in total. It should take around 7 minutes with 4 cpus."
   ]
  },
  {
   "cell_type": "code",
   "execution_count": null,
   "id": "6e35e11e",
   "metadata": {},
   "outputs": [],
   "source": [
    "# delete previous output if available\n",
    "c.remove_existing_orblibs()\n",
    "c.remove_existing_all_models_file(wipe_other_files=False)\n",
    "c.backup_config_file(keep=3, delete_other=True)"
   ]
  },
  {
   "cell_type": "code",
   "execution_count": null,
   "id": "simplified-final",
   "metadata": {
    "scrolled": true
   },
   "outputs": [],
   "source": [
    "import time\n",
    "\n",
    "t = time.perf_counter()\n",
    "\n",
    "mod_iter = dyn.model_iterator.ModelIterator(config=c)\n",
    "\n",
    "delta_t = time.perf_counter()-t\n",
    "print(f'Computation time: {delta_t} seconds = {delta_t/60} minutes')"
   ]
  },
  {
   "cell_type": "markdown",
   "id": "extreme-laser",
   "metadata": {},
   "source": [
    "Look at the summary table,"
   ]
  },
  {
   "cell_type": "code",
   "execution_count": null,
   "id": "banned-treaty",
   "metadata": {},
   "outputs": [],
   "source": [
    "c.all_models.table"
   ]
  },
  {
   "cell_type": "markdown",
   "id": "nutritional-consultancy",
   "metadata": {},
   "source": [
    "#### 3. Look at plots of the results\n",
    "\n",
    "Some plots have been automatically created as the models were run, stored in the directory `NGC4550_output/plots/`. Let's look at some. After running the example above, you should find versions of the following plots at the locations below.\n",
    "\n",
    "##### Kinematic map\n",
    "\n",
    "`NGC4550_output/plots/kinematic_map_sauron.png`\n",
    "\n",
    "We can also obtain the plot directly from the model iterator's `get_plots()` method (the kinematics are the return value's third element),"
   ]
  },
  {
   "cell_type": "code",
   "execution_count": null,
   "id": "1964cc0e",
   "metadata": {},
   "outputs": [],
   "source": [
    "kinmap = mod_iter.get_plots()[2]\n",
    "print('First (and only) kinematics: ' + kinmap[0][1])  # The name of the kinematics\n",
    "kinmap[0][0]  # The plot"
   ]
  },
  {
   "cell_type": "markdown",
   "id": "c4769e97",
   "metadata": {},
   "source": [
    "The right half shows a map of the reduced chi2 of the best fitting orbit-based model to the observed LOSVD. The left half shows nine examples, which have been chosen to span the variety in the observed kinematics. We see that in some locations (e.g. 1, 2, 5, 9) the observed LOSVD is fit well, however in many others it is not. In particular, some bins (e.g. 7, 8) have very *spiky* observed LOSVDs while others (e.g. 3, 6) have peaks at the most negative velocitites which is most likely an artifact. \n",
    "\n",
    "##### Chi2 evolution\n",
    "\n",
    "`NGC4550_output/plots/kinchi2_progress_plot.png`"
   ]
  },
  {
   "cell_type": "code",
   "execution_count": null,
   "id": "1b2e755e",
   "metadata": {},
   "outputs": [],
   "source": [
    "mod_iter.get_plots()[0]"
   ]
  },
  {
   "cell_type": "markdown",
   "id": "5dc86152",
   "metadata": {},
   "source": [
    "##### Chi2 distribution against model parameters\n",
    "\n",
    "`NGC4550_output/plots/kinchi2_plot.png`"
   ]
  },
  {
   "cell_type": "code",
   "execution_count": null,
   "id": "c0f59cd9",
   "metadata": {},
   "outputs": [],
   "source": [
    "mod_iter.get_plots()[1]"
   ]
  },
  {
   "cell_type": "markdown",
   "id": "9e6c06b7",
   "metadata": {},
   "source": [
    "In this case only two parameters have been left free, and only a small handful of models have been evaluated. As more models explore more of parameter space, this plot will begin to look more interesting!"
   ]
  }
 ],
 "metadata": {
  "kernelspec": {
   "display_name": "Python 3 (ipykernel)",
   "language": "python",
   "name": "python3"
  },
  "language_info": {
   "codemirror_mode": {
    "name": "ipython",
    "version": 3
   },
   "file_extension": ".py",
   "mimetype": "text/x-python",
   "name": "python",
   "nbconvert_exporter": "python",
   "pygments_lexer": "ipython3",
<<<<<<< HEAD
   "version": "3.9.19"
=======
   "version": "3.10.14"
>>>>>>> 291988dc
  }
 },
 "nbformat": 4,
 "nbformat_minor": 5
}<|MERGE_RESOLUTION|>--- conflicted
+++ resolved
@@ -642,11 +642,7 @@
    "name": "python",
    "nbconvert_exporter": "python",
    "pygments_lexer": "ipython3",
-<<<<<<< HEAD
-   "version": "3.9.19"
-=======
    "version": "3.10.14"
->>>>>>> 291988dc
   }
  },
  "nbformat": 4,
